/*  Copyright 2011-2013 Alexis Herault, Giuseppe Bilotta, Robert A. Dalrymple, Eugenio Rustico, Ciro Del Negro

    Istituto Nazionale di Geofisica e Vulcanologia
        Sezione di Catania, Catania, Italy

    Università di Catania, Catania, Italy

    Johns Hopkins University, Baltimore, MD

    This file is part of GPUSPH.

    GPUSPH is free software: you can redistribute it and/or modify
    it under the terms of the GNU General Public License as published by
    the Free Software Foundation, either version 3 of the License, or
    (at your option) any later version.

    GPUSPH is distributed in the hope that it will be useful,
    but WITHOUT ANY WARRANTY; without even the implied warranty of
    MERCHANTABILITY or FITNESS FOR A PARTICULAR PURPOSE.  See the
    GNU General Public License for more details.

    You should have received a copy of the GNU General Public License
    along with GPUSPH.  If not, see <http://www.gnu.org/licenses/>.
*/

#include <cmath>

#include <iostream>
#include <stdexcept>

#include "TestTopo.h"
#include "Cube.h"
#include "Point.h"
#include "Vector.h"
#include "GlobalData.h"

// set to 0 to use boundary particles, 1 to use boundary planes
#define USE_PLANES 1

#define EB experiment_box

TestTopo::TestTopo(const GlobalData *_gdata) : Problem(_gdata)
{
	const char* dem_file;
	if (m_options->dem.empty())
		dem_file = "half_wave0.1m.txt";
	else
		dem_file = m_options->dem.c_str();

	EB = TopoCube::load_ascii_grid(dem_file);

	std::cout << "zmin=" << -EB->get_voff() << "\n";
	std::cout << "zmax=" << EB->get_H() << "\n";
	std::cout << "ncols=" << EB->get_ncols() << "\n";
	std::cout << "nrows=" << EB->get_nrows() << "\n";
	std::cout << "nsres=" << EB->get_nsres() << "\n";
	std::cout << "ewres=" << EB->get_ewres() << "\n";

	// Size and origin of the simulation domain
	set_dem(EB->get_dem(), EB->get_ncols(), EB->get_nrows());

	// SPH parameters
	set_deltap(0.05);
	m_simparams.dt = 0.00001f;
	m_simparams.xsph = false;
	m_simparams.dtadapt = true;
	m_simparams.dtadaptfactor = 0.3;
	m_simparams.buildneibsfreq = 10;
	m_simparams.shepardfreq = 0;
	m_simparams.mlsfreq = 0;
	m_simparams.visctype = ARTVISC;
	//m_simparams.visctype = KINEMATICVISC;
	m_simparams.mbcallback = false;
	m_simparams.usedem = true;

	// Physical parameters
	H = 2.0;

	EB->SetCubeHeight(H);

	// TODO FIXME adapt DEM to homogeneous precision
	m_size = make_double3(
			EB->get_vx()(0), // x component of vx
			EB->get_vy()(1), // y component of vy
			H);
	cout << "m_size: " << m_size.x << " " << m_size.y << " " << m_size.z << "\n";

	m_origin = make_double3(0.0, 0.0, 0.0);
	m_physparams.gravity = make_float3(0.0, 0.0, -9.81f);
	m_physparams.set_density(0, 1000.0f, 7.0f, 20.f);

	m_physparams.dcoeff = 50.47;
    //set p1coeff,p2coeff, epsxsph here if different from 12.,6., 0.5
	m_physparams.r0 = m_deltap;
	m_physparams.artvisccoeff = 0.05f;
	m_physparams.epsartvisc = 0.01*m_simparams.slength*m_simparams.slength;
	m_physparams.epsxsph = 0.5f;

	m_physparams.ewres = EB->get_ewres();
	m_physparams.nsres = EB->get_nsres();
	m_physparams.demdx = EB->get_ewres()/5.0;
	m_physparams.demdy = EB->get_nsres()/5.0;
	m_physparams.demdx = EB->get_ewres()/5.0;
	m_physparams.demdxdy = m_physparams.demdx*m_physparams.demdy;
	m_physparams.demzmin = 5.0*m_deltap;

#undef EB

	// Drawing and saving times
<<<<<<< HEAD
	add_writer(VTKWRITER, 0.1f);
=======
	add_writer(VTKWRITER, 0.1);
>>>>>>> 6f6416f6

	// Name of problem used for directory creation
	m_name = "TestTopo";
}


TestTopo::~TestTopo(void)
{
	release_memory();
}


void TestTopo::release_memory(void)
{
	parts.clear();
	boundary_parts.clear();
	piston_parts.clear();
}


int TestTopo::fill_parts()
{
	parts.reserve(1000);
	boundary_parts.reserve(1000);

	experiment_box->SetPartMass(m_deltap, m_physparams.rho0[0]);
	//experiment_box->FillDem(boundary_parts, m_physparams.r0);
#if !USE_PLANES
	experiment_box->FillBorder(boundary_parts, m_physparams.r0, 0, false);
	experiment_box->FillBorder(boundary_parts, m_physparams.r0, 1, true);
	experiment_box->FillBorder(boundary_parts, m_physparams.r0, 2, false);
	experiment_box->FillBorder(boundary_parts, m_physparams.r0, 3, true);
#endif
	experiment_box->Fill(parts, 0.8, m_deltap, true);

	return boundary_parts.size() + parts.size();
}

uint TestTopo::fill_planes()
{
#if USE_PLANES
	return 4;
#else
	return 0;
#endif
}

void TestTopo::copy_planes(float4 *planes, float *planediv)
{
	// planes are defined as a x + by +c z + d= 0

	experiment_box->get_planes(planes, planediv);
}

void TestTopo::copy_to_array(BufferList &buffers)
{
	float4 *pos = buffers.getData<BUFFER_POS>();
	hashKey *hash = buffers.getData<BUFFER_HASH>();
	float4 *vel = buffers.getData<BUFFER_VEL>();
	particleinfo *info = buffers.getData<BUFFER_INFO>();

	std::cout << "Boundary parts: " << boundary_parts.size() << "\n";
	for (uint i = 0; i < boundary_parts.size(); i++) {
		vel[i] = make_float4(0, 0, 0, m_physparams.rho0[0]);
		info[i]= make_particleinfo(BOUNDPART,0,i);
		calc_localpos_and_hash(boundary_parts[i], info[i], pos[i], hash[i]);
	}
	int j = boundary_parts.size();
	std::cout << "Boundary part mass:" << pos[j-1].w << "\n";

	std::cout << "Fluid parts: " << parts.size() << "\n";
	for (uint i = j; i < j + parts.size(); i++) {
		vel[i] = make_float4(0, 0, 0, m_physparams.rho0[0]);
		info[i]= make_particleinfo(FLUIDPART,0,i);
		calc_localpos_and_hash(parts[i-j], info[i], pos[i], hash[i]);
	}
	j += parts.size();
	std::cout << "Fluid part mass:" << pos[j-1].w << "\n";
}

void TestTopo::fillDeviceMap()
{
	// force split along Y axis: X is longer but part of the domain is only
	// DEM, so it is not convenient to split evenly along X
	fillDeviceMapByAxis(Y_AXIS);
}<|MERGE_RESOLUTION|>--- conflicted
+++ resolved
@@ -107,11 +107,7 @@
 #undef EB
 
 	// Drawing and saving times
-<<<<<<< HEAD
-	add_writer(VTKWRITER, 0.1f);
-=======
 	add_writer(VTKWRITER, 0.1);
->>>>>>> 6f6416f6
 
 	// Name of problem used for directory creation
 	m_name = "TestTopo";
