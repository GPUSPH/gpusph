--- conflicted
+++ resolved
@@ -53,11 +53,7 @@
 		int fill_parts(void);
 		uint fill_planes(void);
 
-<<<<<<< HEAD
-		void copy_to_array(float4*, float4*, particleinfo*, hashKey*);
-=======
 		void copy_to_array(BufferList &);
->>>>>>> 08515c3e
 		void copy_planes(float4*, float*);
 
 		void release_memory(void);
