--- conflicted
+++ resolved
@@ -126,7 +126,6 @@
 	Periodicity _periodicbound,
 	flag_t _simflags,
 	bool invalid_combination =
-	(
 		// Currently, we consider invalid only the case
 		// of SA_BOUNDARY
 
@@ -152,17 +151,7 @@
 			(_simflags & ENABLE_DENSITY_SUM && _simflags & ENABLE_GAMMA_QUADRATURE)
 												// enable density sum only works with the dynamic equation for gamma,
 												// so gamma quadrature must be disabled
-<<<<<<< HEAD
 		)
-=======
-			(!(_simflags & ENABLE_DENSITY_SUM) && !(_simflags & ENABLE_GAMMA_QUADRATURE))
-												// when using the continuity equation (density sum is disabled) it would
-												// possible to use either gamma formulation (dynamic or quadrature);
-												// however the code in this branch is only written for the quadrature case,
-												// so error out if gamma quadrature is disabled
-												// (TODO FIXME this will be fixed by the merge with splitneibs)
-		))
->>>>>>> 7cee69be
 	)
 	||
 	(
