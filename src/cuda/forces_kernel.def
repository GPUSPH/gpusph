/*  Copyright 2013 Alexis Herault, Giuseppe Bilotta, Robert A.
 	Dalrymple, Eugenio Rustico, Ciro Del Negro

	Conservatoire National des Arts et Metiers, Paris, France

	Istituto Nazionale di Geofisica e Vulcanologia,
    Sezione di Catania, Catania, Italy

    Universita di Catania, Catania, Italy

    Johns Hopkins University, Baltimore, MD

	This file is part of GPUSPH.

    GPUSPH is free software: you can redistribute it and/or modify
    it under the terms of the GNU General Public License as published by
    the Free Software Foundation, either version 3 of the License, or
    (at your option) any later version.

    GPUSPH is distributed in the hope that it will be useful,
    but WITHOUT ANY WARRANTY; without even the implied warranty of
    MERCHANTABILITY or FITNESS FOR A PARTICULAR PURPOSE.  See the
    GNU General Public License for more details.

    You should have received a copy of the GNU General Public License
    along with GPUSPH.  If not, see <http://www.gnu.org/licenses/>.
*/

#ifndef _FORCES_KERNEL_AUX
#define _FORCES_KERNEL_AUX

/// This file defines the heavy-duty forcesDevice kernel (at the end).
/// The kernel itself is now quite streamlined, and it only contains sequences
/// of calls to templatized functors that do the actual job according to their
/// specialization (based on SPH formulation, boundary type, viscosity type, etc).
/// The functors themselves operate on sets of data structures which are also
/// templatized based on the same parameters, and that include only the
/// variables actually needed for each specialization.

/// Some hints:
/// * const-ify everything that can be made const
/// * if the initialization of a would-be const member is complex, define an
///   auxiliary function for it
/// * functors use the 'with' operator. Both the functors and their operators
///   may be templatized, as a way to circumvent the limits on partial template
///   specializations imposed by C++
/// * the kernel params, particle data, neighbor data etc are also complex templatized
///   structures; you can work around this when having to declare the arguments to
///   the functor operators by using generic typenames FP, P, N, OP, ON
///   (for Forces Params, Particle, Neighbor, Output for Particle, Output from Neighbor)

/// The file is thus structured:
/// * a set of auxiliary functions, which are used later on to initialize
///   const members of structures in one go; these are needed
/// * particle data structures and output variables
/// * neighbor data structures and output variables
/// * functors for the computation of forces contributions
/// * functors for post-processing and saving
/// * global (shared) variables and their functors
/// * the actual forcesDevice kernel

/*
 * Auxiliary functions, needed to initialize const members in one go
 */

/// Precompute pressure contribution to the momentum equation.
/// Two versions are available, one in the KEPS viscosity case,
/// and a generic one

/// Precompute pressure contribution to momentum equation
/*! This function precomputes the pressure contribution to the
 * 	momentum equation according to the chosen SPH formulation.
 *
 *	\param[in] rho : particle density
 *	\param[in] info : particle info (used for fluid number)
 *
 * 	\tparam sph_formulation : SPH formulation used
 *
 *	\return : pressure contribution
 */
 //@{
template<SPHFormulation sph_formulation>
__device__ __forceinline__
float
precalc_pressure(const float rho, particleinfo const& info);

/*! When using SPH formulation 1, the precomputed pressure contribution
*   for the current particle is p/rho^2
*/
template<>
__device__ __forceinline__
float
precalc_pressure<SPH_F1>(const float rho, particleinfo const& info)
{
	return P(rho, fluid_num(info))/(rho*rho);
}

/*! When using SPH formulation 2, the precomputed pressure contribution
*   for the current particle is just p
*/
template<>
__device__ __forceinline__
float
precalc_pressure<SPH_F2>(const float rho, particleinfo const& info)
{
	return P(rho, fluid_num(info));
}
//@}

// With KEPS visc:
template<SPHFormulation sph_formulation>
__device__ __forceinline__
float
precalc_pressure(const float rho, particleinfo const& info, const float keps_k);

// in case of k-e model we use p~ = p + 2/3*rho*k
// the remaining implementation is the same as in the generic case
template<>
__device__ __forceinline__
float
precalc_pressure<SPH_F1>(const float rho, particleinfo const& info, const float keps_k)
{
	return (P(rho, PART_FLUID_NUM(info)) + 2.0f*keps_k/rho/3.0f)/(rho*rho);
}

template<>
__device__ __forceinline__
float
precalc_pressure<SPH_F2>(const float rho, particleinfo const& info, const float keps_k)
{
	return P(rho, PART_FLUID_NUM(info)) + 2.0f*keps_k/rho/3.0f;
}

/*
 * Particle data
 */

// The amount and type of particle data retrieved for the current particle
// being processed and for the neighbor particle depend on a variety of factors,
// including SPH formulation, boundary type, viscosity etc, but also the
// particle type (fluid, object, boundary, vertex). We use a conditional struct
// assembly mechanism similar to the one seen in src/forces_params.h

// data used for all particles
struct common_particle_data
{
	const	uint	index;
	particleinfo	const& info;
	float4	const&	pos;
	const	int3	gridPos;

	__device__ __forceinline__
	common_particle_data(const uint _index, float4 const& _pos, particleinfo const& _info, hashKey const* hash) :
		index(_index),
		info(_info),
		pos(_pos),
		gridPos(calcGridPosFromParticleHash(hash[index]))
	{}
};

// data used only for objects
struct rb_particle_data
{
	const	uint	rbindex;

	__device__ __forceinline__
	//rb_particle_data(particleinfo const& info) : rbindex(object(info) != 0 ? ((int)id(info)) + d_rbstartindex[object(info)-1] : UINT_MAX)
	rb_particle_data(particleinfo const& info) : rbindex( ((int)id(info)) + d_rbstartindex[object(info)] )
	{}
};

// velocity and density used for:
// * fluid particles
// * vertex particles if KEPSVISC
// also includes local speed of sound
struct vel_particle_data
{
	const	float4	vel;
	const	float	sspeed;

	__device__ __forceinline__
	vel_particle_data(const uint _index, particleinfo const& _info) :
		vel(tex1Dfetch(velTex, _index)),
		sspeed(soundSpeed(vel.w, PART_FLUID_NUM(_info)))
	{}
};

struct eulerVel_particle_data
{
	const	float4	eulerVel;

	__device__ __forceinline__
	eulerVel_particle_data(const uint _index) :
		eulerVel(tex1Dfetch(eulerVelTex, _index))
	{}
};

// data used for SA_BOUNDARY
template<ViscosityType visctype>
struct sa_boundary_particle_data
{
	// does this particle want to (re)compute gamma? see logic below
	// this is used by vertex particles only
	bool	computeGamma;

	// oldGGam would hold the previous value of gamma (in .w) and its gradient (in .xyz).
	// oldGGam is used in case of vertex particles to compute the solid angle of vertex particles.
	// For fluid particles it is used in case the particle is too close to a wall
	const	float4	oldGGam;

	// boundary element, used to compute the force on a boundary element for floating objects
	const	float4 belem;

	// For fluid particles, we always want to recompute gamma, while for vertex
	// particles we only want to recompute if we have moving boundaries or if
	// gamma itself has not been computed before, where ‘computed before’ is
	// assessed by checking if its value is less than the given epsilon

	// fluid init
	__device__ __forceinline__
	sa_boundary_particle_data(const uint index, particleinfo const& info,
		sa_boundary_forces_params const& params) :
		computeGamma(FLUID(info) || (VERTEX(info) && (params.movingBoundaries || visctype==KEPSVISC))),
		// the actual oldGGam loading: this will also set computeGamma true if
		// it was false but .w was < epsilon
		oldGGam(fetchOldGamma(index, params.epsilon, computeGamma)),
		belem(BOUNDARY(info) ? tex1Dfetch(boundTex, index) : make_float4(0.0f))
	{}
};

// SPSVISC particle data
struct sps_particle_data
{
	const	symtensor3	tau;

	__device__ __forceinline__
	sps_particle_data(const uint index) : tau(fetchTau(index))
	{}
};

// KEPSVISC particle data
struct keps_particle_data
{
	// turbulent kinetic energy
	const	float	keps_k;
	// turbulent dissipation
	const	float	keps_e;
	// turbulent viscosity
	const	float	turbVisc;
	// turbulent viscosity for viscous term
	// this is 0 for vertex particles
	const	float	turbViscForViscTerm;

	__device__ __forceinline__
	keps_particle_data(const uint index, particleinfo const& info) :
		keps_k(tex1Dfetch(keps_kTex, index)),
		keps_e( tex1Dfetch(keps_eTex, index)),
		turbVisc(0.09f*keps_k*keps_k/keps_e),
		turbViscForViscTerm(FLUID(info) ? turbVisc : 0)
	{}
};

// Precomputed pressure contribution
// Automatic initialization of this beast is a bit messy because
// (1) we want it to be const
// (2) the initialization depends on SPH formulation and viscosity type
// (3) with KEPSVISC it needs one additional parameter
// (4) the value passed to the additional parameter only exists in the KEPSVISC case
// so the caller must be able to feed the last parameter correctly if it exsists,
// but not even try to provide it otherwise.
// The solution is to make this a templatized structure based on
// SPH formulation, plus the typename of an additional parameter, which
// will be the structure containing keps_k in the case of KEPSVISC.
// Suggestions for a better solution are welcome
template<SPHFormulation sph_formulation, typename T>
struct p_precalc_particle_data
{
	const	float	p_precalc;

	// default initializer, extra param is ignored
	__device__ __forceinline__
	p_precalc_particle_data(const float rho, particleinfo const& info, T const&) :
		p_precalc(precalc_pressure<sph_formulation>(rho, info))
	{}
};

// specialize the initializer
template<SPHFormulation sph_formulation>
struct p_precalc_particle_data<sph_formulation, keps_particle_data>
{
	const	float	p_precalc;

	__device__ __forceinline__
	p_precalc_particle_data(const float rho, particleinfo const& info, keps_particle_data const& ke) :
		p_precalc(precalc_pressure<sph_formulation>(rho, info, ke.keps_k))
	{}
};

// KEPSVISC precalc data, used only for fluid particles
// again, turbVisc should only be actually accessed by the caller if we are with KEPSVISC,
// so we assume the caller passes us a full keps_particle_data structure
// (which they will only do in the KEPSVISC case)
struct keps_precalc_particle_data
{
	const	float	dkdt_precalc;
	const	float	dedt_precalc;

	__device__ __forceinline__
	keps_precalc_particle_data(const float rho, keps_particle_data const& ke) :
		dkdt_precalc(rho*(d_visccoeff + ke.turbVisc)),
		dedt_precalc(rho*(d_visccoeff + ke.turbVisc/1.3f))
	{}
};

// And now we assemble them. Not all particle types require all particle data,
// but for the time being we don't optimize this far and just limit ourselves
// to conditional inclusions based on kernel specialization only, not particle type

template<KernelType kerneltype,
	SPHFormulation sph_formulation,
	BoundaryType boundarytype,
	ViscosityType visctype,
	bool dyndt,
	bool usexsph,
	bool inoutBoundaries>
struct forces_particle_data :
	// included unconditionally for all particles:
	common_particle_data,
	// the next is only needed for PT_OBJECT, which in fact need no other data
	rb_particle_data,
	// vel included unconditionally for all particles, even though
	// PT_VERTEX only use them for KEPSVISC, and
	// PT_OBJECT don't use them
	vel_particle_data,
	// eulerian velocity only used in case of keps or with open boundaries
	COND_STRUCT(visctype == KEPSVISC || inoutBoundaries, // TODO this only works for SA_BOUNDARY atm
		eulerVel_particle_data),
	// SA_BOUNDARY data (always needed by PT_VERTEX, since they only obviously
	// appear with SA_BOUNDARY)
	COND_STRUCT(boundarytype == SA_BOUNDARY,
		sa_boundary_particle_data<visctype>),
	// KEPSVISC data, needed by both PT_FLUID and PT_VERTEX
	COND_STRUCT(visctype == KEPSVISC,
		keps_particle_data),
	// everything else is just for PT_FLUID
	COND_STRUCT(visctype == SPSVISC,
		sps_particle_data),
	// to see why this is so messy, see definition of p_precalc_particle_data
	p_precalc_particle_data<sph_formulation,
		typename COND_STRUCT(visctype == KEPSVISC, keps_particle_data)>,
	COND_STRUCT(visctype == KEPSVISC,
		keps_precalc_particle_data)
{
	// shorthand for the type of the forces params
	typedef forces_params<kerneltype, boundarytype, visctype, dyndt, usexsph, inoutBoundaries> params_t;

	ParticleType	ptype;

	// determine specialization automatically based on info and params
	__device__ __forceinline__
	forces_particle_data(const uint _index, float4 const& _pos, particleinfo const& _info,
		params_t const& params) :
		common_particle_data(_index, _pos, _info, params.particleHash),
		rb_particle_data(_info),
		vel_particle_data(_index, _info),
		COND_STRUCT(visctype == KEPSVISC || inoutBoundaries,
			eulerVel_particle_data)(_index),
		COND_STRUCT(boundarytype == SA_BOUNDARY,
			sa_boundary_particle_data<visctype>)(_index, _info, params),
		COND_STRUCT(visctype == KEPSVISC,
			keps_particle_data)(_index, _info),
		COND_STRUCT(visctype == SPSVISC,
			sps_particle_data)(_index),
		p_precalc_particle_data<sph_formulation,
			typename COND_STRUCT(visctype == KEPSVISC, keps_particle_data)>(vel.w, _info, *this),
		COND_STRUCT(visctype == KEPSVISC, keps_precalc_particle_data)(vel.w, *this),
		ptype(static_cast<ParticleType>PART_TYPE(_info))
	{}
};

/// Similarly for the output variables

// common
struct common_particle_output
{
	float4	force;
	float2	contupd;

	__device__ __forceinline__
	common_particle_output() :
		force(make_float4(0.0f)),
		contupd(make_float2(0.0f))
	{}
};

// SA_BOUNDARY
struct sa_boundary_particle_output
{
	// x,y,z contains the gradient of gamma, w gamma itself
	float4	gGam;
	// this is used to identify cases in which the normal gamma computation becomes singular
	// minimum distance between wall segments and the particle
	float minlRas;
	// alpha
	float alpha;
	// avg gam
	float gamavg;

	__device__ __forceinline__
	sa_boundary_particle_output() :
		gGam(make_float4(0, 0, 0, 1)),
		minlRas(1e10f),
		alpha(0.0f),
		gamavg(0.0f)
	{}
};

// KEPSVISC
struct keps_particle_output
{
	float3	dvx;
	float3	dvy;
	float3	dvz;

	float	diff_term_k;
	float	diff_term_e;
	float	ce2yap;

	__device__ __forceinline__
	keps_particle_output()
	{
		dvx = dvy = dvz = make_float3(0.0f);
		diff_term_k = diff_term_e = 0;
		ce2yap = 1.92f;
	}
};

// XSPH
struct xsph_particle_output
{
	float3	mean_vel;

	__device__ __forceinline__
	xsph_particle_output() : mean_vel(make_float3(0.0f))
	{}
};

template<BoundaryType boundarytype,
	ViscosityType visctype,
	bool usexsph>
struct forces_particle_output :
	common_particle_output,
	// TODO FIXME KEPSVISC currently depends on SA_BOUNDARY (see .e.g viscous_fixup<KEPSVISC>),
	// but there is no way to prevent it from being selected with other boundary conditions.
	// When this is implemented, the || visctype == KEPSVISC should be removed
	COND_STRUCT(boundarytype == SA_BOUNDARY || visctype == KEPSVISC, sa_boundary_particle_output),
	COND_STRUCT(visctype == KEPSVISC, keps_particle_output),
	COND_STRUCT(usexsph, xsph_particle_output)
{
	__device__ __forceinline__
	forces_particle_output() :
		common_particle_output(),
		// TODO FIXME see above
		COND_STRUCT(boundarytype == SA_BOUNDARY || visctype == KEPSVISC, sa_boundary_particle_output)(),
		COND_STRUCT(visctype == KEPSVISC, keps_particle_output)(),
		COND_STRUCT(usexsph, xsph_particle_output)()
	{}
};

/*
 * Neib data
 */

// Just like for particle data, we collect neib data into appropriate structures

// data used fo all neibs
template<KernelType kerneltype,
	SPHFormulation sph_formulation,
	BoundaryType boundarytype,
	ViscosityType visctype,
	bool dyndt,
	bool usexsph,
	bool inoutBoundaries>
struct common_neib_data
{
	// we will get as arguments also the current particle data and forces_kernel params.
	// Define shorthands for their data type
	typedef forces_particle_data<kerneltype, sph_formulation, boundarytype, visctype, dyndt, usexsph, inoutBoundaries> pdata_t;
	typedef forces_params<kerneltype, boundarytype, visctype, dyndt, usexsph, inoutBoundaries> params_t;

	particleinfo	const& info;
	// relPos holds the distance vector in .xyz and the neib mass in .w
	float4	const&	relPos;
	const	float	r;

	// relVel holds the relative velocity in .xyz and the neib density in .w
	const	float4	relVel;
	const	float	vel_dot_pos;
	// norm of the gradient of the kernel
	const	float	f;
	// local speed of sound
	const	float sspeed;

	__device__ __forceinline__
	common_neib_data(pdata_t const& pdata, params_t const& params,
		const uint _index, particleinfo const& _info,
		float4 const& _relPos, const float _r) :
		info(_info), relPos(_relPos), r(_r),
		relVel(as_float3(pdata.vel) - tex1Dfetch(velTex, _index)),
		vel_dot_pos(dot3(relVel, relPos)),
		f(F<kerneltype>(r, params.slength)),
		sspeed(soundSpeed(relVel.w, fluid_num(_info)))
	{}
};

template<KernelType kerneltype,
	SPHFormulation sph_formulation,
	BoundaryType boundarytype,
	ViscosityType visctype,
	bool dyndt,
	bool usexsph,
	bool inoutBoundaries>
struct sa_boundary_neib_data
{
	// we will get as arguments also the current particle data and forces_kernel params.
	// Define shorthands for their data type
	typedef forces_particle_data<kerneltype, sph_formulation, boundarytype, visctype, dyndt, usexsph, inoutBoundaries> pdata_t;
	typedef forces_params<kerneltype, boundarytype, visctype, dyndt, usexsph, inoutBoundaries> params_t;
	typedef forces_particle_output<SA_BOUNDARY, visctype, usexsph> pout_t;

	const uint index;

	const	float4	belem;
	const	float3&	normal_s;
	// distance of particle to boundary element along the normal
	const	float	r_as; // r_as as used by ptype == PT_FLUID, r_es as used by ptype == PT_VERTEX

	__device__ __forceinline__
	sa_boundary_neib_data(pdata_t const& pdata,  params_t const& params,
		const uint _index, float4 const& _relPos) :
		index(_index),
		belem(tex1Dfetch(boundTex, index)),
		normal_s(as_float3(belem)),
		r_as(fmax(fabs(dot(as_float3(_relPos), normal_s)), params.deltap))
	{}
};

template<KernelType kerneltype,
	SPHFormulation sph_formulation,
	BoundaryType boundarytype,
	ViscosityType visctype,
	bool dyndt,
	bool usexsph,
	bool inoutBoundaries>
struct eulerVel_neib_data
{
	// we will get as arguments also the current particle data and forces_kernel params.
	// Define shorthands for their data type
	typedef forces_particle_data<kerneltype, sph_formulation, boundarytype, visctype, dyndt, usexsph, inoutBoundaries> pdata_t;

	const float4 relEulerVel;

	__device__ __forceinline__
	eulerVel_neib_data(pdata_t const& pdata, const uint _index, const particleinfo _info) :
		relEulerVel(as_float3(pdata.eulerVel) - tex1Dfetch(eulerVelTex, _index))
	{}
};

template<KernelType kerneltype,
	SPHFormulation sph_formulation,
	BoundaryType boundarytype,
	ViscosityType visctype,
	bool dyndt,
	bool usexsph,
	bool inoutBoundaries>
struct forces_neib_data :
	common_neib_data<kerneltype, sph_formulation, boundarytype, visctype, dyndt, usexsph, inoutBoundaries>,
// can't use COND_STRUCT here because of the commas in the sa_boundary_neib_data template def
	conditional<boundarytype == SA_BOUNDARY,
		sa_boundary_neib_data<kerneltype, sph_formulation, boundarytype, visctype, dyndt, usexsph, inoutBoundaries>,
		empty<
			sa_boundary_neib_data<kerneltype, sph_formulation, boundarytype, visctype, dyndt, usexsph, inoutBoundaries>
		> >::type,
	// relative eulerian velocity
	conditional<visctype == KEPSVISC || inoutBoundaries,
		eulerVel_neib_data<kerneltype, sph_formulation, boundarytype, visctype, dyndt, usexsph, inoutBoundaries>,
		empty<
			eulerVel_neib_data<kerneltype, sph_formulation, boundarytype, visctype, dyndt, usexsph, inoutBoundaries>
		> >::type,
	// these are the same as the particle data
	COND_STRUCT(visctype == KEPSVISC, keps_particle_data),
	// precalculated pressure
	p_precalc_particle_data<sph_formulation,
		typename COND_STRUCT(visctype == KEPSVISC, keps_particle_data)>,
	COND_STRUCT(visctype == SPSVISC, sps_particle_data)
{
	// shortcut typedefs
	typedef common_neib_data<kerneltype, sph_formulation, boundarytype, visctype, dyndt, usexsph, inoutBoundaries> _common_neib_data;
	typedef
		typename conditional<boundarytype == SA_BOUNDARY,
			sa_boundary_neib_data<kerneltype, sph_formulation, boundarytype, visctype, dyndt, usexsph, inoutBoundaries>,
			empty<
				sa_boundary_neib_data<kerneltype, sph_formulation, boundarytype, visctype, dyndt, usexsph, inoutBoundaries>
			> >::type
		_sa_boundary_neib_data;
	typedef
		typename conditional<visctype == KEPSVISC || inoutBoundaries,
			eulerVel_neib_data<kerneltype, sph_formulation, boundarytype, visctype, dyndt, usexsph, inoutBoundaries>,
			empty<
				eulerVel_neib_data<kerneltype, sph_formulation, boundarytype, visctype, dyndt, usexsph, inoutBoundaries>
			> >::type
		_eulerVel_neib_data;
	typedef typename _common_neib_data::pdata_t pdata_t;
	typedef typename _common_neib_data::params_t params_t;

	ParticleType	ntype;

	__device__ __forceinline__
	forces_neib_data(pdata_t const& pdata, params_t const& params,
		const uint _index, particleinfo const& _info,
		float4 const& _relPos, const float _r) :
		_common_neib_data(pdata, params, _index, _info, _relPos, _r),
		_sa_boundary_neib_data(pdata, params, _index, _relPos),
		_eulerVel_neib_data(pdata, _index, _info),
		COND_STRUCT(visctype == KEPSVISC, keps_particle_data)(_index, _info),
		p_precalc_particle_data<sph_formulation,
			typename COND_STRUCT(visctype == KEPSVISC, keps_particle_data)>(this->relVel.w, _info, *this),
		COND_STRUCT(visctype == SPSVISC, sps_particle_data)(_index),
		ntype(static_cast<ParticleType>PART_TYPE(_info))
	{}
};

/// And finally the neib contribution to the current particle forces
struct common_neib_output
{
	// acceleration
	float3	DvDt;
	// density derivative
	float	DrDt;
	float	contDiff;
	float	DgamDt;

	__device__ __forceinline__
	common_neib_output() :
		DvDt(make_float3(0.0f)),
		DrDt(0.0f),
		contDiff(0.0f),
		DgamDt(0.0f)
	{}
};

struct sa_boundary_neib_output
{
	// gamAS as used by ptype == PT_FLUID, gamES as used by ptype == PT_VERTEX
	float2	gamAS;

	__device__ __forceinline__
	sa_boundary_neib_output() : gamAS(make_float2(0))
	{ }
};

template<BoundaryType boundarytype>
struct forces_neib_output :
	common_neib_output,
	COND_STRUCT(boundarytype == SA_BOUNDARY, sa_boundary_neib_output)
{
	__device__ __forceinline__
	forces_neib_output() :
		common_neib_output(),
		COND_STRUCT(boundarytype == SA_BOUNDARY, sa_boundary_neib_output)()
	{}
};

/*
 * A lot of parts of the forces kernel behave very differently based on some template parameters.
 * We isolate this behavior in template functions defined (and specialized) here.
 * TODO FIXME the syntax of these functors could be OH SO MUCH CLEANER if we could use C++11 ...
 */

/// The next set of functions check  if the given particle (pdata) should skip
/// traversing the neib list, and define the actions to be taken when skipping.
/// Since we need partial specialization, they cannot be actual functions.
template<KernelType kerneltype,
	SPHFormulation sph_formulation,
	BoundaryType boundarytype,
	ViscosityType visctype,
	bool dyndt,
	bool usexsph,
	bool inoutBoundaries>
struct skip_neiblist
{
	// typedefs to shorten argument types
	typedef forces_particle_data<kerneltype, sph_formulation, boundarytype, visctype, dyndt, usexsph, inoutBoundaries> pdata_t;
	typedef forces_particle_output<boundarytype, visctype, usexsph> pout_t;

	/// check if the given particle must skip the neiblist traversal
	template<typename FP, typename P>
	__device__ __forceinline__
	bool check(FP const& params, P const& pdata)
	{
		return false; // default, don't skip
	}

	/// do anything that is needed to actually skip the neiblist traversal
	__device__ __forceinline__
	void prepare(pdata_t const& pdata, pout_t &pout)
	{ /* do nothing by default */ }

};

template<KernelType kerneltype,
	SPHFormulation sph_formulation,
	ViscosityType visctype,
	bool dyndt,
	bool usexsph,
	bool inoutBoundaries>
struct skip_neiblist<kerneltype, sph_formulation, SA_BOUNDARY, visctype, dyndt, usexsph, inoutBoundaries>
{
	// typedefs to shorten argument types
	typedef forces_particle_data<kerneltype, sph_formulation, SA_BOUNDARY, visctype, dyndt, usexsph, inoutBoundaries> pdata_t;
	typedef forces_particle_output<SA_BOUNDARY, visctype, usexsph> pout_t;

	template<typename FP, typename P>
	__device__ __forceinline__
	bool check(FP const& params, P const& pdata)
	{
		// vertex particles will skip neighbors unless they need to compute gamma,
		// when using KEPSVISC, or when outflow boundaries are present
		return !(inoutBoundaries && IO_BOUNDARY(pdata.info) && !VEL_IO(pdata.info)) && visctype != KEPSVISC && (pdata.ptype == PT_VERTEX) && !pdata.computeGamma;
	}

	__device__ __forceinline__
	void prepare(pdata_t const& pdata, pout_t &pout)
	{
		// FIXME currently we can expect it to be a vertex particle, and this is what
		// we need to do, but in the future there might be other cases too
		pout.gGam = pdata.oldGGam;
	}
};

/*
 * Functors to compute neighbor contributions. Template structs with a single
 * static method (`with`) which takes params, pdata, ndata as const& input,
 * and pout, nout as & output. The method may also return something.
 * The method should be a template method based on the typenames of its arguments
 * (which would otherwise be too complex to specify, and it's not even necessary
 *  since template functions auto-match their arguments), so any specialization
 * based on the struct template parameter(s) will have two template<> specifications:
 * the first one for the struct, and the second (unchanged from the declaration)
 * for the method.
 */

/// A functor that computes the new gamma. Obviously does something
/// only in the case of SA_BOUNDARY
template<BoundaryType>
struct compute_gamma {
	template<KernelType kerneltype, typename FP, typename P, typename N, typename OP, typename ON>
	__device__ __forceinline__
	static void
	with(FP const& params, P const& pdata, N const& ndata, OP &pout, ON &nout)
	{ /* do nothing */ }
};

template<>
template<KernelType kerneltype, typename FP, typename P, typename N, typename OP, typename ON>
__device__ __forceinline__ void
compute_gamma<SA_BOUNDARY>::with(FP const& params, P const& pdata, N const& ndata, OP &pout, ON &nout)
{
	if (!pdata.computeGamma && pdata.ptype == PT_VERTEX && IO_BOUNDARY(pdata.info) && !VEL_IO(pdata.info))
		return;
	if (OBJECT(pdata.info) && (ndata.ntype == PT_VERTEX ) ) {
		const float4 neib_gam = tex1Dfetch(gamTex, ndata.index);
		const float dotRGG = 0.5f*dot3(neib_gam+pdata.oldGGam, ndata.relPos);
		const float ndist = sqlength3(ndata.relPos)/params.slength/params.slength; //fabs(dotRGG)/length3(0.5f*(neib_gam+pdata.oldGGam))/params.slength;
		const float wVol = ndata.r < params.influenceradius ? 1.0f/max(ndist,1e-3f) : 0.0f;//W<kerneltype>(ndata.r, params.slength);
		pout.gamavg += (neib_gam.w + dotRGG)*wVol;
		pout.alpha += wVol;
	}
	// we do not compute gamma for OBJECT particles,
	// and only BOUNDARY particles contribute to it
	if (!OBJECT(pdata.info) && ndata.ntype == PT_BOUNDARY) {
		const float x = fmin(dot3(ndata.belem, ndata.relPos)/params.slength, 0.5f);
		const float sx = fmax(x*4.0f - 1.0f,0.0f);
		// smootherstep function
		const float smooth = pdata.ptype == PT_VERTEX ? 1.0f : ((2.0f*sx-5.0f)*3.0f*sx+10.0f)*sx*sx*sx;
		nout.gamAS = Gamma<kerneltype>(params.slength, ndata.relPos,
				params.vertPos0[ndata.index], params.vertPos1[ndata.index], params.vertPos2[ndata.index],
				ndata.belem, pdata.oldGGam,
				params.epsilon, params.deltap, pdata.computeGamma, ndata.index,
				pout.minlRas);
		if (smooth < params.epsilon)
			nout.gamAS.y = 0.0f;
		pout.gGam.x += nout.gamAS.x*ndata.belem.x;
		pout.gGam.y += nout.gamAS.x*ndata.belem.y;
		pout.gGam.z += nout.gamAS.x*ndata.belem.z;
		pout.gGam.w -= nout.gamAS.y*smooth;
	}
}

// A functor that helps to compute the influence of eulerian velocities onto the governing equations
template<bool inoutBoundaries>
struct compute_euler_contributions {
	// boundary term
	template<typename FP, typename P, typename N, typename OP, typename ON>
	__device__ __forceinline__
	static void
	boundary_term(FP const& params, P const& pdata, N const& ndata, OP &pout, ON &nout)
	{ /* do nothing */ }

	// volumic term
	template<typename FP, typename P, typename N, typename OP, typename ON>
	__device__ __forceinline__
	static void
	volumic_term(FP const& params, P const& pdata, N const& ndata, OP &pout, ON &nout)
	{ /* do nothing */ }
};

template<>
template<typename FP, typename P, typename N, typename OP, typename ON>
__device__ __forceinline__ void
compute_euler_contributions<true>::boundary_term(FP const& params, P const& pdata, N const& ndata, OP &pout, ON &nout)
{
	nout.DrDt -= dot3(ndata.relEulerVel, ndata.belem)*nout.gamAS.x;
}

template<>
template<typename FP, typename P, typename N, typename OP, typename ON>
__device__ __forceinline__ void
compute_euler_contributions<true>::volumic_term(FP const& params, P const& pdata, N const& ndata, OP &pout, ON &nout)
{
	// this should be divided by the neib density (ndata.relVel.w),
	// but would be multiplied by the same quantity in SPH_F1 formulation,
	// so we delegate the division to the caller, when needed
	// TODO this should be handled more intelligently, might require some
	// restructuring
	nout.DrDt += ndata.relPos.w*dot3(ndata.relEulerVel, ndata.relPos)*ndata.f;
}

/// A functor that computes the time derivative of rho
template<BoundaryType boundarytype>
struct compute_density_derivative {

	// common volumic Ferrari diffusion term
	// TODO the Ferrari correction should be handled based on its own template
	// parameter (use_ferrari or whatever).
	template<typename FP, typename P, typename N, typename OP, typename ON>
	__device__ __forceinline__
	static void
	ferrari_correction(FP const& params, P const& pdata, N const& ndata, OP &pout, ON &nout)
	{
		const int fType =  fluid_num(pdata.info);
		// gravity correction for free-surface flows
		const float grav_corr = -dot(d_gravity, as_float3(ndata.relPos))*d_rho0[fType]/d_sqC0[fType];
		// actual diffusion term
		// TODO should use pdata.sspeed, ndata.sspeed, which should therefore be defined when use_ferrari is enabled
		const float3 ferraricor = (ndata.r > 1e-4f*params.slength) ?
			max(pdata.sspeed, ndata.sspeed)*
			(pdata.vel.w - ndata.relVel.w + grav_corr)/pdata.vel.w/ndata.r*as_float3(ndata.relPos) :
			make_float3(0.0f);
		// adding term to D\rho/Dt, weighted with d_ferrari (choose according to Mayrhofer et al. 2013, CPC)
		nout.contDiff += d_ferrari*ndata.relPos.w*dot(ferraricor, as_float3(ndata.relPos))*ndata.f;
	}

	// auxiliary function
	template<typename FP, typename P, typename N, typename OP, typename ON>
	__device__ __forceinline__
	static void
	common_with(FP const& params, P const& pdata, N const& ndata, OP &pout, ON &nout)
	{
		// this should be divided by the neib density (ndata.relVel.w),
		// but would be multiplied by the same quantity in SPH_F1 formulation,
		// so we delegate the division to the caller, when needed
		// TODO this should be handled more intelligently, might require some
		// restructuring
		nout.DrDt = ndata.relPos.w*ndata.vel_dot_pos*ndata.f;
	}

	// actual method
	template<SPHFormulation sph_formulation, bool inoutBoundaries,
		typename FP, typename P, typename N, typename OP, typename ON>
	__device__ __forceinline__
	static void
	with(FP const& params, P const& pdata, N const& ndata, OP &pout, ON &nout)
	{
		common_with(params, pdata, ndata, pout, nout);
		// TODO this should not be done at runtime, but as a template option
		if (d_ferrari) {
			// volumic term of Ferrari diffusion term (according to Mayrhofer et al. 2013, CPC)
			ferrari_correction(params, pdata, ndata, pout, nout);
		}
		/* The second formulation takes into consideration the density ratio */
		if (sph_formulation == SPH_F2)
			nout.DrDt *= pdata.vel.w/ndata.relVel.w;
	}
};

/// Specialization in the SA_BOUNDARY case

template<>
template<SPHFormulation sph_formulation, bool inoutBoundaries, typename FP, typename P, typename N, typename OP, typename ON>
__device__ __forceinline__ void
compute_density_derivative<SA_BOUNDARY>::with(FP const& params, P const& pdata, N const& ndata, OP &pout, ON &nout)
{
	if (ndata.ntype == PT_BOUNDARY) {
		// boundary term of div(v)
		nout.DgamDt = dot3(ndata.relVel, ndata.belem)*nout.gamAS.x;
		if (IO_BOUNDARY(ndata.info))
			compute_euler_contributions<inoutBoundaries>::boundary_term(params, pdata, ndata, pout, nout);
		// D\rho/Dn is not zero near a boundary where pressure is imposed so the volume diffusion formula gains a term
		if (d_ferrari && inoutBoundaries && IO_BOUNDARY(ndata.info) && PRES_IO(ndata.info)) {
			const int fType =  PART_FLUID_NUM(pdata.info);
			// gravity correction for free-surface flows
			const float grav_corr = -dot(d_gravity, as_float3(ndata.relPos))*d_rho0[fType]/d_sqC0[fType];
			// actual diffusion term
			const float ferraricor = max(pdata.sspeed, ndata.sspeed)*(pdata.vel.w - ndata.relVel.w + grav_corr);
			// adding term to D\rho/Dt, weighted with d_ferrari (choose according to Mayrhofer et al. 2013, CPC)
			nout.contDiff -= 2.0f*d_ferrari*ferraricor*nout.gamAS.x;
		}
		if (sph_formulation == SPH_F1) {
			nout.DrDt *= ndata.relVel.w;
		}
	} else {
		// volumic term of div(v)
		common_with(params, pdata, ndata, pout, nout);
		if (inoutBoundaries && ndata.ntype == PT_VERTEX && IO_BOUNDARY(ndata.info) && !CORNER(ndata.info))
			compute_euler_contributions<inoutBoundaries>::volumic_term(params, pdata, ndata, pout, nout);
		if (d_ferrari && !(ndata.ntype==PT_VERTEX && IO_BOUNDARY(ndata.info))) {
			// volumic term of Ferrari diffusion term (according to Mayrhofer et al. 2013, CPC)
			ferrari_correction(params, pdata, ndata, pout, nout);
		}
		/* The second formulation takes into consideration the density ratio */
		if (sph_formulation == SPH_F2)
			nout.DrDt *= pdata.vel.w/ndata.relVel.w;
	}
}

/// Functor to compute the pressure contribution to the particle acceleration.
/// The results should be stored in nout.DvDt
template<BoundaryType>
struct compute_pressure_contrib
{
	// auxiliary function, which is used as fallback also in the SA_BOUNDARY case
	// responsible for the volumic term, note that p_precalc can contain 2/3 \rho k if KEPSVISC is chosen
	template<SPHFormulation sph_formulation, typename FP, typename P_t, typename N, typename OP, typename ON>
	__device__ __forceinline__
	static float
	common_with(FP const& params, P_t const& pdata, N const& ndata, OP &pout, ON &nout)
	{
		float pGradTerm = 0.0f;
		switch (sph_formulation) {
		case SPH_F1:
			pGradTerm = pdata.p_precalc + ndata.p_precalc;
			break;
		case SPH_F2:
			pGradTerm = (pdata.p_precalc + ndata.p_precalc)/(pdata.vel.w*ndata.relVel.w);
			break;
		}
		return pGradTerm;
	}

	// actual method to compute the full pressure gradient in the non SA_BOUNDARY case
	template<SPHFormulation sph_formulation,
		typename FP, typename P, typename N, typename OP, typename ON>
	__device__ __forceinline__
	static void
	with(FP const& params, P const& pdata, N const& ndata, OP &pout, ON &nout)
	{
		const float pGradTerm(common_with<sph_formulation>(params, pdata, ndata, pout, nout));
		nout.DvDt -= pGradTerm*ndata.relPos.w*ndata.f*as_float3(ndata.relPos);
	}
};

/// Specialization in the SA_BOUNDARY case to add boundary terms
template<>
template<SPHFormulation sph_formulation,
	typename FP, typename P, typename N, typename OP, typename ON>
__device__ __forceinline__ void
compute_pressure_contrib<SA_BOUNDARY>::with(FP const& params, P const& pdata, N const& ndata, OP &pout, ON &nout)
{
	// general pressure term
	const float pGradTerm(common_with<sph_formulation>(params, pdata, ndata, pout, nout));
	if (ndata.ntype == PT_BOUNDARY) {
		// full boundary term
		nout.DvDt += pGradTerm*ndata.relVel.w*nout.gamAS.x*ndata.normal_s;
	}
	else {
		// full volumic term
		nout.DvDt -= pGradTerm*ndata.relPos.w*ndata.f*as_float3(ndata.relPos);
	}
}

/// A functor that computes the mean velocity (XSPH)
template<bool usexsph>
struct compute_mean_vel
{
	template<KernelType kerneltype, typename FP, typename P, typename N, typename OP, typename ON>
	__device__ __forceinline__
	static void
	with(FP const& params, P const& pdata, N const& ndata, OP &pout, ON &nout)
	{ /* do nothing */ }
};

template<>
template<KernelType kerneltype, typename FP, typename P, typename N, typename OP, typename ON>
__device__ __forceinline__ void
compute_mean_vel<true>::with(FP const& params, P const& pdata, N const& ndata, OP &pout, ON &nout)
{
	pout.mean_vel -= ndata.relPos.w*W<kerneltype>(ndata.r, params.slength)*as_float3(ndata.relVel)/(pdata.vel.w + ndata.relVel.w);
}


/// A functor that computes simple fluid/boundary forces (LJ, MK)
template<BoundaryType>
struct compute_repulsive_force {
	template<typename FP, typename P, typename N, typename OP, typename ON>
	__device__ __forceinline__
	static void
	with(FP const& params, P const& pdata, N const& ndata, OP &pout, ON &nout)
	{ /* do nothing */ }
};

template<>
template<typename FP, typename P, typename N, typename OP, typename ON>
__device__ __forceinline__ void
compute_repulsive_force<LJ_BOUNDARY>::with(FP const& params, P const& pdata, N const& ndata, OP &pout, ON &nout)
{
	nout.DvDt = LJForce(ndata.r)*as_float3(ndata.relPos);
}

template<>
template<typename FP, typename P, typename N, typename OP, typename ON>
__device__ __forceinline__ void
compute_repulsive_force<MK_BOUNDARY>::with(FP const& params, P const& pdata, N const& ndata, OP &pout, ON &nout)
{
	nout.DvDt = MKForce(ndata.r, params.slength, pdata.pos.w, pdata.pos.w)*as_float3(ndata.relPos);
}

/// TODO FIXME currently this code path only computes the force between fluid particles and
/// non-BOUNDARY, non-VERTEX particles in the SA_BOUNDARY case: specifically, this computes
/// the interaction between FLUID and OBJECT particles when SA_BOUNDARY is active. Since
/// OBJECT particles currently assume LJ-style behavior, we use here LJ-style behavior.
/// This should
/// be fixed by:
/// (1) never mixing SA and non-SA boundary-type particles, and
/// (2) removing this special case
template<>
template<typename FP, typename P, typename N, typename OP, typename ON>
__device__ __forceinline__ void
compute_repulsive_force<SA_BOUNDARY>::with(FP const& params, P const& pdata, N const& ndata, OP &pout, ON &nout)
{
	// TODO FIXME see above
	nout.DvDt = LJForce(ndata.r)*as_float3(ndata.relPos);
}

// Functor that returns the relative Eulerian velocity for viscous computations
template<bool eulerVelPresent>
struct getRelEulerVel
{
	template<typename N>
	__device__ __forceinline__
	static float4
	with(N const& ndata)
	{ return make_float4(0.0f); }
};

template<>
template<typename N>
__device__ __forceinline__ float4
getRelEulerVel<true>::with(N const& ndata)
{
	return ndata.relEulerVel;
}

// auxiliary functor computing boundary contribution to the viscous term
// note that these boundary contributions are specialized for SA_BOUNDARY.
// As no other boundary condition has any boundary terms there is no need to add another template parameter
template<ViscosityType visctype>
struct visc_boundary_part {
	template<typename FP, typename P, typename N, typename OP, typename ON>
	__device__ __forceinline__
	static void
	with(FP const& params, P const& pdata, N const& ndata, OP &pout, ON &nout)
	{}
};

template<>
template<typename FP, typename P, typename N, typename OP, typename ON>
__device__ __forceinline__ void
visc_boundary_part<DYNAMICVISC>::with
(FP const& params, P const& pdata, N const& ndata, OP &pout, ON &nout)
{
	// velocity of fluid particle along the wall
	const float3 vel_tau = as_float3(ndata.relVel) - dot(as_float3(ndata.relVel), ndata.normal_s)*ndata.normal_s;

	nout.DvDt -= nout.gamAS.x*d_visccoeff*(pdata.vel.w + ndata.relVel.w)/ndata.r_as*vel_tau/pdata.vel.w;
}

template<>
template<typename FP, typename P, typename N, typename OP, typename ON>
__device__ __forceinline__ void
visc_boundary_part<KEPSVISC>::with
(FP const& params, P const& pdata, N const& ndata, OP &pout, ON &nout)
{
	// a component of fluid paricle velocity tangential to the wall
	const float3 u_t = as_float3(ndata.relVel+pdata.eulerVel) - dot(as_float3(ndata.relVel+pdata.eulerVel), ndata.normal_s)*ndata.normal_s;
	const float abs_u_t = length(u_t);

	// we solve iteratively the wall law equation to obtain y+ value
	float u_star = 0.0f;
	// the constant is equal to 0.09^0.25
	const float uk = 0.547722558f*sqrt(pdata.keps_k);
	float y_plus = ndata.r_as/d_visccoeff*uk;
	// constant is equal to 1/0.41
	if(y_plus < 2.43902439f) // viscous sublayer
		u_star = abs_u_t/y_plus;
	else{ // log law
		// constant is equal to exp(-5.2*0.41)
		float utau = 0.118599857f*d_visccoeff/ndata.r_as;
		for (int i=0; i<10; i++) {
			// constant is equal to 1/0.41
			y_plus = fmax(ndata.r_as*utau/d_visccoeff, 2.43902439f);
			// constant is equal to 5.2*0.41+1
			utau = (0.41f*abs_u_t + utau)/(log(y_plus) + 3.132f);
		}
		u_star = abs_u_t / (log(y_plus)/0.41f + 5.2f);
	}

	nout.DvDt -= 2.0f*nout.gamAS.x*u_star*u_star*u_t/fmax(abs_u_t,1e-6f);
}

// auxiliary functor computing volumic contribution to the viscous term
template<ViscosityType visctype>
struct visc_volumic_part {
	template<bool inoutBoundaries, typename FP, typename P, typename N, typename OP, typename ON>
	__device__ __forceinline__
	static void
	with(FP const& params, P const& pdata, N const& ndata, OP &pout, ON &nout);
};

template<>
template<bool inoutBoundaries, typename FP, typename P, typename N, typename OP, typename ON>
__device__ __forceinline__ void
visc_volumic_part<DYNAMICVISC>::with(FP const& params, P const& pdata, N const& ndata, OP &pout, ON &nout)
{
	const float visc(laminarvisc_dynamic(pdata.vel.w, ndata.relVel.w, ndata.relPos.w, ndata.f,
		d_visccoeff*pdata.vel.w, d_visccoeff*ndata.relVel.w));
	nout.DvDt += visc*as_float3(ndata.relVel + getRelEulerVel<inoutBoundaries>::with(ndata));
}

template<>
template<bool inoutBoundaries, typename FP, typename P, typename N, typename OP, typename ON>
__device__ __forceinline__ void
visc_volumic_part<KINEMATICVISC>::with(FP const& params, P const& pdata, N const& ndata, OP &pout, ON &nout)
{
	const float visc(laminarvisc_kinematic(pdata.vel.w, ndata.relVel.w, ndata.relPos.w, ndata.f));
	nout.DvDt += visc*as_float3(ndata.relVel + getRelEulerVel<inoutBoundaries>::with(ndata));
}

// SPS viscosity is just kinematic + a contribution based on the strain rate
template<>
template<bool inoutBoundaries, typename FP, typename P, typename N, typename OP, typename ON>
__device__ __forceinline__ void
visc_volumic_part<SPSVISC>::with(FP const& params, P const& pdata, N const& ndata, OP &pout, ON &nout)
{
	nout.DvDt.x += ndata.relPos.w*ndata.f*(
		(pdata.tau.xx + ndata.tau.xx)*ndata.relPos.x +
		(pdata.tau.xy + ndata.tau.xy)*ndata.relPos.y +
		(pdata.tau.xz + ndata.tau.xz)*ndata.relPos.z);
	nout.DvDt.y += ndata.relPos.w*ndata.f*(
		(pdata.tau.xy + ndata.tau.xy)*ndata.relPos.x +
		(pdata.tau.yy + ndata.tau.yy)*ndata.relPos.y +
		(pdata.tau.yz + ndata.tau.yz)*ndata.relPos.z);
	nout.DvDt.z += ndata.relPos.w*ndata.f*(
		(pdata.tau.xz + ndata.tau.xz)*ndata.relPos.x +
		(pdata.tau.yz + ndata.tau.yz)*ndata.relPos.y +
		(pdata.tau.zz + ndata.tau.zz)*ndata.relPos.z);
	const float visc(laminarvisc_kinematic(pdata.vel.w, ndata.relVel.w, ndata.relPos.w, ndata.f));
	nout.DvDt += visc*as_float3(ndata.relVel);
}

// k-e viscosity: dynamic + turbulent
template<>
template<bool inoutBoundaries, typename FP, typename P, typename N, typename OP, typename ON>
__device__ __forceinline__ void
visc_volumic_part<KEPSVISC>::with(FP const& params, P const& pdata, N const& ndata, OP &pout, ON &nout)
{
	const float visc(laminarvisc_dynamic(pdata.vel.w, ndata.relVel.w, ndata.relPos.w, ndata.f,
		(d_visccoeff+pdata.turbViscForViscTerm)*pdata.vel.w,
		(d_visccoeff+ndata.turbViscForViscTerm)*ndata.relVel.w));
	// call getRelEulerVel always with true as in keps we always have that value
	nout.DvDt += visc*as_float3(ndata.relVel + getRelEulerVel<true>::with(ndata));
}

// artificial viscosity
template<>
template<bool inoutBoundaries, typename FP, typename P, typename N, typename OP, typename ON>
__device__ __forceinline__ void
visc_volumic_part<ARTVISC>::with(FP const& params, P const& pdata, N const& ndata, OP &pout, ON &nout)
{
	if (ndata.vel_dot_pos < 0.0f){
		const float visc = artvisc(ndata.vel_dot_pos, pdata.vel.w, ndata.relVel.w,
			pdata.sspeed, ndata.sspeed, ndata.r, params.slength);
		// note that here we use the position difference and not the velocity difference
		nout.DvDt += visc*as_float3(ndata.relPos)*ndata.relPos.w*ndata.f;
	}
}

/// A functor that computes the scalar viscous coefficient (plus additional optional contributions
/// directly to nout.
/// See above about the double template<> in the specializations
template<BoundaryType>
struct compute_viscous_contrib {

	template<bool inoutBoundaries, ViscosityType visctype, typename FP, typename P, typename N, typename OP, typename ON>
	__device__ __forceinline__
	static void
	with(FP const& params, P const& pdata, N const& ndata, OP &pout, ON &nout){
		// in the generic case only the volumic term is of interest
		// TODO inoutBoundaries support --- v --- for non-SA
		visc_volumic_part<visctype>::with<false>(params, pdata, ndata, pout, nout);
	}

};

template<>
template<bool inoutBoundaries, ViscosityType visctype, typename FP, typename P, typename N, typename OP, typename ON>
__device__ __forceinline__ void
compute_viscous_contrib<SA_BOUNDARY>::with(FP const& params, P const& pdata, N const& ndata, OP &pout, ON &nout)
{
	if (ndata.ntype == PT_BOUNDARY) {
		// boundary term of the viscous part based on a boundary segment
		if (!IO_BOUNDARY(ndata.info)) // TODO check if we should not do something else here
			visc_boundary_part<visctype>::with(params, pdata, ndata, pout, nout);
	}
	else {
		// volumic term of the viscous part using vertices and fluid particles (same as in the generic case)
		visc_volumic_part<visctype>::with<inoutBoundaries>(params, pdata, ndata, pout, nout);
	}
}

/// Functor to compute the KEPS diffusion and velocity gradient terms

template<BoundaryType boundarytype, ViscosityType visctype>
struct compute_keps_term
{
	template<bool inoutBoundaries, typename FP, typename P, typename N, typename OP, typename ON>
	__device__ __forceinline__
	static void
	with(FP const& params, P const& pdata, N const& ndata, OP &pout, ON &nout)
	{ /* do nothing */ }
};

template<>
template<bool inoutBoundaries, typename FP, typename P, typename N, typename OP, typename ON>
__device__ __forceinline__ void
compute_keps_term<SA_BOUNDARY, KEPSVISC>::with
(FP const& params, P const& pdata, N const& ndata, OP &pout, ON &nout)
{
	float3 dvmul = make_float3(0.0f);

	// diffusion terms for k and epsilon, to be divided later by rho_a and gamma_a
	if (ndata.ntype == PT_BOUNDARY) {

		// yap correction
		// constant is 0.09^0.75/0.41
		const float lyap = 0.400772603f*powf(pdata.keps_k,1.5f)/(pdata.keps_e*ndata.r_as);
		if (lyap > 1.0f)
			pout.ce2yap = fmin(pout.ce2yap, fmax(1.92f - 0.83f*(lyap-1.0f)*lyap*lyap, 0.0f));

		// boundary contribution to epsilon diffusion term
		// the constant factor is 4.0f*0.09/1.3 where 0.09 = C_\mu and 1.3 = \sigma_\epsilon
		pout.diff_term_e += 0.276923077f*pdata.keps_k*pdata.keps_k/ndata.r_as*nout.gamAS.x;

		// multiplication for velocity gradient terms (gradGam_as*rho_s)
		dvmul = nout.gamAS.x*ndata.normal_s*ndata.relVel.w;

	} else if (ndata.ntype == PT_VERTEX || ndata.ntype == PT_FLUID) {

		// volume contribution for k and epsilon diffusion terms
		pout.diff_term_k += ndata.relPos.w*(
			pdata.dkdt_precalc + ndata.relVel.w*(d_visccoeff + ndata.turbVisc)
			)*(pdata.keps_k - ndata.keps_k)*ndata.f/ndata.relVel.w;
		pout.diff_term_e += ndata.relPos.w*(
			pdata.dedt_precalc + ndata.relVel.w*(d_visccoeff + ndata.turbVisc/1.3f)
			)*(pdata.keps_e - ndata.keps_e)*ndata.f/ndata.relVel.w;

		// multiplication for velocity gradient terms (- m_b*r_ab*gradW)
		dvmul = -ndata.relPos.w*as_float3(ndata.relPos)*ndata.f ;
	}

	// velocity gradient
	// From boundary:
	//	dvx = ∑ρs vxas ∇ɣas
	//	dvy = ∑ρs vyas ∇ɣas
	//	dvz = ∑ρs vzas ∇ɣas
	// From fluid/vertex:
	//	dvx = -∑mb vxab ∇(ra - rb)/r ∂Wab/∂r
	//	dvy = -∑mb vyab ∇(ra - rb)/r ∂Wab/∂r
	//	dvz = -∑mb vzab ∇(ra - rb)/r ∂Wab/∂r

	pout.dvx += (ndata.relVel.x+ndata.relEulerVel.x)*dvmul;
	pout.dvy += (ndata.relVel.y+ndata.relEulerVel.y)*dvmul;
	pout.dvz += (ndata.relVel.z+ndata.relEulerVel.z)*dvmul;
}

// Functor to check if water depth computation was requested
// in the forces params (SA-only)
template<BoundaryType boundarytype>
struct
has_waterdepth_computation
{
	template<typename FP>
	__device__ __forceinline__
	static bool
	with(FP const& params) { return false; }
};

template<>
template<typename FP>
__device__ __forceinline__ bool
has_waterdepth_computation<SA_BOUNDARY>::with(FP const& params)
{
	return params.ioWaterdepthComputation;
}



/*
 * Post-processing and saving
 */


/// The next set of functors post-process the particle forces and write them to
/// the appropriate given arrays


/// A functor that does viscosity-related post-processing, and returns a
/// viscous coefficient to be used with DEMs and planes

template<ViscosityType>
struct viscous_fixup
{
	template<typename FP, typename P, typename OP>
	__device__ __forceinline__
	static float
	with(FP const& params, P const& pdata, OP &pout);
};

/// Specializations

template<>
template<typename FP, typename P, typename OP >
__device__ __forceinline__ float
viscous_fixup<DYNAMICVISC>::with(FP const& params, P const& pdata, OP &pout)
{ return d_visccoeff*pdata.vel.w; }

template<>
template<typename FP, typename P, typename OP>
__device__ __forceinline__ float
viscous_fixup<KINEMATICVISC>::with(FP const& params, P const& pdata, OP &pout)
{ return d_visccoeff*pdata.vel.w/4; } // TODO FIXME check?

template<>
template<typename FP, typename P, typename OP>
__device__ __forceinline__ float
viscous_fixup<SPSVISC>::with(FP const& params, P const& pdata, OP &pout)
{ return d_visccoeff*pdata.vel.w/4; } // TODO FIXME check?

template<>
template<typename FP, typename P, typename OP>
__device__ __forceinline__ float
viscous_fixup<ARTVISC>::with(FP const& params, P const& pdata, OP &pout)
{ return 0; } // assumes free-slip

template<>
template<typename FP, typename P, typename OP>
__device__ __forceinline__ float
viscous_fixup<KEPSVISC>::with(FP const& params, P const& pdata, OP &pout)
{
	// final division for diff and dv{x,y,z} terms
	const float rhoGam = pdata.vel.w*pout.gGam.w;
	// finalize diffusion terms
	pout.diff_term_k /= rhoGam;
	pout.diff_term_e /= rhoGam;
	// finalize velocity gradients
	pout.dvx /= rhoGam;	// dvx = -1/ɣa*ρa ∑mb vxab (ra - rb)/r ∂Wab/∂r
	pout.dvy /= rhoGam;	// dvy = -1/ɣa*ρa ∑mb vyab (ra - rb)/r ∂Wab/∂r
	pout.dvz /= rhoGam;	// dvz = -1/ɣa*ρa ∑mb vzab (ra - rb)/r ∂Wab/∂r
	// Calculate norm of the mean strain rate tensor
	float SijSij_bytwo = 2.0f*(pout.dvx.x*pout.dvx.x +
		pout.dvy.y*pout.dvy.y +
		pout.dvz.z*pout.dvz.z);	// 2*SijSij = 2.0((∂vx/∂x)^2 + (∂vy/∂yx)^2 + (∂vz/∂z)^2)
	float temp = pout.dvx.y + pout.dvy.x;
	SijSij_bytwo += temp*temp;		// 2*SijSij += (∂vx/∂y + ∂vy/∂x)^2
	temp = pout.dvx.z + pout.dvz.x;
	SijSij_bytwo += temp*temp;		// 2*SijSij += (∂vx/∂z + ∂vz/∂x)^2
	temp = pout.dvy.z + pout.dvz.y;
	SijSij_bytwo += temp*temp;		// 2*SijSij += (∂vy/∂z + ∂vz/∂y)^2
	// Strain rate
	const float S = sqrtf(SijSij_bytwo);
	// production of turbulent kinetic energy (TKE)
	const float Pturb = fmin(pdata.turbVisc*SijSij_bytwo, 0.3f*pdata.keps_k*S);
	//const float Pturb = fmin(0.3f, 0.09f*pdata.keps_k/pdata.keps_e*S)*pdata.keps_k*S;

	// Variation terms for Dk/Dt and De/Dt for the partially implicit time integration in euler
	const float dkdt = Pturb + pout.diff_term_k;
	const float dedt = pdata.keps_e*1.44f*Pturb/pdata.keps_k + pout.diff_term_e;

	params.keps_dkde[pdata.index].x = dkdt;
	params.keps_dkde[pdata.index].y = dedt;
	params.keps_dkde[pdata.index].z = pout.ce2yap;

	return d_visccoeff*pdata.vel.w;
}


/// A functor that clamps gamma and divides force by it,
/// but only for SA_BOUNDARY
template<BoundaryType>
struct gamma_fixup
{
	template<SPHFormulation sph_formulation, typename FP, typename P, typename OP>
	__device__ __forceinline__
	static void
	with(FP const& params, P const& pdata, OP &pout)
	{ /* do nothing */ }
};

template<>
template<SPHFormulation sph_formulation, typename FP, typename P, typename OP>
__device__ __forceinline__ void
gamma_fixup<SA_BOUNDARY>::with(FP const& params, P const& pdata, OP &pout)
{
	// check whether we are close to a wall
	if(pout.minlRas < 0.5f && pdata.ptype != PT_VERTEX){
		// linear smoothing between eps/2 and eps
		const float sx = fmax(pout.minlRas*4.0f - 1.0f,0.0f);
		// smootherstep function
		const float smooth = ((2.0f*sx-5.0f)*3.0f*sx+10.0f)*sx*sx*sx;
		// interpolated value of gamma
		const float intGam = pout.gamavg > 1e-5f ? pout.gamavg/pout.alpha : pout.gGam.w;
		pout.gGam.w = smooth*pout.gGam.w + (1.0f-smooth)*intGam;
	}
	// clipping gamma
	pout.gGam.w = fmin(fmax(pout.gGam.w, params.epsilon),1.0f);
	pout.force /= pout.gGam.w;
	if (sph_formulation == SPH_F2)
		pout.force.w *= pdata.vel.w;
}

/// A functor that computes the force acting on a boundary element
/// but only for SA_BOUNDARY
template<BoundaryType>
struct compute_boundary_force
{
	template<typename FP, typename P, typename OP>
	__device__ __forceinline__
	static void
	with(FP const& params, P const& pdata, OP &pout)
	{ /* do nothing */ }
};

template<>
template<typename FP, typename PD, typename OP>
__device__ __forceinline__ void
compute_boundary_force<SA_BOUNDARY>::with(FP const& params, PD const& pdata, OP &pout)
{
	// Force = -Pressure*SurfaceArea*NormalOutsideVector
	pout.force = -P(pdata.vel.w, PART_FLUID_NUM(pdata.info))*pdata.belem.w*pdata.belem;
	pout.force.w = 0.0f;
}

/// A functor that computes the mean velocity (XSPH)
template<BoundaryType>
struct compute_water_depth_at_outflow
{
	template<typename FP, typename P, typename N, typename OP, typename ON>
	__device__ __forceinline__
	static void
	with(FP const& params, P const& pdata, N const& ndata, OP &pout, ON &nout)
	{ /* do nothing */ }
};

template<>
template<typename FP, typename P, typename N, typename OP, typename ON>
__device__ __forceinline__ void
compute_water_depth_at_outflow<SA_BOUNDARY>::with(FP const& params, P const& pdata, N const& ndata, OP &pout, ON &nout)
{
	// note all computations here are done assuming that the gravity vector points in z direction only
	// if the fluid particle is higher than the vertex particle then don't continue (saves a few atomics)
	if (ndata.ntype != PT_FLUID || ndata.relPos.z < 0.0f)
		return;
	// z position of fluid particle with respect to world_origin
	float nZpos = pdata.pos.z - ndata.relPos.z + pdata.gridPos.z*d_cellSize.z + 0.5f*d_cellSize.z;
	// position between 0 and UINT_MAX:
	nZpos *= ((float) UINT_MAX)/(d_gridSize.z*d_cellSize.z);
	atomicMax(&params.IOwaterdepth[object(pdata.info)-1], (uint)nZpos);
}


/// A functor that writes out gamma,
/// but only for SA_BOUNDARY
template<BoundaryType>
struct write_gamma
{
	template<typename FP, typename P, typename OP>
	__device__ __forceinline__
	static void
	with(FP const& params, P const& pdata, OP const& pout, const bool inoutBoundaries)
	{ /* do nothing */ }
};

template<>
template<typename FP, typename P, typename OP>
__device__ __forceinline__ void
write_gamma<SA_BOUNDARY>::with(FP const& params, P const& pdata, OP const& pout, const bool inoutBoundaries)
{
	if (inoutBoundaries && !pdata.computeGamma && IO_BOUNDARY(pdata.info) && !VEL_IO(pdata.info))
		params.newGGam[pdata.index] = pdata.oldGGam;
	else
		params.newGGam[pdata.index] = pout.gGam;
}

/// A functor that writes out the mean vel,
/// but only for XSPH
template<bool>
struct write_xsph
{
	template<typename FP, typename P, typename OP>
	__device__ __forceinline__
	static void
	with(FP const& params, P const& pdata, OP const& pout)
	{ /* do nothing */ }
};

template<>
template<typename FP, typename P, typename OP>
__device__ __forceinline__ void
write_xsph<true>::with(FP const& params, P const& pdata, OP const& pout)
{ params.xsph[pdata.index] = make_float4(2.0f*pout.mean_vel, 0.0f); }

/// A functor that writes out turbvisc
/// but only for KEPSVISC
template<ViscosityType>
struct write_turbvisc
{
	template<typename FP, typename P, typename OP>
	__device__ __forceinline__
	static void
	with(FP const& params, P const& pdata, OP const& pout)
	{ /* do nothing */ }
};

template<>
template<typename FP, typename P, typename OP>
__device__ __forceinline__ void
write_turbvisc<KEPSVISC>::with(FP const& params, P const& pdata, OP const& pout)
{ params.turbvisc[pdata.index] = pdata.turbVisc; }


/// A functor that writes out forces
/// (no templatization, not needed)
struct write_forces
{
	template<typename FP, typename P, typename OP>
	__device__ __forceinline__
	static void
	with(FP const& params, P const& pdata, OP const& pout)
	{
		params.forces[pdata.index] = pout.force;
		params.contupd[pdata.index] = pout.contupd;
	}
};

/*
 * Global variables
 */

/// Some forces kernel specializations have global variables which are not individual particle data
/// and are therefore collected here

struct dyndt_shared_data
{
	float sm_max[BLOCK_SIZE_FORCES];
};

struct dyndt_keps_shared_data
{
	float sm_max_nut[BLOCK_SIZE_FORCES];
};

template<bool dyndt, ViscosityType visctype>
struct forces_shared_data // by default, depend on nothing
{
	// init shared data
	__device__ __forceinline__ void init() { /* do nothing */ }

	// store shared data
	template<typename FP, typename P, typename OP>
	__device__ __forceinline__ void
	store(FP const& params, P const& pdata, OP const& pout)
	{ /* do nothing */ }

	// reduce shared data
	template<typename FP>
	__device__ __forceinline__ void reduce(FP const& params)
	{ /* do nothing */ }
};

template<ViscosityType visctype>
struct forces_shared_data<true, visctype> :
	dyndt_shared_data,
	COND_STRUCT(visctype == KEPSVISC, dyndt_keps_shared_data)
{
	// init shared data
	__device__ __forceinline__ void init()
	{ this->sm_max[threadIdx.x] = 0; }

	// auxiliary: store common dyndt shared data
	template<typename FP, typename P, typename OP>
	__device__ __forceinline__ void
	store_sm_max(FP const& params, P const& pdata, OP const& pout)
	{
		this->sm_max[threadIdx.x] = max(length(as_float3(pout.force)), pdata.sspeed*pdata.sspeed/params.slength);
	}

	// auxiliary: reduce common dyndt shared data
	template<typename FP>
	__device__ __forceinline__ void reduce_sm_max(FP const& params)
	{ dtadaptBlockReduce(this->sm_max, params.cfl, params.cflOffset); }

	// store shared data
	template<typename FP, typename P, typename OP>
	__device__ __forceinline__ void
	store(FP const& params, P const& pdata, OP const& pout)
	{ store_sm_max(params, pdata, pout); }

	// reduce shared data
	template<typename FP>
	__device__ __forceinline__ void reduce(FP const& params)
	{ reduce_sm_max(params); }
};

template<>
__device__ __forceinline__ void
forces_shared_data<true, KEPSVISC>::init()
{
	this->sm_max[threadIdx.x] = 0;
	this->sm_max_nut[threadIdx.x] = 0;
}

template<>
template<typename FP, typename P, typename OP>
__device__ __forceinline__ void
forces_shared_data<true, KEPSVISC>::store(FP const& params, P const& pdata, OP const& pout)
{
	store_sm_max(params, pdata, pout);
	this->sm_max_nut[threadIdx.x] = pdata.turbVisc;
}

template<>
template<typename FP>
__device__ __forceinline__ void
forces_shared_data<true, KEPSVISC>::reduce(FP const& params)
{
	reduce_sm_max(params);
	dtadaptBlockReduce(this->sm_max_nut, params.cfltvisc, params.cflOffset);
}


/************************************************************************************************************/
/*		   Kernels for computing forces with the different options											*/
/************************************************************************************************************/
template<KernelType kerneltype,
	SPHFormulation sph_formulation,
	BoundaryType boundarytype,
	ViscosityType visctype,
	bool dyndt,
	bool usexsph,
	bool inoutBoundaries>
__global__ void
forcesDevice(
	forces_params<kerneltype, boundarytype, visctype, dyndt, usexsph, inoutBoundaries> params)
{
	// Global particle index
	const uint index = INTMUL(blockIdx.x,blockDim.x) + threadIdx.x + params.fromParticle;

	__shared__ forces_shared_data<dyndt, visctype> shared;
	shared.init();

	// The body of this kernel easily gets a lot of indentation. to prevent that,
	// we wrap the main part into a do { } while(0); so that rather than
	// if (c1) { if (c2) { if (c3) { stuff } } } we can do
	// if (!c1) break; if (!c2) break ; if (!c3) break; stuff
	// to do stuff only if c1, c2, c3 are satisfied.
	// This makes the code more readable and collects common data retrieval operations
	// into one place.
	// (The alternative would have been a label before the reduction and a
	// bunch of goto label, but that would skip across initializations, which is an error.
	// and some people still don't like goto's, so this is actually a better alternative).
#pragma unroll
	do {
		if (index >= params.toParticle) break;

		// Particle info struct, always stored in a texture
		const particleinfo info = tex1Dfetch(infoTex, index);

		// Determine how the current particle must act based on it's the particle type.
		// The particles for which forces are computed are:
		// 	* fluid particles
		// 	* object particles
		// 	* vertex particles (for SA_BOUNDARY)
		// 	* everything except TESTPOINTS (for DYN_BOUNDARY)

		bool computes_stuff = FLUID(info) || OBJECT(info);
		if (boundarytype == SA_BOUNDARY) {
			computes_stuff = computes_stuff || VERTEX(info);
			// Floating objects need to compute the force acting on them
			computes_stuff = computes_stuff || (BOUNDARY(info) && FLOATING(info));
		}
		if (boundarytype == DYN_BOUNDARY)
			computes_stuff = !TESTPOINT(info);

		// Nothing to do if the particle doesn't need to compute forces
		if (!computes_stuff)
			break;

		// Cell-local position of the particle, stored in texture
		// or global memory depending on architecture
		#if( __COMPUTE__ >= 20)
		const float4 pos = params.posArray[index];
		#else
		const float4 pos = tex1Dfetch(posTex, index);
		#endif

		// Nothing to do if the particle is inactive
		if (INACTIVE(pos))
			break;

		// Loading the rest of particle data
		forces_particle_data<kerneltype, sph_formulation, boundarytype, visctype, dyndt, usexsph, inoutBoundaries> const
			pdata(index, pos, info, params);

		// Preparing particle output variables
		forces_particle_output<boundarytype, visctype, usexsph> pout;

		/* And finally the neighbors list traversal support */

		// Persistent variables across getNeibData calls
		char neib_cellnum = 0;
		uint neib_cell_base_index = 0;
		float3 pos_corr;

		// Under some conditions, some particles might want to skip the
		// neighbor list traversal. This is checked by the check() function of
		// the skip_neiblist struct. Any action that needs to be done then is
		// done by the prepare() function in the same struct.
		// Setting the neib list iterator counter i to d_neiblist_end to
		// actually skip the neib list traversal is done in here rather than
		// in the prepare() function.

		skip_neiblist<kerneltype, sph_formulation, boundarytype, visctype, dyndt, usexsph, inoutBoundaries> skip;
		idx_t i = 0;

		if (skip.check(params, pdata)) {
			skip.prepare(pdata, pout);
			i = d_neiblist_end; // Skip neighbors loop
		}

		// Loop over all neighbors
		for (; i < d_neiblist_end; i += d_neiblist_stride) {
			neibdata neib_data = params.neibsList[i + index];

			if (neib_data == 0xffff) break;

			const uint neib_index = getNeibIndex(pdata.pos, pos_corr, params.cellStart,
				neib_data, pdata.gridPos, neib_cellnum, neib_cell_base_index);

			// Compute relative position vector and distance
			// WARNING: relPos is a float4 and neib mass is stored in relPos.w
			#if( __COMPUTE__ >= 20)
			const float4 relPos = pos_corr - params.posArray[neib_index];
			#else
			const float4 relPos = pos_corr - tex1Dfetch(posTex, neib_index);
			#endif

			// Skip inactive particles
			if (INACTIVE(relPos))
				continue;

			const float r = length3(relPos);

			const particleinfo neib_info = tex1Dfetch(infoTex, neib_index);

			// We now check if the current particle interacts with the neighbor.
			// We recycle the computes_stuff as boolean
			computes_stuff = (r < params.influenceradius) && !TESTPOINT(neib_info);

			// Objects only interact with fluid particles, since object-object
			// and object-boundary forces are computed with ODE
			// TODO FIXME prevent OBJECT parts from having other OBJECT parts in their
			// neib list
			if (OBJECT(pdata.info))
				computes_stuff = computes_stuff && (FLUID(neib_info) && !OBJECT(neib_info));

			// With SA_BOUNDARY, fluid and vertex particles interact with any
			// BOUNDARY particles in the neiblist, regardless of distance
			// TODO FIXME they should interact with BOUNDARY particles such
			// that the current particle influence radius intersects the
			// boundary element
			if (boundarytype == SA_BOUNDARY && (pdata.ptype == PT_FLUID || pdata.ptype == PT_VERTEX))
				computes_stuff = computes_stuff || BOUNDARY(neib_info);

			// Bail out if we do not interact with this neighbor
			if (!computes_stuff)
				continue;

			// Load rest of neib data
			forces_neib_data<kerneltype, sph_formulation, boundarytype, visctype, dyndt, usexsph, inoutBoundaries> const
				ndata(pdata, params, neib_index, neib_info, relPos, r);

			// Contributions from this neighbor
			forces_neib_output<boundarytype> nout;

			// Now compute the interactions based on pdata.info and ndata.info

			// Compute gamma_as and |grad gamma_as| and add it to the respective values
			// of the focal particle
			compute_gamma<boundarytype>::with<kerneltype>(params, pdata, ndata, pout, nout);

			// With DYN_BOUNDARY formulation, all particles interaction follow the fluid-fluid one
			if (boundarytype == DYN_BOUNDARY || pdata.ptype == PT_FLUID) {
				// The Navier-Stokes equations are applied in the following cases:
				// 		* for SA boundary, by a fluid particle interacting with fluid, boundary and vertex particles;
				// 		* for LJ boundary, by a fluid particle interacting with a fluid particle;
				// 		* for DYN bondary :
				//			- a fluid particle will compute both density derivative and acceleration interacting
				//   	  	with any other particle;
				// 			- a non-fluid particle will compute density derivative interacting with any other particle,
				//   	  	but acceleration will only be computed by object particles interacting with fluid particles
				// NOTE1 : the compiler has some difficulties to deal with situations as
				// if (boundarytype == SA_BOUNDARY) {
				//	...
				// } else if (boundarytype == SA_BOUNDARY && visctype == KEPSVISC && pdata.ptype == PT_VERTEX
				//			&& (!IO_BOUNDARY(pdata.info) || CORNER(pdata.info)) {
				//  ...
				// } else if (boundarytype == SA_BOUNDARY && pdata.ptype == PT_VERTEX &&
				//			has_waterdepth_computation<boundarytype>::with(params) && IO_BOUNDARY(info) && !VEL_IO(info)) {
				//  ...
				// } else if (OBJECT(pdata.info)) {
				// 	...
				// }
				// they should be replaced by:
				// if (boundarytype == SA_BOUNDARY) {
				//	...
				// }
				// if (boundarytype == SA_BOUNDARY) {
				//		if (...) ....
				//		else if () ....
				// }
				// if (boundarytype == LJ_BOUNDARY) {
				//	...
				// }
				// NOTE 2: in tests mixing templates parameters and variables the tests on templates should be placed
				// in first position
				// if ( pdata.ptype == PT_FLUID || boundarytype == DYN_BOUNDARY) =>
				// if (boundarytype == DYN_BOUNDARY || pdata.ptype == PT_FLUID)
				// TODO: remove ntype from particle data (useless register usage)
				const bool computes_NS_drhodt = boundarytype == DYN_BOUNDARY  ||
						( boundarytype == SA_BOUNDARY && (ndata.ntype == PT_BOUNDARY || ndata.ntype == PT_VERTEX ) )
						|| ndata.ntype == PT_FLUID;

				if (computes_NS_drhodt) {
					// Computes d\rho/dt, including ferrari correction
					compute_density_derivative<boundarytype>::with<sph_formulation, inoutBoundaries>(params, pdata, ndata, pout, nout);
					pout.force.w += nout.DrDt;
					if (boundarytype == SA_BOUNDARY) {
						pout.contupd.x += nout.contDiff;
						pout.contupd.y += nout.DgamDt;
					}
				}

				// For DYN_BOUNDARY acceleration is only computed by fluid particles, or by object particles
				// that interact with fluid; however, it's actually slightly faster to make the boolean on
				// "either us or the neighbor is fluid": this does not change the behavior of the simulation
				// because the xyz components of the forces are ignored anyway by non-OBJECT, non-FLUID
				// particles.
				// For other boundary types, accelerations is computed with the NS equations whenever the density
				// is also computed (using NS), otherwise we just apply the repulsive force
				// TODO : check the test and eventually simplify or reorganize
				const bool computes_NS_accel = boundarytype == DYN_BOUNDARY ?
					(FLUID(pdata.info) || FLUID(ndata.info)) : computes_NS_drhodt;

				if (computes_NS_accel) {
					// Compute pressure part of acceleration
					compute_pressure_contrib<boundarytype>::with<sph_formulation>(params, pdata, ndata, pout, nout);

					// Compute viscous forces
					compute_viscous_contrib<boundarytype>::with<inoutBoundaries, visctype>(params, pdata, ndata, pout, nout);

					// Compute diffusion terms for k-epsilon and the strain rate tensor
					compute_keps_term<boundarytype, visctype>::with<inoutBoundaries>(params, pdata, ndata, pout, nout);

					// Compute mean velocity for the use in the XSPH variant. Contribution added in euler.
					compute_mean_vel<usexsph>::with<kerneltype>(params, pdata, ndata, pout, nout);
				} else {
					if (boundarytype == LJ_BOUNDARY)
						compute_repulsive_force<boundarytype>::with(params, pdata, ndata, pout, nout);
				}

			}

			if (boundarytype == SA_BOUNDARY) {
				if (visctype == KEPSVISC && pdata.ptype == PT_VERTEX
					&& (!IO_BOUNDARY(pdata.info) || CORNER(pdata.info))) {
					// For vertex particles: Compute viscous force as Dv/Dt = div(\nu grad(v)), only in KEPS these are actually used
					compute_viscous_contrib<boundarytype>::with<inoutBoundaries, visctype>(params, pdata, ndata, pout, nout);
				}
				else if (pdata.ptype == PT_VERTEX && has_waterdepth_computation<boundarytype>::with(params)
					&& IO_BOUNDARY(info) && !VEL_IO(info)) {
					// Compute the maximum depth at pressure boundaries
					compute_water_depth_at_outflow<boundarytype>::with(params, pdata, ndata, pout, nout);
				}
			}

			if (boundarytype == LJ_BOUNDARY) {
				if (OBJECT(pdata.info))
					compute_repulsive_force<boundarytype>::with(params, pdata, ndata, pout, nout);
			}

			// Sum all contributions from the neighbors in the force array
			as_float3(pout.force) += nout.DvDt;

		} // End of loop over neighbors

		// For SA_BOUNDARY: divides forces by gamma; else: does nothing
		if (boundarytype == SA_BOUNDARY && (FLUID(pdata.info) || VERTEX(pdata.info))) {
			gamma_fixup<boundarytype>::with<sph_formulation>(params, pdata, pout);
		}

		// External forces
		if (FLUID(pdata.info)) {
			// Post-processing for viscous terms, returns viscous coefficient
			// to be used with planes/DEM

			// For KEPS: finalizes computation of strain rate & computes de/dt and dk/dt
			const float dynvisc = viscous_fixup<visctype>::with(params, pdata, pout);

			// Adding gravity
			as_float3(pout.force) += d_gravity;

			// TODO: check for time step limitation in case of geometrical boundaries (DEM or planes)
			// for viscous fluids
			float geom_coeff = 0.0f;

			const float3 globalpos = d_worldOrigin + as_float3(pdata.pos) + pdata.gridPos*d_cellSize + 0.5f*d_cellSize;

			// Adding repulsive force computed from DEM
			switch (boundarytype) {
				case LJ_BOUNDARY:
					if (params.usedem) {
						geom_coeff = DemLJForce(demTex, globalpos,
								pdata.pos.w, as_float3(pdata.vel), dynvisc, pout.force);
					}
					break;
				default:
					break;
			}

			// Adding repulsive force computed from geometric boundaries
			if (d_numplanes) {
				geom_coeff = max(geom_coeff,
					GeometryForce(globalpos,
							pdata.pos.w, as_float3(pdata.vel), dynvisc, pout.force));
			}

			shared.store(params, pdata, pout);
		}
		if (boundarytype == SA_BOUNDARY && OBJECT(pdata.info)) {
			// For SA_BOUNDARY: compute force acting on boundary
			compute_boundary_force<boundarytype>::with(params, pdata, pout);
		}

		// Writing out the results
<<<<<<< HEAD
		if (pdata.ptype == PT_OBJECT || (boundarytype == SA_BOUNDARY && pdata.ptype == PT_BOUNDARY && FLOATING(info))) {
=======
		// TODO: below was the previous test, i don't understand it (Alexis).
		//if (OBJECT(pdata.info) || (boundarytype == SA_BOUNDARY && pdata.ptype == PT_BOUNDARY && FLOATING(info))) {
		if(OBJECT(pdata.info)) {
			// Except for SA boundary, the forces computed in the neighbors loop are forces by unit of mass
			// (i.e) accelerations so when we computing the total forces (and torques) acting on an object
			// particle, the force must be multiplied by the particle mass.
>>>>>>> 0cda3a47
			// TODO
			// 1. use relative coordinates for cg and distance computation
			// 2. the write of forces and torques is by nature not coalesced so why using float4
			// 3. params and the kernel should be templatized also on floating bodies presence
			// AM - GB FIXME
<<<<<<< HEAD

			// The forces computed in the neighbors loop are forces by unit of mass so when
			// computing the forces (and torques) on an object the force acting on each object
			// particle must be multiplied by the particle mass, except in the SA_BOUNDARY case (why?).

			if (boundarytype != SA_BOUNDARY)
				as_float3(pout.force) *= pdata.pos.w;

=======
			if (boundarytype != SA_BOUNDARY)
				pout.force *= pdata.pos.w;
>>>>>>> 0cda3a47
			params.rbforces[pdata.rbindex] = pout.force;
			// TODO: don't go through absolute coordinates here, instead save the gridPos of the centre
			//       of gravity and the local position of the cg. wrt. that gridPos.
			params.rbtorques[pdata.rbindex] = make_float4(
				cross(d_worldOrigin + as_float3(pdata.pos) + pdata.gridPos*d_cellSize + 0.5f*d_cellSize
<<<<<<< HEAD
								- d_rbcg[object(info)-1], as_float3(pout.force)));

			// set forces to zero for this particle, but preserve density in DYN_BOUNDARY case
			if (boundarytype == DYN_BOUNDARY) {
				pout.force.x = pout.force.y = pout.force.z = 0;
			} else  {
				pout.force = make_float4(0.0f);
			}
=======
								- d_rbcg[object(info)], as_float3(pout.force)));
>>>>>>> 0cda3a47

			write_forces::with(params, pdata, pout);
		} else {
			write_forces::with(params, pdata, pout);
			write_gamma<boundarytype>::with(params, pdata, pout, inoutBoundaries);
		}

		if (FLUID(pdata.info)) {
			write_xsph<usexsph>::with(params, pdata, pout);
			write_turbvisc<visctype>::with(params, pdata, pout);
		}

	} while (0);

	shared.reduce(params);
}
/************************************************************************************************************/

#endif

/* vi:set ft=cuda: */<|MERGE_RESOLUTION|>--- conflicted
+++ resolved
@@ -1982,51 +1982,27 @@
 		}
 
 		// Writing out the results
-<<<<<<< HEAD
-		if (pdata.ptype == PT_OBJECT || (boundarytype == SA_BOUNDARY && pdata.ptype == PT_BOUNDARY && FLOATING(info))) {
-=======
 		// TODO: below was the previous test, i don't understand it (Alexis).
 		//if (OBJECT(pdata.info) || (boundarytype == SA_BOUNDARY && pdata.ptype == PT_BOUNDARY && FLOATING(info))) {
-		if(OBJECT(pdata.info)) {
+		if (OBJECT(pdata.info)) {
 			// Except for SA boundary, the forces computed in the neighbors loop are forces by unit of mass
 			// (i.e) accelerations so when we computing the total forces (and torques) acting on an object
 			// particle, the force must be multiplied by the particle mass.
->>>>>>> 0cda3a47
+
 			// TODO
 			// 1. use relative coordinates for cg and distance computation
 			// 2. the write of forces and torques is by nature not coalesced so why using float4
 			// 3. params and the kernel should be templatized also on floating bodies presence
 			// AM - GB FIXME
-<<<<<<< HEAD
-
-			// The forces computed in the neighbors loop are forces by unit of mass so when
-			// computing the forces (and torques) on an object the force acting on each object
-			// particle must be multiplied by the particle mass, except in the SA_BOUNDARY case (why?).
-
 			if (boundarytype != SA_BOUNDARY)
 				as_float3(pout.force) *= pdata.pos.w;
-
-=======
-			if (boundarytype != SA_BOUNDARY)
-				pout.force *= pdata.pos.w;
->>>>>>> 0cda3a47
 			params.rbforces[pdata.rbindex] = pout.force;
+
 			// TODO: don't go through absolute coordinates here, instead save the gridPos of the centre
 			//       of gravity and the local position of the cg. wrt. that gridPos.
 			params.rbtorques[pdata.rbindex] = make_float4(
 				cross(d_worldOrigin + as_float3(pdata.pos) + pdata.gridPos*d_cellSize + 0.5f*d_cellSize
-<<<<<<< HEAD
-								- d_rbcg[object(info)-1], as_float3(pout.force)));
-
-			// set forces to zero for this particle, but preserve density in DYN_BOUNDARY case
-			if (boundarytype == DYN_BOUNDARY) {
-				pout.force.x = pout.force.y = pout.force.z = 0;
-			} else  {
-				pout.force = make_float4(0.0f);
-			}
-=======
 								- d_rbcg[object(info)], as_float3(pout.force)));
->>>>>>> 0cda3a47
 
 			write_forces::with(params, pdata, pout);
 		} else {
