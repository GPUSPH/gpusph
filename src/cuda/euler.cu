--- conflicted
+++ resolved
@@ -350,24 +350,9 @@
 		bufwrite.getData<BUFFER_BOUNDELEMENTS>() :
 		NULL;
 
-<<<<<<< HEAD
-	euler_params<kerneltype, sph_formulation, boundarytype, ViscSpec, simflags> params(
-			newPos, newVel, oldPos, particleHash, oldVel, info, forces, numParticles, dt, dt2, t, step,
-			xsph,
-			newEulerVel, newBoundElement, vertPos, oldEulerVel, oldBoundElement, slength, influenceradius, neibsList, cellStart,
-			newTKE, newEps, newTurbVisc, oldTKE, oldEps, keps_dkde,
-			newVol, oldVol,
-			newEnergy, oldEnergy, DEDt);
-
-	if (step == 1) {
-		cueuler::eulerDevice<kerneltype, sph_formulation, boundarytype, ViscSpec, simflags><<< numBlocks, numThreads >>>(params);
-	} else if (step == 2) {
-		cueuler::eulerDevice<kerneltype, sph_formulation, boundarytype, ViscSpec, simflags><<< numBlocks, numThreads >>>(params);
-	} else {
-=======
 	if (step == 1)
 		cueuler::eulerDevice<<< numBlocks, numThreads >>>(
-			euler_params<kerneltype, sph_formulation, boundarytype, visctype, simflags, 1>(
+			euler_params<kerneltype, sph_formulation, boundarytype, ViscSpec, simflags, 1>(
 				newPos, newVel, oldPos, particleHash, oldVel, info, forces, numParticles, dt, dt2, t,
 				xsph,
 				newEulerVel, newBoundElement, vertPos, oldEulerVel, oldBoundElement, slength, influenceradius, neibsList, cellStart,
@@ -376,7 +361,7 @@
 				newEnergy, oldEnergy, DEDt));
 	else if (step == 2)
 		cueuler::eulerDevice<<< numBlocks, numThreads >>>(
-			euler_params<kerneltype, sph_formulation, boundarytype, visctype, simflags, 2>(
+			euler_params<kerneltype, sph_formulation, boundarytype, ViscSpec, simflags, 2>(
 				newPos, newVel, oldPos, particleHash, oldVel, info, forces, numParticles, dt, dt2, t,
 				xsph,
 				newEulerVel, newBoundElement, vertPos, oldEulerVel, oldBoundElement, slength, influenceradius, neibsList, cellStart,
@@ -384,7 +369,6 @@
 				newVol, oldVol,
 				newEnergy, oldEnergy, DEDt));
 	else
->>>>>>> b05f1661
 		throw std::invalid_argument("unsupported predcorr timestep");
 
 	// check if kernel invocation generated an error
