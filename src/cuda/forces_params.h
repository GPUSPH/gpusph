/*  Copyright 2014 Alexis Herault, Giuseppe Bilotta, Robert A. Dalrymple, Eugenio Rustico, Ciro Del Negro

    Istituto Nazionale di Geofisica e Vulcanologia
        Sezione di Catania, Catania, Italy

    Università di Catania, Catania, Italy

    Johns Hopkins University, Baltimore, MD

    This file is part of GPUSPH.

    GPUSPH is free software: you can redistribute it and/or modify
    it under the terms of the GNU General Public License as published by
    the Free Software Foundation, either version 3 of the License, or
    (at your option) any later version.

    GPUSPH is distributed in the hope that it will be useful,
    but WITHOUT ANY WARRANTY; without even the implied warranty of
    MERCHANTABILITY or FITNESS FOR A PARTICULAR PURPOSE.  See the
    GNU General Public License for more details.

    You should have received a copy of the GNU General Public License
    along with GPUSPH.  If not, see <http://www.gnu.org/licenses/>.
*/

#ifndef _FORCES_PARAMS_H
#define _FORCES_PARAMS_H

#include "particledefine.h"
#include "simflags.h"

/* The forces computation kernel is probably the most complex beast in GPUSPH.
   To achieve good performance, each combination of kernel, boundary, formulation
   etc is a different specialization, something which in itself makes for a huge
   number of kernels.
   To make things more complicated, some incarnations require a different set
   of parameters compared to other, and instantiate different sets of variables.
   All of this should be managed as automagically as possible while trying to
   rely only on the most readable features of C++ and, if possible, using the
   preprocessor as little as possible.

   To this end, we set up a mechanism that allows us to build structure
   templates in which the number and quality of members depends on the
   specialization.
*/

#include "cond_params.h"

// We now have the tools to assemble the structure that will be used to pass parameters to the forces kernel

/* Now we define structures that hold the parameters to be passed
   to the forces kernel. These are defined in chunks, and then ‘merged’
   into the template structure that is actually used as argument to the kernel.
   Each struct must define an appropriate constructor / initializer for its const
   members
*/

/// Parameters common to all forces kernel specializations
struct common_forces_params
{
			float4	* __restrict__ forces;
			float4	* __restrict__ rbforces;
			float4	* __restrict__ rbtorques;
	const	float4	* __restrict__ posArray;
	const	hashKey * __restrict__ particleHash;
	const	uint	* __restrict__ cellStart;
	const	neibdata	* __restrict__ neibsList;

	// Particle range to work on. toParticle is _exclusive_
	const	uint	fromParticle;
	const	uint	toParticle;

	// TODO these should probably go into constant memory
	const	float	deltap;
	const	float	slength;
	const	float	influenceradius;
	const	uint	step;

	// Constructor / initializer
	common_forces_params(
				float4	* __restrict__ _forces,
				float4	* __restrict__ _rbforces,
				float4	* __restrict__ _rbtorques,
		const	float4	* __restrict__ _posArray,
		const	hashKey * __restrict__ _particleHash,
		const	uint	* __restrict__ _cellStart,
		const	neibdata	* __restrict__ _neibsList,
		const	uint	_fromParticle,
		const	uint	_toParticle,
		const	float	_deltap,
		const	float	_slength,
		const	float	_influenceradius,
		const	uint	_step) :
		forces(_forces),
		rbforces(_rbforces),
		rbtorques(_rbtorques),
		posArray(_posArray),
		particleHash(_particleHash),
		cellStart(_cellStart),
		neibsList(_neibsList),
		fromParticle(_fromParticle),
		toParticle(_toParticle),
		deltap(_deltap),
		slength(_slength),
		influenceradius(_influenceradius),
		step(_step)
	{}
};

/// Additional parameters passed only to kernels with dynamic timestepping
struct dyndt_forces_params
{
	float	* __restrict__ cfl;
	float	* __restrict__ cfl_dS;
	float	* __restrict__ cfltvisc;
	uint	cflOffset;

	dyndt_forces_params(float * __restrict__ _cfl, float * __restrict__ _cfl_dS, float * __restrict__ _cfltvisc, uint _cflOffset) :
		cfl(_cfl), cfl_dS(_cfl_dS), cfltvisc(_cfltvisc), cflOffset(_cflOffset)
	{}
};

/// Additional parameters passed only to kernels with XSPH enabled
struct xsph_forces_params
{
	float4	* __restrict__ xsph;
	xsph_forces_params(float4 * __restrict__ _xsph) :
		xsph(_xsph)
	{}
};

/// Additional parameters passed only to kernels with SPH_GRENIER formulation
struct grenier_forces_params
{
	const float	* __restrict__ sigmaArray;
	grenier_forces_params(const float * __restrict__ _sigmaArray) : sigmaArray(_sigmaArray)
	{}
};

/// Used by formulations that have volume
struct volume_forces_params
{
	const float4	* __restrict__ volArray;
	volume_forces_params(const float4 * __restrict__ _volArray) : volArray(_volArray)
	{}
};

/// Additional parameters passed only to kernels with SA_BOUNDARY
struct sa_boundary_forces_params
{
			float4	* __restrict__ newGGam;
			float2	* __restrict__ contupd;
	const	float2	* __restrict__ vertPos0;
	const	float2	* __restrict__ vertPos1;
	const	float2	* __restrict__ vertPos2;
	const	float	epsilon;

	// Constructor / initializer
	sa_boundary_forces_params(
				float4	* __restrict__ _newGGam,
				float2	* __restrict__ _contupd,
		const	float2	* __restrict__ const _vertPos[],
		const	float	_epsilon) :
		newGGam(_newGGam),
		contupd(_contupd),
		epsilon(_epsilon)
	{
		if (_vertPos) {
			vertPos0 = _vertPos[0];
			vertPos1 = _vertPos[1];
			vertPos2 = _vertPos[2];
		} else {
			vertPos0 = vertPos1 = vertPos2 = NULL;
		}
	}
};

/// Additional parameters passed only to kernels with ENABLE_WATER_DEPTH
struct water_depth_forces_params
{
	uint	* __restrict__ IOwaterdepth;

	water_depth_forces_params(uint * __restrict__ _IOwaterdepth) : IOwaterdepth(_IOwaterdepth)
	{}
};

/// Additional parameters passed only to kernels with KEPSVISC
struct kepsvisc_forces_params
{
	float3	* __restrict__ keps_dkde;
	float	* __restrict__ turbvisc;
	kepsvisc_forces_params(float3 * __restrict__ _keps_dkde, float * __restrict__ _turbvisc) :
		keps_dkde(_keps_dkde),
		turbvisc(_turbvisc)
	{}
};

/// Additional parameters only used to kernels with ENABLE_INTERNAL_ENERGY
struct internal_energy_forces_params
{
<<<<<<< HEAD
	float	*DEDt; // derivative of the internal energy with respect to time
	internal_energy_forces_params(float *_DEDt) :
=======
	float	* __restrict__ DEDt; // derivative of the internal energy with respect to time
	internal_energy_forces_params(float * __restrict__ _DEDt) :
>>>>>>> 7a368e39
		DEDt(_DEDt)
	{}
};

/// The actual forces_params struct, which concatenates all of the above, as appropriate.
template<KernelType _kerneltype,
	SPHFormulation _sph_formulation,
	BoundaryType _boundarytype,
	ViscosityType _visctype,
	flag_t _simflags>
struct forces_params :
	common_forces_params,
	COND_STRUCT(_simflags & ENABLE_DTADAPT, dyndt_forces_params),
	COND_STRUCT(_simflags & ENABLE_XSPH, xsph_forces_params),
	COND_STRUCT(_sph_formulation == SPH_GRENIER &&
		_simflags & ENABLE_DENSITY_DIFFUSION, volume_forces_params),
	COND_STRUCT(_sph_formulation == SPH_GRENIER, grenier_forces_params),
	COND_STRUCT(_boundarytype == SA_BOUNDARY, sa_boundary_forces_params),
	COND_STRUCT(_simflags & ENABLE_WATER_DEPTH, water_depth_forces_params),
	COND_STRUCT(_visctype == KEPSVISC, kepsvisc_forces_params),
	COND_STRUCT(_simflags & ENABLE_INTERNAL_ENERGY, internal_energy_forces_params)
{
	static const KernelType kerneltype = _kerneltype;
	static const SPHFormulation sph_formulation = _sph_formulation;
	static const BoundaryType boundarytype = _boundarytype;
	static const ViscosityType visctype = _visctype;
	static const flag_t simflags = _simflags;

	// This structure provides a constructor that takes as arguments the union of the
	// parameters that would ever be passed to the forces kernel.
	// It then delegates the appropriate subset of arguments to the appropriate
	// structs it derives from, in the correct order
	forces_params(
		// common
				float4	* __restrict__ _forces,
				float4	* __restrict__ _rbforces,
				float4	* __restrict__ _rbtorques,
		const	float4	* __restrict__ _pos,
		const	hashKey	* __restrict__ _particleHash,
		const	uint	* __restrict__ _cellStart,
		const	neibdata* __restrict__ _neibsList,
				uint	_fromParticle,
				uint	_toParticle,

				float	_deltap,
				float	_slength,
				float	_influenceradius,
				uint	_step,

		// dyndt
				float	* __restrict__ _cfl,
				float	* __restrict__ _cfl_dS,
				float	* __restrict__ _cflTVisc,
				uint	_cflOffset,

		// XSPH
				float4	* __restrict__ _xsph,

		// SPH_GRENIER
		const	float4	* __restrict__ _volArray,
		const	float	* __restrict__ _sigmaArray,

		// SA_BOUNDARY
				float4	* __restrict__ _newGGam,
				float2	* __restrict__ _contupd,
		const	float2	* __restrict__  const _vertPos[],
		const	float	_epsilon,

		// ENABLE_WATER_DEPTH
				uint	* __restrict__ _IOwaterdepth,

		// KEPSVISC
<<<<<<< HEAD
				float3	*_keps_dkde,
				float	*_turbvisc,
		// ENABLE_INTERNAL_ENERGY
				float	*_DEDt
=======
				float3	* __restrict__ _keps_dkde,
				float	* __restrict__ _turbvisc,
		// ENABLE_INTERNAL_ENERGY
				float	* __restrict__ _DEDt
>>>>>>> 7a368e39
		) :
		common_forces_params(_forces, _rbforces, _rbtorques,
			_pos, _particleHash, _cellStart,
			_neibsList, _fromParticle, _toParticle,
			_deltap, _slength, _influenceradius, _step),
		COND_STRUCT(simflags & ENABLE_DTADAPT, dyndt_forces_params)
			(_cfl, _cfl_dS, _cflTVisc, _cflOffset),
		COND_STRUCT(simflags & ENABLE_XSPH, xsph_forces_params)(_xsph),
		COND_STRUCT(_sph_formulation == SPH_GRENIER &&
			_simflags & ENABLE_DENSITY_DIFFUSION, volume_forces_params)(_volArray),
		COND_STRUCT(sph_formulation == SPH_GRENIER, grenier_forces_params)(_sigmaArray),
		COND_STRUCT(boundarytype == SA_BOUNDARY, sa_boundary_forces_params)
			(_newGGam, _contupd, _vertPos, _epsilon),
		COND_STRUCT(simflags & ENABLE_WATER_DEPTH, water_depth_forces_params)(_IOwaterdepth),
		COND_STRUCT(visctype == KEPSVISC, kepsvisc_forces_params)(_keps_dkde, _turbvisc),
		COND_STRUCT(simflags & ENABLE_INTERNAL_ENERGY, internal_energy_forces_params)(_DEDt)
	{}
};


/// Parameters common to all SPS kernel specializations
struct common_sps_params
{
	const float4* __restrict__ 	pos;
	const hashKey* __restrict__ 	particleHash;
	const uint* __restrict__ 		cellStart;
	const neibdata* __restrict__ 	neibsList;
	const uint		numParticles;
	const float		slength;
	const float		influenceradius;

	// Constructor / initializer
	common_sps_params(
		const	float4	* __restrict__ _pos,
		const	hashKey	* __restrict__ _particleHash,
		const	uint	* __restrict__ _cellStart,
		const	neibdata	* __restrict__ _neibsList,
		const	uint	_numParticles,
		const	float	_slength,
		const	float	_influenceradius) :
		pos(_pos),
		particleHash(_particleHash),
		cellStart(_cellStart),
		neibsList(_neibsList),
		numParticles(_numParticles),
		slength(_slength),
		influenceradius(_influenceradius)
	{}
};

/// Additional parameters passed only if simflag SPS_STORE_TAU is set
struct tau_sps_params
{
	float2* __restrict__ 		tau0;
	float2* __restrict__ 		tau1;
	float2* __restrict__ 		tau2;

	tau_sps_params(float2 * __restrict__ _tau0, float2 * __restrict__ _tau1, float2 * __restrict__ _tau2) :
		tau0(_tau0), tau1(_tau1), tau2(_tau2)
	{}
};

/// Additional parameters passed only if simflag SPS_STORE_TURBVISC is set
struct turbvisc_sps_params
{
	float	* __restrict__ turbvisc;
	turbvisc_sps_params(float * __restrict__ _turbvisc) :
		turbvisc(_turbvisc)
	{}
};


/// The actual forces_params struct, which concatenates all of the above, as appropriate.
template<KernelType kerneltype,
	BoundaryType boundarytype,
	uint simflags>
struct sps_params :
	common_sps_params,
	COND_STRUCT(simflags & SPSK_STORE_TAU, tau_sps_params),
	COND_STRUCT(simflags & SPSK_STORE_TURBVISC, turbvisc_sps_params)
{
	// This structure provides a constructor that takes as arguments the union of the
	// parameters that would ever be passed to the forces kernel.
	// It then delegates the appropriate subset of arguments to the appropriate
	// structs it derives from, in the correct order
	sps_params(
		// common
			const	float4* __restrict__ 	_pos,
			const	hashKey* __restrict__ 	_particleHash,
			const	uint* __restrict__ 		_cellStart,
			const	neibdata* __restrict__ 	_neibsList,
			const	uint		_numParticles,
			const	float		_slength,
			const	float		_influenceradius,
		// tau
					float2* __restrict__ 		_tau0,
					float2* __restrict__ 		_tau1,
					float2* __restrict__ 		_tau2,
		// turbvisc
					float* __restrict__ 		_turbvisc
		) :
		common_sps_params(_pos, _particleHash, _cellStart,
			_neibsList, _numParticles, _slength, _influenceradius),
		COND_STRUCT(simflags & SPSK_STORE_TAU, tau_sps_params)(_tau0, _tau1, _tau2),
		COND_STRUCT(simflags & SPSK_STORE_TURBVISC, turbvisc_sps_params)(_turbvisc)
	{}
};
#endif // _FORCES_PARAMS_H
<|MERGE_RESOLUTION|>--- conflicted
+++ resolved
@@ -198,13 +198,8 @@
 /// Additional parameters only used to kernels with ENABLE_INTERNAL_ENERGY
 struct internal_energy_forces_params
 {
-<<<<<<< HEAD
-	float	*DEDt; // derivative of the internal energy with respect to time
-	internal_energy_forces_params(float *_DEDt) :
-=======
 	float	* __restrict__ DEDt; // derivative of the internal energy with respect to time
 	internal_energy_forces_params(float * __restrict__ _DEDt) :
->>>>>>> 7a368e39
 		DEDt(_DEDt)
 	{}
 };
@@ -277,17 +272,10 @@
 				uint	* __restrict__ _IOwaterdepth,
 
 		// KEPSVISC
-<<<<<<< HEAD
-				float3	*_keps_dkde,
-				float	*_turbvisc,
-		// ENABLE_INTERNAL_ENERGY
-				float	*_DEDt
-=======
 				float3	* __restrict__ _keps_dkde,
 				float	* __restrict__ _turbvisc,
 		// ENABLE_INTERNAL_ENERGY
 				float	* __restrict__ _DEDt
->>>>>>> 7a368e39
 		) :
 		common_forces_params(_forces, _rbforces, _rbtorques,
 			_pos, _particleHash, _cellStart,
