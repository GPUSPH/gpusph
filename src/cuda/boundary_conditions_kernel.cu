--- conflicted
+++ resolved
@@ -2696,14 +2696,10 @@
 			neib_pressure);
 
 		// the depth correction for the pressure is only added if it's positive
-<<<<<<< HEAD
 		float rho_g_h = physical_density(neib_vel.w, fluid_num(neib_info))*dot3(accel_delta, neib.relPos);
-=======
-		float rho_g_h = physical_density(neib_vel.w, fluid_num(neib_info))*dot3(accel_delta, relPos);
 #if REPULSIVE_DUMMY
 		neib_contrib.w += fabsf(rho_g_h);
 #else
->>>>>>> c80e64a5
 		neib_contrib.w += fmaxf(rho_g_h, 0.0f);
 #endif
 
