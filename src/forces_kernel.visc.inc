/*  Copyright 2011 Alexis Herault, Giuseppe Bilotta, Robert A. Dalrymple, Eugenio Rustico, Ciro Del Negro

	Istituto de Nazionale di Geofisica e Vulcanologia
          Sezione di Catania, Catania, Italy

    Universita di Catania, Catania, Italy

    Johns Hopkins University, Baltimore, MD

    This file is part of GPUSPH.

    GPUSPH is free software: you can redistribute it and/or modify
    it under the terms of the GNU General Public License as published by
    the Free Software Foundation, either version 3 of the License, or
    (at your option) any later version.

    GPUSPH is distributed in the hope that it will be useful,
    but WITHOUT ANY WARRANTY; without even the implied warranty of
    MERCHANTABILITY or FITNESS FOR A PARTICULAR PURPOSE.  See the
    GNU General Public License for more details.

    You should have received a copy of the GNU General Public License
    along with GPUSPH.  If not, see <http://www.gnu.org/licenses/>.
*/

/* All viscosity variations. Include this after defining everything else */

#undef VISC_TYPE
#undef VISC_ARTVISC
#undef VISC_DYNAMIC
#undef VISC_KINEMATIC
#undef VISC_SPS

#define VISC_TYPE ARTVISC
#define VISC_ARTVISC
#if (__COMPUTE__ >= 30)
<<<<<<< HEAD
	#define MIN_BLOCKS_FORCES 8
=======
	#define MIN_BLOCKS_FORCES 12
>>>>>>> f4cb1de8
#elif (__COMPUTE__ == 20 || __COMPUTE__ == 21)
	#define MIN_BLOCKS_FORCES 6
#else
	#define MIN_BLOCKS_FORCES 1
#endif
#include "forces_kernel.def"
#undef MIN_BLOCKS_FORCES
#undef VISC_TYPE
#undef VISC_ARTVISC

#define VISC_TYPE DYNAMICVISC
#define VISC_DYNAMIC
#if (__COMPUTE__ >= 30)
<<<<<<< HEAD
	#define MIN_BLOCKS_FORCES 8
=======
	#define MIN_BLOCKS_FORCES 12
>>>>>>> f4cb1de8
#elif (__COMPUTE__ == 20 || __COMPUTE__ == 21)
	#define MIN_BLOCKS_FORCES 6
#else
	#define MIN_BLOCKS_FORCES 1
#endif
#include "forces_kernel.def"
#undef MIN_BLOCKS_FORCES
#undef VISC_TYPE
#undef VISC_DYNAMIC

#define VISC_TYPE KINEMATICVISC
#define VISC_KINEMATIC
#if (__COMPUTE__ >= 20)
	#define MIN_BLOCKS_FORCES 12
#else
	#define MIN_BLOCKS_FORCES 1
#endif
#include "forces_kernel.def"
#undef MIN_BLOCKS_FORCES
#undef VISC_TYPE
#undef VISC_KINEMATIC

#define VISC_TYPE SPSVISC
#define VISC_SPS
#if (__COMPUTE__ >= 30)
<<<<<<< HEAD
	#define MIN_BLOCKS_FORCES 6
=======
	#define MIN_BLOCKS_FORCES 12
>>>>>>> f4cb1de8
#elif (__COMPUTE__ == 20 || __COMPUTE__ == 21)
	#define MIN_BLOCKS_FORCES 4
#else
	#define MIN_BLOCKS_FORCES 1
#endif
#include "forces_kernel.def"
#undef MIN_BLOCKS_FORCES
#undef VISC_TYPE
#undef VISC_SPS
<|MERGE_RESOLUTION|>--- conflicted
+++ resolved
@@ -34,11 +34,7 @@
 #define VISC_TYPE ARTVISC
 #define VISC_ARTVISC
 #if (__COMPUTE__ >= 30)
-<<<<<<< HEAD
-	#define MIN_BLOCKS_FORCES 8
-=======
 	#define MIN_BLOCKS_FORCES 12
->>>>>>> f4cb1de8
 #elif (__COMPUTE__ == 20 || __COMPUTE__ == 21)
 	#define MIN_BLOCKS_FORCES 6
 #else
@@ -52,11 +48,7 @@
 #define VISC_TYPE DYNAMICVISC
 #define VISC_DYNAMIC
 #if (__COMPUTE__ >= 30)
-<<<<<<< HEAD
-	#define MIN_BLOCKS_FORCES 8
-=======
 	#define MIN_BLOCKS_FORCES 12
->>>>>>> f4cb1de8
 #elif (__COMPUTE__ == 20 || __COMPUTE__ == 21)
 	#define MIN_BLOCKS_FORCES 6
 #else
@@ -82,11 +74,7 @@
 #define VISC_TYPE SPSVISC
 #define VISC_SPS
 #if (__COMPUTE__ >= 30)
-<<<<<<< HEAD
-	#define MIN_BLOCKS_FORCES 6
-=======
 	#define MIN_BLOCKS_FORCES 12
->>>>>>> f4cb1de8
 #elif (__COMPUTE__ == 20 || __COMPUTE__ == 21)
 	#define MIN_BLOCKS_FORCES 4
 #else
