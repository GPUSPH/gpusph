--- conflicted
+++ resolved
@@ -52,12 +52,8 @@
 	// boundary types: LJ_BOUNDARY*, MK_BOUNDARY, SA_BOUNDARY, DYN_BOUNDARY*
 	// * = tested in this problem
 	SETUP_FRAMEWORK(
-<<<<<<< HEAD
-		viscosity<ARTVISC>,
-=======
 		rheology<NEWTONIAN>,
 		turbulence_model<ARTIFICIAL>,
->>>>>>> c80e64a5
 		boundary<DUMMY_BOUNDARY>,
 		add_flags<ENABLE_REPACKING>
 	).select_options(
