 /*  Copyright 2011-2013 Alexis Herault, Giuseppe Bilotta, Robert A. Dalrymple, Eugenio Rustico, Ciro Del Negro

    Istituto Nazionale di Geofisica e Vulcanologia
        Sezione di Catania, Catania, Italy

    Università di Catania, Catania, Italy

    Johns Hopkins University, Baltimore, MD

    This file is part of GPUSPH.

    GPUSPH is free software: you can redistribute it and/or modify
    it under the terms of the GNU General Public License as published by
    the Free Software Foundation, either version 3 of the License, or
    (at your option) any later version.

    GPUSPH is distributed in the hope that it will be useful,
    but WITHOUT ANY WARRANTY; without even the implied warranty of
    MERCHANTABILITY or FITNESS FOR A PARTICULAR PURPOSE.  See the
    GNU General Public License for more details.

    You should have received a copy of the GNU General Public License
    along with GPUSPH.  If not, see <http://www.gnu.org/licenses/>.
*/

#include <iostream>

#include "DamBreak3D.h"
#include "Cube.h"
#include "Point.h"
#include "Vector.h"
#include "GlobalData.h"
#include "cudasimframework.cu"

DamBreak3D::DamBreak3D(GlobalData *_gdata) : XProblem(_gdata)
{
	// *** user parameters from command line
	const bool WET = get_option("wet", false);
	const bool USE_PLANES = get_option("use_planes", false);
	const uint NUM_OBSTACLES = get_option("num_obstacles", 1);
	const bool ROTATE_OBSTACLE = get_option("rotate_obstacle", true);
	const uint NUM_TESTPOINTS = get_option("num_testpoints", 3);
	// density diffusion terms: 0 none, 1 Ferrari, 2 Molteni & Colagrossi, 3 Brezzi
	const int RHODIFF = get_option("density-diffusion", 2);

	// ** framework setup
	// viscosities: ARTVISC*, KINEMATICVISC*, DYNAMICVISC*, SPSVISC, KEPSVISC
	// boundary types: LJ_BOUNDARY*, MK_BOUNDARY, SA_BOUNDARY, DYN_BOUNDARY*
	// * = tested in this problem
	SETUP_FRAMEWORK(
<<<<<<< HEAD
		viscosity<ARTVISC>,
		boundary<DYN_BOUNDARY>
=======
		//formulation<SPH_GRENIER>,
		//formulation<SPH_F2>,
		viscosity<DYNAMICVISC>,
		boundary<DYN_BOUNDARY>,
		flags<ENABLE_DTADAPT>
>>>>>>> 855a4db2
	).select_options(
		//RHODIFF == FERRARI, densitydiffusion<FERRARI>(),
		RHODIFF == BREZZI, densitydiffusion<BREZZI>(),
		RHODIFF == COLAGROSSI, densitydiffusion<COLAGROSSI>(),
		USE_PLANES, add_flags<ENABLE_PLANES>()
	);

	// will dump testpoints separately
	addPostProcess(TESTPOINTS);

	// Allow user to set the MLS frequency at runtime. Default to 0 if density
	// diffusion is enabled, 10 otherwise
	const int mlsIters = get_option("mls",
		(simparams()->densitydiffusiontype != DENSITY_DIFFUSION_NONE) ? 0 : 10);

	if (mlsIters > 0)
		addFilter(MLS_FILTER, mlsIters);

	// Explicitly set number of layers. Also, prevent having undefined number of layers before the constructor ends.
	setDynamicBoundariesLayers(3);

	resize_neiblist(128);

	// *** Initialization of minimal physical parameters
	set_deltap(0.015f);
	//simparams()->dt = 0.00005;
	physparams()->r0 = m_deltap;
	physparams()->gravity = make_float3(0.0, 0.0, -9.81);
	const float g = length(physparams()->gravity);
	const double H = 0.4;
	physparams()->dcoeff = 5.0f * g * H;
	add_fluid(1000.0);

	//add_fluid(2350.0);
	set_equation_of_state(0,  7.0f, 20.0f);
	set_kinematic_visc(0, 1.0e-2f);
	//set_dynamic_visc(0, 1.0e-4f);

	// default tend 1.5s
	simparams()->tend=1.5f;
	//simparams()->ferrariLengthScale = H;
	simparams()->densityDiffCoeff = 0.1f;
	/*physparams()->artvisccoeff =  0.2;
	physparams()->smagfactor = 0.12*0.12*m_deltap*m_deltap;
	physparams()->kspsfactor = (2.0/3.0)*0.0066*m_deltap*m_deltap;
	physparams()->epsartvisc = 0.01*simparams()->slength*simparams()->slength;*/

	// Drawing and saving times
	add_writer(VTKWRITER, 0.005f);
	//addPostProcess(VORTICITY);
	// *** Other parameters and settings
	m_name = "DamBreak3D";

	// *** Geometrical parameters, starting from the size of the domain
	const double dimX = 1.6;
	const double dimY = 0.67;
	const double dimZ = 0.6;
	const double obstacle_side = 0.12;
	const double obstacle_xpos = 0.9;
	const double water_length = 0.4;
	const double water_height = H;
	const double water_bed_height = 0.1;

	// If we used only makeUniverseBox(), origin and size would be computed automatically
	m_origin = make_double3(0, 0, 0);
	m_size = make_double3(dimX, dimY, dimZ);

	// set positioning policy to PP_CORNER: given point will be the corner of the geometry
	setPositioning(PP_CORNER);

	// main container
	if (USE_PLANES) {
		// limit domain with 6 planes
		makeUniverseBox(m_origin, m_origin + m_size);
	} else {
		GeometryID box =
			addBox(GT_FIXED_BOUNDARY, FT_BORDER, m_origin, dimX, dimY, dimZ);
		// we simulate inside the box, so do not erase anything
		setEraseOperation(box, ET_ERASE_NOTHING);
	}

	// Planes unfill automatically but the box won't, to void deleting all the water. Thus,
	// we define the water at already the right distance from the walls.
	double BOUNDARY_DISTANCE = m_deltap;
	if (simparams()->boundarytype == DYN_BOUNDARY && !USE_PLANES)
			BOUNDARY_DISTANCE *= getDynamicBoundariesLayers();

	// Add the main water part
	addBox(GT_FLUID, FT_SOLID, Point(BOUNDARY_DISTANCE, BOUNDARY_DISTANCE, BOUNDARY_DISTANCE),
		water_length - BOUNDARY_DISTANCE, dimY - 2 * BOUNDARY_DISTANCE, water_height - BOUNDARY_DISTANCE);
	// Add the water bed if wet. After we'll implement the unfill with custom dx, it will be possible to declare
	// the water bed overlapping with the main part.
	if (WET) {
		addBox(GT_FLUID, FT_SOLID,
			Point(water_length + m_deltap, BOUNDARY_DISTANCE, BOUNDARY_DISTANCE),
			dimX - water_length - BOUNDARY_DISTANCE - m_deltap,
			dimY - 2 * BOUNDARY_DISTANCE,
			water_bed_height - BOUNDARY_DISTANCE);
	}

	// set positioning policy to PP_BOTTOM_CENTER: given point will be the center of the base
	setPositioning(PP_BOTTOM_CENTER);

	// add one or more obstacles
	const double Y_DISTANCE = dimY / (NUM_OBSTACLES + 1);
	// rotation angle
	const double Z_ANGLE = M_PI / 4;



// activate the solid obstacle

	for (uint i = 0; i < NUM_OBSTACLES; i++) {
		// Obstacle is of type GT_MOVING_BODY, although the callback is not even implemented, to
		// make the forces feedback available
		GeometryID obstacle = addBox(GT_MOVING_BODY, FT_BORDER,
			Point(obstacle_xpos, Y_DISTANCE * (i+1) + (ROTATE_OBSTACLE ? obstacle_side/2 : 0), 0),
				obstacle_side, obstacle_side, dimZ );
		if (ROTATE_OBSTACLE) {
			rotate(obstacle, 0, 0, Z_ANGLE);
			// until we'll fix it, the rotation centers are always the corners
			// shift(obstacle, 0, obstacle_side/2, 0);
		}
		// enable force feedback to measure forces
		enableFeedback(obstacle);
	}






	// Optionally, add a floating objects
	/*
	// set positioning policy to PP_CENTER: given point will be the geometrical center of the object
	setPositioning(PP_CENTER);
	GeometryID floating_obj =
		addSphere(GT_FLOATING_BODY, FT_BORDER, Point(water_length, dimY/2, water_height), obstacle_side);
	// half water density to make it float
	setMassByDensity(floating_obj, physparams()->rho0[0] / 2);
	setParticleMassByDensity(floating_obj, physparams()->rho0[0] / 2);
	// disable collisions: will only interact with fluid
	// disableCollisions(floating_obj);
	*/

	// add testpoints
	const float TESTPOINT_DISTANCE = dimZ / (NUM_TESTPOINTS + 1);
	for (uint t = 0; t < NUM_TESTPOINTS; t++)
		addTestPoint(Point(0.25*dimX, dimY/2.0, (t+1) * TESTPOINT_DISTANCE/2.0));

	for (uint t = 0; t < NUM_TESTPOINTS; t++)
		addTestPoint(Point(0.4*dimX, dimY/2.0, (t+1) * TESTPOINT_DISTANCE/2.0));

	for (uint t = 0; t < NUM_TESTPOINTS; t++)
		addTestPoint(Point(0.75*dimX, dimY/2.0, (t+1) * TESTPOINT_DISTANCE/2.0));

	for (uint t = 0; t < NUM_TESTPOINTS; t++)
		addTestPoint(Point(0.9*dimX, dimY/2.0, (t+1) * TESTPOINT_DISTANCE/2.0));
}

// since the fluid topology is roughly symmetric along Y through the whole simulation, prefer Y split
void DamBreak3D::fillDeviceMap()
{
	fillDeviceMapByAxis(Y_AXIS);
}

/*
bool DamBreak3D::need_write(double t) const
{
 	return 0;
}
*/

<|MERGE_RESOLUTION|>--- conflicted
+++ resolved
@@ -48,16 +48,8 @@
 	// boundary types: LJ_BOUNDARY*, MK_BOUNDARY, SA_BOUNDARY, DYN_BOUNDARY*
 	// * = tested in this problem
 	SETUP_FRAMEWORK(
-<<<<<<< HEAD
 		viscosity<ARTVISC>,
 		boundary<DYN_BOUNDARY>
-=======
-		//formulation<SPH_GRENIER>,
-		//formulation<SPH_F2>,
-		viscosity<DYNAMICVISC>,
-		boundary<DYN_BOUNDARY>,
-		flags<ENABLE_DTADAPT>
->>>>>>> 855a4db2
 	).select_options(
 		//RHODIFF == FERRARI, densitydiffusion<FERRARI>(),
 		RHODIFF == BREZZI, densitydiffusion<BREZZI>(),
