--- conflicted
+++ resolved
@@ -38,13 +38,7 @@
 	SETUP_FRAMEWORK(
 		kernel<WENDLAND>,
 		formulation<SPH_F1>,
-<<<<<<< HEAD
-		// viscosities: ARTVISC, KINEMATICVISC, DYNAMICVISC, SPSVISC, KEPSVISC
-		viscosity<ARTVISC>,
-		// boundary types: LJ_BOUNDARY, MK_BOUNDARY, SA_BOUNDARY, DYN_BOUNDARY
-=======
 		viscosity<DYNAMICVISC>,
->>>>>>> cbb2ce5a
 		boundary<SA_BOUNDARY>,
 		periodicity<PERIODIC_NONE>,
 		flags<ENABLE_DTADAPT | ENABLE_INLET_OUTLET | ENABLE_FERRARI>
@@ -56,18 +50,8 @@
 	m_physparams->gravity = make_float3(0.0, 0.0, -9.81);
 
 	// *** Initialization of minimal simulation parameters
-<<<<<<< HEAD
-	m_simparams->maxneibsnum = 256 + 64;
+	m_simparams->maxneibsnum = 256 + 64 + 32; // 352
 	set_kinematic_visc(0, 1.0e-2f);
-=======
-	m_simparams.maxneibsnum = 256 + 64 + 32; // 352
-	m_simparams.dtadapt = true;
-	// viscositys: ARTVISC, KINEMATICVISC, DYNAMICVISC, SPSVISC, KEPSVISC
-	m_simparams.visctype = DYNAMICVISC;
-	m_physparams.kinematicvisc[0] = 1.0e-2f;
-	// boundary types: LJ_BOUNDARY, MK_BOUNDARY, SA_BOUNDARY, DYN_BOUNDARY
-	m_simparams.boundarytype = SA_BOUNDARY;
->>>>>>> cbb2ce5a
 	// ferrari correction
 	m_simparams->ferrariLengthScale = 0.25f;
 
