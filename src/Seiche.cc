--- conflicted
+++ resolved
@@ -31,10 +31,6 @@
 #include "particledefine.h"
 #include "GlobalData.h"
 
-<<<<<<< HEAD
-
-=======
->>>>>>> 08515c3e
 Seiche::Seiche(const GlobalData *_gdata) : Problem(_gdata)
 {
 	set_deltap(0.015f);
@@ -166,11 +162,7 @@
 }
 
 
-<<<<<<< HEAD
-void Seiche::copy_to_array(float4 *pos, float4 *vel, particleinfo *info, hashKey *hash)
-=======
 void Seiche::copy_to_array(BufferList &buffers)
->>>>>>> 08515c3e
 {
 	float4 *pos = buffers.getData<BUFFER_POS>();
 	hashKey *hash = buffers.getData<BUFFER_HASH>();
