/*  Copyright 2011 Alexis Herault, Giuseppe Bilotta, Robert A. Dalrymple, Eugenio Rustico, Ciro Del Negro

	Istituto de Nazionale di Geofisica e Vulcanologia
          Sezione di Catania, Catania, Italy

    Universita di Catania, Catania, Italy

    Johns Hopkins University, Baltimore, MD

    This file is part of GPUSPH.

    GPUSPH is free software: you can redistribute it and/or modify
    it under the terms of the GNU General Public License as published by
    the Free Software Foundation, either version 3 of the License, or
    (at your option) any later version.

    GPUSPH is distributed in the hope that it will be useful,
    but WITHOUT ANY WARRANTY; without even the implied warranty of
    MERCHANTABILITY or FITNESS FOR A PARTICULAR PURPOSE.  See the
    GNU General Public License for more details.

    You should have received a copy of the GNU General Public License
    along with GPUSPH.  If not, see <http://www.gnu.org/licenses/>.
*/

#include <cmath>
#include <iostream>
#ifdef __APPLE__
#include <OpenGl/gl.h>
#else
#include <GL/gl.h>
#endif

#include "WaveTank.h"


#define MK_par 2

WaveTank::WaveTank(const Options &options) : Problem(options)
{
	// Size and origin of the simulation domain
	lx = 9.0;
	ly = 0.6;
	lz = 1.0;
	
	m_size = make_float3(lx, ly, lz);
	m_origin = make_float3(0.0, 0.0, 0.0);

	m_writerType = TEXTWRITER;

	// Data for problem setup
	slope_length = 8.5;
	h_length = 0.5;
	height = .63;
	beta = 4.2364*M_PI/180.0;

	// We have at least 1 moving boundary, the paddle
	m_mbnumber = 1;
	m_simparams.mbcallback = true;

	// Add objects to the tank
    use_cyl = false;
	use_cone = true;

	// use a plane for the bottom
	use_bottom_plane = false; 

	// SPH parameters
<<<<<<< HEAD
	set_deltap(0.0333f);  //0.005f;
=======
	set_deltap(0.04);  //0.005f;
>>>>>>> e3914002
	m_simparams.slength = 1.3f*m_deltap;
	m_simparams.kernelradius = 2.0;
	m_simparams.kerneltype = WENDLAND;
	m_simparams.dt = 0.00013;
	m_simparams.xsph = false;
	m_simparams.dtadapt = true;
	m_simparams.dtadaptfactor = 0.2;
	m_simparams.buildneibsfreq = 10;
	m_simparams.shepardfreq = 20;
	m_simparams.mlsfreq = 0;
	//m_simparams.visctype = ARTVISC;
	 m_simparams.visctype = KINEMATICVISC;
	//m_simparams.visctype = SPSVISC;
	m_simparams.usedem = false;
	m_simparams.tend = 10.0;

	m_simparams.vorticity = true;
	//Testpoints
	m_simparams.testpoints = true;

	// Free surface detection
	m_simparams.surfaceparticle = true;
	m_simparams.savenormals = true;

	m_simparams.boundarytype = LJ_BOUNDARY;  //LJ_BOUNDARY or MK_BOUNDARY

    // Physical parameters
	H = 0.45;
	m_physparams.gravity = make_float3(0.0, 0.0, -9.81);
	float g = length(m_physparams.gravity);

<<<<<<< HEAD
	m_physparams.set_density(0, 1000.0f, 7.0f, 20.f);
=======
	m_physparams.set_density(0, 1000.0, 7.0, 50);
>>>>>>> e3914002
	m_physparams.numFluids = 1;
	float r0 = m_deltap;
	m_physparams.r0 = r0;

	m_physparams.kinematicvisc =  1.0e-6;
	m_physparams.artvisccoeff =  0.3;
	m_physparams.smagfactor = 0.12*0.12*m_deltap*m_deltap;
	m_physparams.kspsfactor = (2.0/3.0)*0.0066*m_deltap*m_deltap;
	m_physparams.epsartvisc = 0.01*m_simparams.slength*m_simparams.slength;

	// BC when using LJ
	m_physparams.dcoeff = 5.0*g*H;
    //set p1coeff,p2coeff, epsxsph here if different from 12.,6., 0.5

	// BC when using MK
	m_physparams.MK_K = g*H;
	m_physparams.MK_d = 1.1*m_deltap/MK_par;
	m_physparams.MK_beta = MK_par;

	//Wave paddle definition:  location, start & stop times, stroke and frequency (2 \pi/period)
	MbCallBack& mbpaddledata = m_mbcallbackdata[0];
	paddle_length = 1.0;
	paddle_width = m_size.y - 2*r0;
	mbpaddledata.type = PADDLEPART;
	mbpaddledata.origin = make_float3(0.13f, r0, -0.1344);
	mbpaddledata.tstart = 0.2;
	mbpaddledata.tend = m_simparams.tend;
	// The stroke value is given at free surface level H
	float stroke = 0.18;
	// m_mbamplitude is the maximal angular value par paddle angle
	// Paddle angle is in [-m_mbamplitude, m_mbamplitude]
	mbpaddledata.amplitude = atan(stroke/(2.0*(H - mbpaddledata.origin.z)));
	mbpaddledata.omega = 2.0*M_PI/0.7;		// period T = 0.8 s
	// Call mb_callback for paddle a first time to initialise
	// values set by the call back function
	mb_callback(0.0, 0.0, 0);

	// Scales for drawing
	m_maxrho = density(H, 0);
	m_minrho = m_physparams.rho0[0];
	m_minvel = 0.0;
	//m_maxvel = sqrt(m_physparams.gravity*H);
	m_maxvel = 0.4;

	// Drawing and saving times
<<<<<<< HEAD
	m_displayinterval = 0.001f;
	m_writefreq = 100;
	m_screenshotfreq = 100;
=======
	m_displayinterval = 0.01;
	m_writefreq = 1;
	m_screenshotfreq = 0;
>>>>>>> e3914002
	
	// Name of problem used for directory creation
	m_name = "WaveTank";
	create_problem_dir();
}


WaveTank::~WaveTank(void)
{
	release_memory();
}


void WaveTank::release_memory(void)
{
	parts.clear();
	paddle_parts.clear();
	boundary_parts.clear();
	test_points.clear();
}


MbCallBack& WaveTank::mb_callback(const float t, const float dt, const int i)
{

	MbCallBack& mbpaddledata = m_mbcallbackdata[0];
	float theta = mbpaddledata.amplitude;
	if (t >= mbpaddledata.tstart && t < mbpaddledata.tend) {
		theta = mbpaddledata.amplitude*cos(mbpaddledata.omega*(t - mbpaddledata.tstart));
		}
	mbpaddledata.sintheta = sin(theta);
	mbpaddledata.costheta = cos(theta);
        
	return m_mbcallbackdata[0];
}


int WaveTank::fill_parts()
{
	const float r0 = m_physparams.r0;
	const float br = (m_simparams.boundarytype == MK_BOUNDARY ? m_deltap/MK_par : r0);

    experiment_box = Cube(Point(0, 0, 0), Vector(h_length + slope_length, 0, 0),
						Vector(0, ly, 0), Vector(0, 0, height));

	MbCallBack& mbpaddledata = m_mbcallbackdata[0];
	Rect paddle = Rect(Point(mbpaddledata.origin), Vector(0, paddle_width, 0),
				Vector(paddle_length*mbpaddledata.sintheta, 0, paddle_length*mbpaddledata.costheta));

	boundary_parts.reserve(100);
	paddle_parts.reserve(500);
	parts.reserve(34000);
   
	paddle.SetPartMass(m_deltap, m_physparams.rho0[0]);
	paddle.Fill(paddle_parts, br, true);

	bottom_rect = Rect(Point(h_length, 0, 0), Vector(0, ly, 0),
			Vector(slope_length/cos(beta), 0.0, slope_length*tan(beta)));
	if (!use_bottom_plane) {
	   bottom_rect.SetPartMass(m_deltap, m_physparams.rho0[0]);
	   bottom_rect.Fill(boundary_parts,br,true);
	   std::cout << "bottom rectangle defined" <<"\n";
	   }

	Rect fluid;
	float z = 0;
	int n = 0;
	const float amplitude = mbpaddledata.amplitude;
	while (z < H) {
		z = n*m_deltap + 1.5*r0;    //z = n*m_deltap + 1.5*r0;
		float x = mbpaddledata.origin.x + (z - mbpaddledata.origin.z)*tan(amplitude) + 1.0*r0/cos(amplitude);
		float l = h_length + z/tan(beta) - 1.5*r0/sin(beta) - x;
		fluid = Rect(Point(x,  r0, z),
				Vector(0, ly-2.0*r0, 0), Vector(l, 0, 0));
		fluid.SetPartMass(m_deltap, m_physparams.rho0[0]);
		fluid.Fill(parts, m_deltap, true);
		n++;
	 }
	
	if (m_simparams.testpoints) {
		Point pos = Point(0.5748, 0.1799, 0.2564, 0.0);
		test_points.push_back(pos);
		pos = Point(0.5748, 0.2799, 0.2564, 0.0);
		test_points.push_back(pos);
		pos = Point(1.5748, 0.2799, 0.2564, 0.0);
		test_points.push_back(pos);
	}
	
	if (use_cyl) {
		Point p[10];
		p[0] = Point(h_length + slope_length/(cos(beta)*10), ly/2., 0);
		p[1] = Point(h_length + slope_length/(cos(beta)*10), ly/6.,  0);
		p[2] = Point(h_length + slope_length/(cos(beta)*10), 5*ly/6, 0);
		p[3] = Point(h_length + slope_length/(cos(beta)*5), 0, 0);
		p[4] = Point(h_length + slope_length/(cos(beta)*5), ly/3, 0);
		p[5] = Point(h_length + slope_length/(cos(beta)*5), 2*ly/3, 0);
		p[6] = Point(h_length + slope_length/(cos(beta)*5), ly, 0);
		p[7] = Point(h_length + 3*slope_length/(cos(beta)*10), ly/6, 0);
		p[8] = Point(h_length + 3*slope_length/(cos(beta)*10), ly/2, 0);
		p[9] = Point(h_length+ 3*slope_length/(cos(beta)*10), 5*ly/6, 0);
		p[10] = Point(h_length+ 4*slope_length/(cos(beta)*10), ly/2, 0);

		for (int i = 0; i < 11; i++) {
			cyl[i] = Cylinder(p[i], Vector(.025, 0, 0), Vector(0, 0, height));
			cyl[i].SetPartMass(m_deltap, m_physparams.rho0[0]);
			cyl[i].FillBorder(boundary_parts, br, false, false);
			cyl[i].Unfill(parts, br);
		}
	}
	if (use_cone) {
		Point p1 = Point(h_length + slope_length/(cos(beta)*10), ly/2, 0);
		cone = Cone(p1,Vector(ly/4, 0.0, 0.0), Vector(ly/10, 0., 0.), Vector(0, 0, height));
		cone.SetPartMass(m_deltap, m_physparams.rho0[0]);
		cone.FillBorder(boundary_parts, br, false, true);
		cone.Unfill(parts, br);
    }
	
	return parts.size() + boundary_parts.size() + paddle_parts.size() + test_points.size();
}


uint WaveTank::fill_planes()
{
    if (!use_bottom_plane) {
		return 5;
		}
	else {
		return 6;
		} //corresponds to number of planes
}


void WaveTank::copy_planes(float4 *planes, float *planediv)
{
	const float w = m_size.y;
	const float l = h_length + slope_length;

	//  plane is defined as a x + by +c z + d= 0
	planes[0] = make_float4(0, 0, 1.0, 0);   //bottom, where the first three numbers are the normal, and the last is d.
	planediv[0] = 1.0;
	planes[1] = make_float4(0, 1.0, 0, 0);   //wall
	planediv[1] = 1.0;
	planes[2] = make_float4(0, -1.0, 0, w); //far wall
	planediv[2] = 1.0;
 	planes[3] = make_float4(1.0, 0, 0, 0);  //end
 	planediv[3] = 1.0;
 	planes[4] = make_float4(-1.0, 0, 0, l);  //one end
 	planediv[4] = 1.0;
 	if (use_bottom_plane)  {
		planes[5] = make_float4(-sin(beta),0,cos(beta), h_length*sin(beta));  //sloping bottom starting at x=h_length
		planediv[5] = 1.0;
	}
}


void WaveTank::draw_boundary(float t)
{
	glColor3f(0.0, 1.0, 0.0);
	experiment_box.GLDraw();
 	bottom_rect.GLDraw();

	MbCallBack& mbpaddledata = m_mbcallbackdata[0];
	glColor3f(1.0, 0.0, 0.0);
	Rect actual_paddle = Rect(Point(mbpaddledata.origin), Vector(0, paddle_width, 0),
				Vector(paddle_length*mbpaddledata.sintheta, 0,
						paddle_length*mbpaddledata.costheta));

	actual_paddle.GLDraw();

	glColor3f(0.5, 0.5, 1.0);
	if (use_cyl) {
			for (int i = 0; i < 11; i++) {
				cyl[i].GLDraw();
			}
		}

	if (use_cone) {
		cone.GLDraw();
		}
}


void WaveTank::copy_to_array(float4 *pos, float4 *vel, particleinfo *info)
{
    int j = 0;
	if (test_points.size()) {
		//Testpoints
		std::cout << "\nTest points: " << test_points.size() << "\n";
		std::cout << "      " << 0  << "--" << test_points.size() << "\n";
		for (uint i = 0; i < test_points.size(); i++) {
			pos[i] = make_float4(test_points[i]);
			vel[i] = make_float4(0, 0, 0, m_physparams.rho0[0]);
			info[i]= make_particleinfo(TESTPOINTSPART, 0, i);  // first is type, object, 3rd id
		}
		std::cout << "Test point mass:" << pos[j-1].w << "\n";
		j += test_points.size();
	}

	std::cout << "\nBoundary parts: " << boundary_parts.size() << "\n";
		std::cout << "      "<< 0  <<"--"<< boundary_parts.size() << "\n";
	for (uint i = j; i < j + boundary_parts.size(); i++) {
		pos[i] = make_float4(boundary_parts[i-j]);
		vel[i] = make_float4(0, 0, 0, m_physparams.rho0[0]);
		info[i]= make_particleinfo(BOUNDPART, 0, i);  // first is type, object, 3rd id
	}
    j += boundary_parts.size();
	std::cout << "Boundary part mass:" << pos[j-1].w << "\n";

	// The object id of moving boundaries parts must be coherent with mb_callback function and follow
	// those rules:
	//		1. object id must be unique (you cannot have a PADDLE with object id 0 and a GATEPART with same id)
	//		2. particle of the same type having the object id move in the same way
	std::cout << "\nPaddle parts: " << paddle_parts.size() << "\n";
		std::cout << "      "<< j  <<"--"<< j+ paddle_parts.size() << "\n";
	for (uint i = j; i < j + paddle_parts.size(); i++) {
		pos[i] = make_float4(paddle_parts[i-j]);
		vel[i] = make_float4(0, 0, 0, m_physparams.rho0[0]);
		info[i]= make_particleinfo(PADDLEPART, 0, i);
	}
	j += paddle_parts.size();
	std::cout << "Paddle part mass:" << pos[j-1].w << "\n";

	std::cout << "\nFluid parts: " << parts.size() << "\n";
	std::cout << "      "<< j  <<"--"<< j + parts.size() << "\n";
	for (uint i = j; i < j + parts.size(); i++) {
		pos[i] = make_float4(parts[i-j]);
		vel[i] = make_float4(0, 0, 0, m_physparams.rho0[0]);
	    info[i]= make_particleinfo(FLUIDPART, 0, i);
	}
	j += parts.size();
	std::cout << "Fluid part mass:" << pos[j-1].w << "\n";

	std::cout << "Everything uploaded" <<"\n";
}

#undef MK_par<|MERGE_RESOLUTION|>--- conflicted
+++ resolved
@@ -66,11 +66,7 @@
 	use_bottom_plane = false; 
 
 	// SPH parameters
-<<<<<<< HEAD
-	set_deltap(0.0333f);  //0.005f;
-=======
 	set_deltap(0.04);  //0.005f;
->>>>>>> e3914002
 	m_simparams.slength = 1.3f*m_deltap;
 	m_simparams.kernelradius = 2.0;
 	m_simparams.kerneltype = WENDLAND;
@@ -102,11 +98,7 @@
 	m_physparams.gravity = make_float3(0.0, 0.0, -9.81);
 	float g = length(m_physparams.gravity);
 
-<<<<<<< HEAD
-	m_physparams.set_density(0, 1000.0f, 7.0f, 20.f);
-=======
 	m_physparams.set_density(0, 1000.0, 7.0, 50);
->>>>>>> e3914002
 	m_physparams.numFluids = 1;
 	float r0 = m_deltap;
 	m_physparams.r0 = r0;
@@ -152,15 +144,9 @@
 	m_maxvel = 0.4;
 
 	// Drawing and saving times
-<<<<<<< HEAD
-	m_displayinterval = 0.001f;
-	m_writefreq = 100;
-	m_screenshotfreq = 100;
-=======
 	m_displayinterval = 0.01;
 	m_writefreq = 1;
 	m_screenshotfreq = 0;
->>>>>>> e3914002
 	
 	// Name of problem used for directory creation
 	m_name = "WaveTank";
