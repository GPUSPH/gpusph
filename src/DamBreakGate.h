--- conflicted
+++ resolved
@@ -54,11 +54,7 @@
 		virtual ~DamBreakGate(void);
 
 		int fill_parts(void);
-<<<<<<< HEAD
-		void copy_to_array(float4 *, float4 *, particleinfo *, hashKey *);
-=======
 		void copy_to_array(BufferList &);
->>>>>>> 08515c3e
 		MbCallBack& mb_callback(const float, const float, const int);
 		void release_memory(void);
 };
