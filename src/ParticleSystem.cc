/*  Copyright 2011 Alexis Herault, Giuseppe Bilotta, Robert A. Dalrymple, Eugenio Rustico, Ciro Del Negro

	Istituto de Nazionale di Geofisica e Vulcanologia
          Sezione di Catania, Catania, Italy

    Universita di Catania, Catania, Italy

    Johns Hopkins University, Baltimore, MD

    This file is part of GPUSPH.

    GPUSPH is free software: you can redistribute it and/or modify
    it under the terms of the GNU General Public License as published by
    the Free Software Foundation, either version 3 of the License, or
    (at your option) any later version.

    GPUSPH is distributed in the hope that it will be useful,
    but WITHOUT ANY WARRANTY; without even the implied warranty of
    MERCHANTABILITY or FITNESS FOR A PARTICULAR PURPOSE.  See the
    GNU General Public License for more details.

    You should have received a copy of the GNU General Public License
    along with GPUSPH.  If not, see <http://www.gnu.org/licenses/>.
*/

#include <cmath>
#include <memory.h>
#include <cstdio>
#include <cstdlib>
#include <algorithm>
#include <sstream>
#include <stdexcept>

#include <float.h>

#include <GL/glew.h>
#ifdef __APPLE__
#include <GLUT/glut.h>
#else
#include <GL/glut.h>
#endif
#include <cuda_runtime_api.h>
#include <cuda_gl_interop.h>

#include "ParticleSystem.h"

#include "TextWriter.h"
#include "CustomTextWriter.h"
#include "VTKWriter.h"
#include "VTKLegacyWriter.h"
#include "Problem.h"
#include "Writer.h"
/* Include only the problem selected at compile time */
#include "problem_select.opt"

#include "cudautil.cuh"
#include "buildneibs.cuh"
#include "forces.cuh"
#include "euler.cuh"

#include <thrust/device_vector.h>
#include <thrust/scan.h>
#include <thrust/functional.h>

static const char* ParticleArrayName[ParticleSystem::INVALID_PARTICLE_ARRAY+1] = {
	"Position",
	"Velocity",
	"Info",
	"Vorticity",
	"Force",
	"Force norm",
	"Neighbor list",
	"Hash",
	"Particle Index",
	"Cell Start",
	"Cell End",
	"Normals",
	"Boundary Elements",
	"Gradient Gamma",
	"Vertices",
	"Pressure",
	"(invalid)"
};

ParticleSystem::ParticleSystem(Problem *problem) :
	m_problem(problem),
	m_neiblist_built(false),
	m_physparams(problem->get_physparams()),
	m_simparams(problem->get_simparams()),
	m_simTime(0.0),
	m_iter(0),
	m_currentPosRead(0),
	m_currentPosWrite(1),
	m_currentVelRead(0),
	m_currentVelWrite(1),
	m_currentInfoRead(0),
	m_currentInfoWrite(1),
	m_currentBoundElementRead(0),
	m_currentBoundElementWrite(1),
	m_currentGradGammaRead(0),
	m_currentGradGammaWrite(1),
	m_currentVerticesRead(0),
	m_currentVerticesWrite(1),
	m_currentPressureRead(0),
	m_currentPressureWrite(1)
{
	m_worldOrigin = problem->get_worldorigin();
	m_worldSize = problem->get_worldsize();
	m_writerType = problem->get_writertype();

	m_influenceRadius = m_simparams->kernelradius*m_simparams->slength;
	m_nlInfluenceRadius = m_influenceRadius*m_simparams->nlexpansionfactor;
	m_nlSqInfluenceRadius = m_nlInfluenceRadius*m_nlInfluenceRadius;

	m_gridSize.x = (uint) (m_worldSize.x / m_influenceRadius);
	m_gridSize.y = (uint) (m_worldSize.y / m_influenceRadius);
	m_gridSize.z = (uint) (m_worldSize.z / m_influenceRadius);

	m_nGridCells = m_gridSize.x*m_gridSize.y*m_gridSize.z;
	m_nSortingBits = ceil(log2((float) m_nGridCells)/4.0)*4;

	m_cellSize.x = m_worldSize.x / m_gridSize.x;
	m_cellSize.y = m_worldSize.y / m_gridSize.y;
	m_cellSize.z = m_worldSize.z / m_gridSize.z;

	m_dt = m_simparams->dt;

	m_timingInfo.dt = m_dt;
	m_timingInfo.t = 0.0f;
	m_timingInfo.maxNeibs = 0;
	m_timingInfo.numInteractions = 0.0f;
	m_timingInfo.meanNumInteractions = 0;
	m_timingInfo.iterations = 0;
	m_timingInfo.timeNeibsList = 0.0f;
	m_timingInfo.meanTimeNeibsList = 0.0f;
	m_timingInfo.timeInteract = 0.0f;
	m_timingInfo.meanTimeInteract = 0.0f;
	m_timingInfo.timeEuler = 0.0f;
	m_timingInfo.meanTimeEuler = 0.0f;

	// CHecking number of moving boundaries
	if (m_problem->m_mbnumber > MAXMOVINGBOUND) {
		stringstream ss;
		ss << "Number of moving boundaries " << m_problem->m_mbnumber <<
			" > MAXMOVINGBOUND (" << MAXMOVINGBOUND << ")" << endl;
		throw runtime_error(ss.str());
		}

	// Computing size of moving bloudaries data
	m_mbDataSize = m_problem->m_mbnumber*sizeof(float4);

	printf("GPU implementation\n");
	printf("Number of grid cells : %d\n", m_nGridCells);
	printf("Grid size : (%d, %d, %d)\n", m_gridSize.x, m_gridSize.y, m_gridSize.z);
	printf("Cell size : (%f, %f, %f)\n", m_cellSize.x, m_cellSize.y, m_cellSize.z);

	// CUDA init
	m_device = checkCUDA(problem->get_options());
	printf("\nCUDA initialized\n");

#define MEGABYTE (1024.0*1024.0)
#define GIGABYTE (MEGABYTE*1024)

	printf("\t%u multiprocessors, %zu (%g%s) global memory\n",
			m_device.multiProcessorCount,
			m_device.totalGlobalMem,
			m_device.totalGlobalMem > GIGABYTE ?
			m_device.totalGlobalMem/GIGABYTE :
			m_device.totalGlobalMem/MEGABYTE,
			m_device.totalGlobalMem > GIGABYTE ?
			"GB" : "MB");
	printf("\t%u threads, %zu (%g%s) shared memory per MP\n",
			m_device.maxThreadsPerMultiProcessor,
			m_device.sharedMemPerBlock,
			m_device.sharedMemPerBlock/1024.0, "kB");

	setPhysParams();

	switch(m_writerType) {
		case Problem::TEXTWRITER:
			m_writer = new TextWriter(problem);
			break;

		case Problem::VTKWRITER:
			m_writer = new VTKWriter(problem);
			break;

		case Problem::VTKLEGACYWRITER:
			m_writer = new VTKLegacyWriter(problem);
			break;

		case Problem::CUSTOMTEXTWRITER:
			m_writer = new CustomTextWriter(problem);
			break;

		default:
			stringstream ss;
			ss << "Writer not supported";
			throw runtime_error(ss.str());
			break;
	}

	writeSummary();
}


void
ParticleSystem::allocate(uint numParticles)
{
	if (numParticles >= MAXPARTICLES) {
		fprintf(stderr, "Cannot handle %u > %u particles, sorry\n",
				numParticles, MAXPARTICLES);
		exit(1);
	}

	if (m_simparams->maxneibsnum % NEIBINDEX_INTERLEAVE != 0) {
		fprintf(stderr, "The maximum number of neibs per particle (%u) should be a multiple of NEIBINDEX_INTERLEAVE (%u)\n",
				m_simparams->maxneibsnum, NEIBINDEX_INTERLEAVE);
		exit(1);
	}
	m_numParticles = numParticles;
	m_timingInfo.numParticles = numParticles;

	// allocate host storage
	const uint memSize = sizeof(float)*m_numParticles;
	const uint memSize2 = sizeof(float2)*m_numParticles;
	const uint memSize3 = sizeof(float3)*m_numParticles;
	const uint memSize4 = sizeof(float4)*m_numParticles;
	const uint infoSize = sizeof(particleinfo)*m_numParticles;
<<<<<<< HEAD
	const uint vinfoSize = sizeof(vertexinfo)*m_numParticles;
	const uint hashSize = sizeof(uint)*m_numParticles;
=======
	const uint hashSize = sizeof(hashKey)*m_numParticles;
	const uint idxSize = sizeof(uint)*m_numParticles;
>>>>>>> e0559e84
	const uint gridcellSize = sizeof(uint)*m_nGridCells;
	const uint neibslistSize = sizeof(uint)*m_simparams->maxneibsnum*(m_numParticles/NEIBINDEX_INTERLEAVE + 1)*NEIBINDEX_INTERLEAVE;

	uint memory = 0;

	m_hPos = new float4[m_numParticles];
	memset(m_hPos, 0, memSize4);
	memory += memSize4;

	m_hVel = new float4[m_numParticles];
	memset(m_hVel, 0, memSize4);
	memory += memSize4;

	m_hInfo = new particleinfo[m_numParticles];
	memset(m_hInfo, 0, infoSize);
	memory += infoSize;

	m_hEnergy = new float4[m_physparams->numFluids];
	memset(m_hInfo, 0, sizeof(float4)*m_physparams->numFluids); //TODO Should it be m_hEnergy instead of m_hInfo?
	memory += sizeof(float4)*m_physparams->numFluids;

	m_hVort = NULL;
	if (m_simparams->vorticity) {
		m_hVort = new float3[m_numParticles];
		memory += memSize3;
		}

	m_hGradGamma = new float4[m_numParticles];
	memset(m_hGradGamma, 0, memSize4);
	memory += memSize4;
	
	m_hBoundElement = new float4[m_numParticles];
	memset(m_hBoundElement, 0, memSize4);
	memory += memSize4;
	
	m_hVertices = new vertexinfo[m_numParticles];
	memset(m_hVertices, 0, vinfoSize);
	memory += vinfoSize;

	m_hPressure = new float[m_numParticles];
	memset(m_hPressure, 0, memSize);
	memory += memSize;

	m_hForces = new float4[m_numParticles];
	memset(m_hForces, 0, memSize4);
	memory += memSize4;

<<<<<<< HEAD
#ifdef _DEBUG_
	m_hParticleHash = new uint[m_numParticles];
=======
	m_hParticleHash = new hashKey[m_numParticles];
>>>>>>> e0559e84
	memset(m_hParticleHash, 0, hashSize);
	memory += hashSize;

	m_hParticleIndex = new uint[m_numParticles];
	memset(m_hParticleIndex, 0, idxSize);
	memory += idxSize;

	m_hCellStart = new uint[m_nGridCells];
	memset(m_hCellStart, 0, gridcellSize);
	memory += gridcellSize;

	m_hCellEnd = new uint[m_nGridCells];
	memset(m_hCellEnd, 0, gridcellSize);
	memory += gridcellSize;

	m_hNeibsList = new uint[m_simparams->maxneibsnum*(m_numParticles/NEIBINDEX_INTERLEAVE + 1)*NEIBINDEX_INTERLEAVE];
	memset(m_hNeibsList, 0xffff, neibslistSize);
	memory += neibslistSize;
#endif

	// Free surface detection
	m_hNormals = NULL;
	if (m_simparams->savenormals) {
		m_hNormals = new float4[m_numParticles];
		memset(m_hNormals, 0, memSize4);
		memory += memSize4;
	}

	printf("\nCPU memory allocated\n");
	printf("Number of particles : %d\n", m_numParticles);
	printf("CPU memory used : %.2f MB\n", memory/(1024.0*1024.0));
	fflush(stdout);

	// allocate GPU data
	memory = 0;
	CUDA_SAFE_CALL(cudaMalloc((void**)&m_dForces, memSize4));
	memory += memSize4;

	CUDA_SAFE_CALL(cudaMalloc((void**)&m_dXsph, memSize4));
	memory += memSize4;

	CUDA_SAFE_CALL(cudaMalloc((void**)&m_dPos[0], memSize4));
	memory += memSize4;

	CUDA_SAFE_CALL(cudaMalloc((void**)&m_dPos[1], memSize4));
	memory += memSize4;

	CUDA_SAFE_CALL(cudaMalloc((void**)&m_dVel[0], memSize4));
	memory += memSize4;

	CUDA_SAFE_CALL(cudaMalloc((void**)&m_dVel[1], memSize4));
	memory += memSize4;

	CUDA_SAFE_CALL(cudaMalloc((void**)&m_dInfo[0], infoSize));
	memory += infoSize;

	CUDA_SAFE_CALL(cudaMalloc((void**)&m_dInfo[1], infoSize));
	memory += infoSize;

	// Free surface detection
	if (m_simparams->savenormals) {
		CUDA_SAFE_CALL(cudaMalloc((void**)&m_dNormals, memSize4));
		memory += memSize4;
	}

	if (m_simparams->vorticity) {
		CUDA_SAFE_CALL(cudaMalloc((void**)&m_dVort, memSize3));
		memory += memSize3;
	}

	if (m_simparams->visctype == SPSVISC) {
		CUDA_SAFE_CALL(cudaMalloc((void**)&m_dTau[0], memSize2));
		memory += memSize2;

		CUDA_SAFE_CALL(cudaMalloc((void**)&m_dTau[1], memSize2));
		memory += memSize2;

		CUDA_SAFE_CALL(cudaMalloc((void**)&m_dTau[2], memSize2));
		memory += memSize2;
	}
	
	CUDA_SAFE_CALL(cudaMalloc((void**)&m_dGradGamma[0], memSize4));
	memory += memSize4;

	CUDA_SAFE_CALL(cudaMalloc((void**)&m_dGradGamma[1], memSize4));
	memory += memSize4;

	CUDA_SAFE_CALL(cudaMalloc((void**)&m_dBoundElement[0], memSize4));
	memory += memSize4;

	CUDA_SAFE_CALL(cudaMalloc((void**)&m_dBoundElement[1], memSize4));
	memory += memSize4;

	CUDA_SAFE_CALL(cudaMalloc((void**)&m_dVertices[0], vinfoSize));
	memory += vinfoSize;

	CUDA_SAFE_CALL(cudaMalloc((void**)&m_dVertices[1], vinfoSize));
	memory += vinfoSize;

	CUDA_SAFE_CALL(cudaMalloc((void**)&m_dPressure[0], memSize));
	memory += memSize;

	CUDA_SAFE_CALL(cudaMalloc((void**)&m_dPressure[1], memSize));
	memory += memSize;

	CUDA_SAFE_CALL(cudaMalloc((void**)&m_dParticleHash, hashSize));
	memory += hashSize;

	CUDA_SAFE_CALL(cudaMalloc((void**)&m_dParticleIndex, idxSize));
	memory += idxSize;

	CUDA_SAFE_CALL(cudaMalloc((void**)&m_dInversedParticleIndex, hashSize));
	memory += hashSize;

	CUDA_SAFE_CALL(cudaMalloc((void**)&m_dCellStart, gridcellSize));
	memory += gridcellSize;

	CUDA_SAFE_CALL(cudaMalloc((void**)&m_dCellEnd, gridcellSize));
	memory += gridcellSize;

	CUDA_SAFE_CALL(cudaMalloc((void**)&m_dNeibsList, neibslistSize));
	memory += neibslistSize;

	// Allocate storage for rigid bodies forces and torque computation
	if (m_simparams->numbodies) {
		m_numBodiesParticles = m_problem->get_bodies_numparts();
		printf("number of rigid bodies particles = %d\n", m_numBodiesParticles);
		int memSizeRbForces = m_numBodiesParticles*sizeof(float4);
		int memSizeRbNum = m_numBodiesParticles*sizeof(uint);
		CUDA_SAFE_CALL(cudaMalloc((void**)&m_dRbTorques, memSizeRbForces));
		CUDA_SAFE_CALL(cudaMalloc((void**)&m_dRbForces, memSizeRbForces));
		CUDA_SAFE_CALL(cudaMalloc((void**)&m_dRbNum, memSizeRbNum));
		memory += 2*memSizeRbForces + memSizeRbNum;

		// DEBUG
		m_hRbForces = new float4[m_numBodiesParticles];
		m_hRbTorques = new float4[m_numBodiesParticles];

		uint rbfirstindex[MAXBODIES];
		uint* rbnum = new uint[m_numBodiesParticles];
		m_hRbLastIndex = new uint[m_simparams->numbodies];
		m_hRbTotalForce = new float3[m_simparams->numbodies];
		m_hRbTotalTorque = new float3[m_simparams->numbodies];

		rbfirstindex[0] = 0;
		for (int i = 1; i < m_simparams->numbodies; i++) {
			rbfirstindex[i] = rbfirstindex[i - 1] + m_problem->get_body_numparts(i - 1);
		}
		setforcesrbstart(rbfirstindex, m_simparams->numbodies);

		int offset = 0;
		for (int i = 0; i < m_simparams->numbodies; i++) {
			m_hRbLastIndex[i] = m_problem->get_body_numparts(i) - 1 + offset;
			for (int j = 0; j < m_problem->get_body_numparts(i); j++) {
				rbnum[offset + j] = i;
			}
			offset += m_problem->get_body_numparts(i);
		}
		size_t  size = m_numBodiesParticles*sizeof(uint);
		CUDA_SAFE_CALL(cudaMemcpy((void *) m_dRbNum, (void*) rbnum, size, cudaMemcpyHostToDevice));

		delete[] rbnum;
	}

	if (m_simparams->dtadapt) {
		m_numPartsFmax = getNumPartsFmax(numParticles);
		const uint fmaxTableSize = m_numPartsFmax*sizeof(float);

		CUDA_SAFE_CALL(cudaMalloc((void**)&m_dCfl, fmaxTableSize));
		CUDA_SAFE_CALL(cudaMemset(m_dCfl, 0, fmaxTableSize));

		if(m_simparams->boundarytype == MF_BOUNDARY) {
			CUDA_SAFE_CALL(cudaMalloc((void**)&m_dCflGamma, fmaxTableSize));
			CUDA_SAFE_CALL(cudaMemset(m_dCflGamma, 0, fmaxTableSize));
		}

		const uint tempCflSize = getFmaxTempStorageSize(m_numPartsFmax);
		CUDA_SAFE_CALL(cudaMalloc((void**)&m_dTempCfl, tempCflSize));
		CUDA_SAFE_CALL(cudaMemset(m_dTempCfl, 0, tempCflSize));

		memory += fmaxTableSize;
		}

	// number of blocks to be used in parallel reductions
	size_t blocks = 6*m_device.multiProcessorCount;

	/*	threads per blocks in a parallel reduction: try to get
		the largest possible power-of-two blocksize such that
		two blocks can fit in a single MP */
	size_t blocksize = 32;
	while (blocksize*2 < m_device.maxThreadsPerMultiProcessor)
		blocksize*=2;

	/*	maximum amount of global memory needed in reductions:
		this value should be kept up to date to fit the largest
		possible reduction used during the simulation */
	// presently: two float4 value per fluid type (allows Kahan summation)
	size_t bufsize = 2*sizeof(float4)*blocks*m_physparams->numFluids;

	void *buff = NULL;
	CUDA_SAFE_CALL(cudaMalloc(&buff, bufsize));
	memory += bufsize;

	printf("%zuB reserved for reductions\n", bufsize);
	printf("\treductions will use %zu blocks, %zu threads max each\n",
		blocks, blocksize);
	set_reduction_params(buff, blocks, blocksize, m_device.sharedMemPerBlock);

	// Allocating, reading and copying DEM
	if (m_simparams->usedem) {
		printf("Using DEM\n");
		int2 dem_rc;
		dem_rc.x = m_problem->get_dem_ncols();
		dem_rc.y = m_problem->get_dem_nrows();
		printf("cols = %d\trows =% d\n", dem_rc.x, dem_rc.y);
		setDemTexture(m_problem->get_dem(), dem_rc.x, dem_rc.y);
		}
	printf("Number of fluids: %d\n",m_physparams->numFluids);
	printf("GPU memory allocated\n");
	printf("GPU memory used : %.2f MB\n", memory/(1024.0*1024.0));

	fflush(stdout);
}


void
ParticleSystem::allocate_planes(uint numPlanes)
{
	m_numPlanes = numPlanes;

	const uint planeSize4 = sizeof(float4)*m_numPlanes;
	const uint planeSize  = sizeof(float )*m_numPlanes;

	uint memory = 0;

	m_hPlanes = new float4[m_numPlanes];
	memset(m_hPlanes, 0, planeSize4);
	memory += planeSize4;

	m_hPlanesDiv = new float[m_numPlanes];
	memset(m_hPlanesDiv, 0, planeSize);
	memory += planeSize;

	printf("Number of planes : %d\n", m_numPlanes);
	printf("CPU memory used : %.2f MB\n", memory/(1024.0*1024.0));
	fflush(stdout);
}


void
ParticleSystem::setPhysParams(void)
{
	// Setting visccoeff
	switch (m_simparams->visctype) {
		case ARTVISC:
			m_physparams->visccoeff = m_physparams->artvisccoeff;
			break;

		case KINEMATICVISC:
		case SPSVISC:
			m_physparams->visccoeff = 4.0*m_physparams->kinematicvisc;
			break;

		case DYNAMICVISC:
			m_physparams->visccoeff = m_physparams->kinematicvisc;
			break;
	}

	// Setting kernels and kernels derivative factors

	setforcesconstants(m_simparams, m_physparams);
	seteulerconstants(m_physparams);
	setneibsconstants(m_simparams, m_physparams);
}


void
ParticleSystem::getPhysParams(void)
{
	getforcesconstants(m_physparams);
	geteulerconstants(m_physparams);
	getneibsconstants(m_simparams, m_physparams);
}


void
ParticleSystem::printPhysParams(FILE *summary)
{
	if (!summary)
		summary = stdout;
    getPhysParams();
	fprintf(summary, "\nPhysical parameters:\n");

	unsigned int i=0;

	while(i < m_physparams->numFluids) {
		fprintf(summary,"fluid #%u \n", i);
		fprintf(summary, "\trho0 = %g\n", m_physparams->rho0[i]);
		fprintf(summary, "\tb = %g\n", m_physparams->bcoeff[i]);
		fprintf(summary, "\tgamma = %g\n", m_physparams->gammacoeff[i]);
		fprintf(summary, "\tsscoeff = %g\n", m_physparams->sscoeff[i]);
		fprintf(summary, "\tsspowercoeff = %g\n", m_physparams->sspowercoeff[i]);
		fprintf(summary, "\tsound speed = %g\n", m_problem->soundspeed(m_physparams->rho0[i],i));
		++i;
		}

#define g m_physparams->gravity
	fprintf(summary, "gravity = (%g, %g, %g) [%g]\n", g.x, g.y, g.z, length(g));
#undef g

	fprintf(summary, "%s boundary parameters:\n", BoundaryName[m_simparams->boundarytype]);
	switch (m_simparams->boundarytype) {
		case LJ_BOUNDARY:
			fprintf(summary, "\td = %g\n", m_physparams->dcoeff);
			fprintf(summary, "\tp1 = %g\n", m_physparams->p1coeff);
			fprintf(summary, "\tp2 = %g\n", m_physparams->p2coeff);
			break;
		case MK_BOUNDARY:
			fprintf(summary, "\tK = %g\n", m_physparams->MK_K);
			fprintf(summary, "\td = %g\n", m_physparams->MK_d);
			fprintf(summary, "\tbeta = %g\n", m_physparams->MK_beta);
			break;
	}

	fprintf(summary, "r0 = %g\n", m_physparams->r0);
	float visccoeff = m_physparams->visccoeff;
	fprintf(summary,"Viscosity\n");
	switch (m_simparams->visctype) {
		case ARTVISC:
			fprintf(summary, "\tArtificial viscosity: artvisccoeff = %g (viscoeff=%g = artvisccoeff)\n",
					m_physparams->artvisccoeff, visccoeff);
			break;

		case KINEMATICVISC:
			fprintf(summary, "\tKinematic viscosity: kinematicvisc = %g m^2/s (viscoeff=%g = 4*kinematicvisc)\n",
					m_physparams->kinematicvisc, visccoeff);
			break;

		case DYNAMICVISC:
			fprintf(summary, "\tDynamic viscosity: kinematicvisc = %g m^2/s (viscoeff=%g = kinematicvisc)\n",
					m_physparams->kinematicvisc, visccoeff);
			break;

		case SPSVISC:
			fprintf(summary, "\tSPS + kinematic viscosity: kinematicvisc = %g m^2/s (viscoeff=%g = kinematicvisc)\n",
					m_physparams->kinematicvisc, visccoeff);
			fprintf(summary, "\tSmagFactor = %g\n", m_physparams->smagfactor);
			fprintf(summary, "\tkSPSFactor = %g\n", m_physparams->kspsfactor);
			break;
		}
	fprintf(summary, "espartvisc = %g\n", m_physparams->epsartvisc);
	fprintf(summary, "epsxsph = %g\n", m_physparams->epsxsph);
	if (m_simparams->periodicbound) {
		fprintf(summary, "Periodic boundary parameters (disp vect, min and max limit) used when x,y or z periodic boundary is set\n");
		fprintf(summary, "disp vect = (%g, %g, %g)\n", m_physparams->dispvect.x, m_physparams->dispvect.y, m_physparams->dispvect.z);
		fprintf(summary, "min limit = (%g, %g, %g)\n", m_physparams->minlimit.x, m_physparams->minlimit.y, m_physparams->minlimit.z);
		fprintf(summary, "max limit = (%g, %g, %g)\n", m_physparams->maxlimit.x, m_physparams->maxlimit.y, m_physparams->maxlimit.z);
		}
	if (m_simparams->usedem) {
		fprintf(summary, "DEM resolution ew = %g, ns = %g\n", m_physparams->ewres, m_physparams->nsres);
		fprintf(summary, "Displacement for normal computing dx = %g, dy = %g\n", m_physparams->demdx, m_physparams->demdy);
		fprintf(summary, "DEM zmin = %g\n", m_physparams->demzmin);
		}

	fflush(summary);
}


void
ParticleSystem::printSimParams(FILE *summary)
{
	if (!summary)
		summary = stdout;

	fprintf(summary, "\nSimulation parameters:\n");
	fprintf(summary, "slength = %g\n", m_simparams->slength);
	fprintf(summary, "kernelradius = %g\n", m_simparams->kernelradius);
	fprintf(summary, "initial dt = %g\n", m_simparams->dt);
	fprintf(summary, "simulation end time = %g\n", m_simparams->tend);
	fprintf(summary, "neib list construction every %d iteration\n", m_simparams->buildneibsfreq);
	fprintf(summary, "Shepard filter every %d iteration\n", m_simparams->shepardfreq);
	fprintf(summary, "MLS filter every %d iteration\n", m_simparams->mlsfreq);
	fprintf(summary, "Ferrari correction = %g\n", m_simparams->ferrari);
	fprintf(summary, "adaptive time step = %d\n", m_simparams->dtadapt);
	fprintf(summary, "safety factor for adaptive time step = %f\n", m_simparams->dtadaptfactor);
	fprintf(summary, "xsph correction = %d\n", m_simparams->xsph);
	fprintf(summary, "SPH formulation = %d\n", m_simparams->sph_formulation);
	fprintf(summary, "viscosity type = %d (%s)\n", m_simparams->visctype, ViscosityName[m_simparams->visctype]);
	fprintf(summary, "moving boundary velocity callback function = %d (0 none)\n", m_simparams->mbcallback);
	if (m_simparams->mbcallback)
		fprintf(summary, "\tnumber of moving boundaries = %d\n", m_problem->m_mbnumber);
	fprintf(summary, "variable gravity callback function = %d\n",m_simparams->gcallback);
	fprintf(summary, "periodic boundary = %s\n", m_simparams->periodicbound ? "true" : "false");
	fprintf(summary, "using DEM = %d\n", m_simparams->usedem);
	fprintf(summary, "number of rigid bodies = %d\n", m_simparams->numbodies);

	fflush(summary);
}


void
ParticleSystem::writeSummary(void)
{

	std::string fname;
	fname = m_problem->get_dirname() + "/summary.txt";
	FILE *summary = fopen(fname.c_str(),"w");

	printSimParams(summary);
	printPhysParams(summary);

	fclose(summary);
}

// TODO: restore DEBUG define and do some cleaning on TestParticle and SaveNormals
ParticleSystem::~ParticleSystem()
{
	delete [] m_hPos;
	delete [] m_hVel;
	delete [] m_hInfo;
	if (m_simparams->vorticity) {
		delete [] m_hVort;
		}
	if (m_hVertices)
		delete [] m_hVertices;
	if (m_hGradGamma)
		delete [] m_hGradGamma;
	if (m_hBoundElement)
		delete [] m_hBoundElement;
	if (m_hPressure)
		delete [] m_hPressure;

	delete [] m_hForces;
#ifdef _DEBUG_
	delete [] m_hNeibsList;
	delete [] m_hParticleHash;
	delete [] m_hParticleIndex;
	delete [] m_hCellStart;
	delete [] m_hCellEnd;
#endif
	if (m_simparams->savenormals)
		delete [] m_hNormals;

	delete m_writer;

	unset_reduction_params();

	CUDA_SAFE_CALL(cudaFree(m_dForces));
	CUDA_SAFE_CALL(cudaFree(m_dXsph));

	if (m_simparams->visctype == SPSVISC) {
		CUDA_SAFE_CALL(cudaFree(m_dTau[0]));
		CUDA_SAFE_CALL(cudaFree(m_dTau[1]));
		CUDA_SAFE_CALL(cudaFree(m_dTau[2]));
		}

	if (m_simparams->vorticity) {
		CUDA_SAFE_CALL(cudaFree(m_dVort));
		}

	CUDA_SAFE_CALL(cudaFree(m_dPos[0]));
	CUDA_SAFE_CALL(cudaFree(m_dPos[1]));
	CUDA_SAFE_CALL(cudaFree(m_dVel[0]));
	CUDA_SAFE_CALL(cudaFree(m_dVel[1]));
	CUDA_SAFE_CALL(cudaFree(m_dInfo[0]));
	CUDA_SAFE_CALL(cudaFree(m_dInfo[1]));
	
	CUDA_SAFE_CALL(cudaFree(m_dGradGamma[0]));
	CUDA_SAFE_CALL(cudaFree(m_dGradGamma[1]));
	CUDA_SAFE_CALL(cudaFree(m_dBoundElement[0]));
	CUDA_SAFE_CALL(cudaFree(m_dBoundElement[1]));
	CUDA_SAFE_CALL(cudaFree(m_dVertices[0]));
	CUDA_SAFE_CALL(cudaFree(m_dVertices[1]));
	CUDA_SAFE_CALL(cudaFree(m_dPressure[0]));
	CUDA_SAFE_CALL(cudaFree(m_dPressure[1]));
	
	// Free surface detection
	if (m_simparams->savenormals)
		CUDA_SAFE_CALL(cudaFree(m_dNormals));

	if (m_simparams->numbodies) {
		delete [] m_hRbLastIndex;
		delete [] m_hRbTotalForce;
		delete [] m_hRbTotalTorque;
		CUDA_SAFE_CALL(cudaFree(m_dRbTorques));
		CUDA_SAFE_CALL(cudaFree(m_dRbForces));
		CUDA_SAFE_CALL(cudaFree(m_dRbNum));

		// DEBUG
		delete [] m_hRbForces;
		delete [] m_hRbTorques;
		}

	CUDA_SAFE_CALL(cudaFree(m_dParticleHash));
	CUDA_SAFE_CALL(cudaFree(m_dParticleIndex));
	CUDA_SAFE_CALL(cudaFree(m_dInversedParticleIndex));
	CUDA_SAFE_CALL(cudaFree(m_dCellStart));
	CUDA_SAFE_CALL(cudaFree(m_dCellEnd));
	CUDA_SAFE_CALL(cudaFree(m_dNeibsList));

	if (m_simparams->usedem)
		releaseDemTexture();

	if (m_simparams->dtadapt) {
		CUDA_SAFE_CALL(cudaFree(m_dCfl));
		CUDA_SAFE_CALL(cudaFree(m_dTempCfl));

		if (m_simparams->boundarytype == MF_BOUNDARY)
			CUDA_SAFE_CALL(cudaFree(m_dCflGamma));
		}

	printf("GPU and CPU memory released\n\n");
}


// TODO: DEBUG, testpoints, freesurface and size_t
void*
ParticleSystem::getArray(ParticleArray array, bool need_write)
{
	void*   hdata = 0;
	void*   ddata = 0;
	long	size;

	/* when writing testpoints and/or surface particles on an initial save,
	 * we have to ensure that the neiblist has been built; this must be done
	 * before ANY array is retrieved, otherwise the information might be out
	 * of sync for arrays taken before/after the sort done by the neiblist
	 * construction */

	if (need_write
			&& (m_simparams->testpoints || m_simparams->surfaceparticle)
			&& !m_neiblist_built)
		buildNeibList(false);

	switch (array) {
		default:
		case POSITION:
			size = m_numParticles*sizeof(float4);
			hdata = (void*) m_hPos;
			ddata = (void*) m_dPos[m_currentPosRead];
			break;

		case VELOCITY:
			{
			//Testpoints
			if (need_write && m_simparams->testpoints) {
				testpoints(	m_dPos[m_currentPosRead],
							m_dVel[m_currentVelRead],
							m_dInfo[m_currentInfoRead],
							m_dNeibsList,
							m_numParticles,
							m_simparams->slength,
							m_simparams->kerneltype,
							m_influenceRadius,
							m_simparams->periodicbound);
				} // if need_write && m_simparams->testpoints

			size = m_numParticles*sizeof(float4);
			hdata = (void*) m_hVel;
			ddata = (void*) m_dVel[m_currentVelRead];
			}
			break;

		case INFO:
			// Free surface detection
			if (need_write && m_simparams->surfaceparticle) {
				surfaceparticle( m_dPos[m_currentPosRead],
								 m_dVel[m_currentVelRead],
						         m_dNormals,
								 m_dInfo[m_currentInfoRead],
								 m_dInfo[m_currentInfoWrite],
								 m_dNeibsList,
								 m_numParticles,
								 m_simparams->slength,
								 m_simparams->kerneltype,
								 m_influenceRadius,
								 m_simparams->periodicbound,
								 m_simparams->savenormals);
				std::swap(m_currentInfoRead, m_currentInfoWrite);
				} // if need_write && m_simparams->surfaceparticle

			size = m_numParticles*sizeof(particleinfo);
			hdata = (void*) m_hInfo;
			ddata = (void*) m_dInfo[m_currentInfoRead];
			break;

		case VORTICITY:
			size = m_numParticles*sizeof(float3);
			hdata = (void*) m_hVort;
			ddata = (void*) m_dVort;

			// Calling vorticity computation kernel
			vorticity(	m_dPos[m_currentPosRead],
						m_dVel[m_currentVelRead],
						m_dVort,
						m_dInfo[m_currentInfoRead],
						m_dNeibsList,
						m_numParticles,
						m_simparams->slength,
						m_simparams->kerneltype,
						m_influenceRadius,
						m_simparams->periodicbound);
			break;

		case FORCE:
			size = m_numParticles*sizeof(float4);
			hdata = (void*) m_hForces;
			ddata = (void*) m_dForces;
			break;
#ifdef _DEBUG_
		case NEIBSLIST:
			size = m_numParticles*m_simparams->maxneibsnum*sizeof(uint);
			hdata = (void*) m_hNeibsList;
			ddata = (void*) m_dNeibsList;
			break;

		case HASH:
			size = m_numParticles*sizeof(hashKey);
			hdata = (void*) m_hParticleHash;
			ddata = (void*) m_dParticleHash;
			break;

		case PARTINDEX:
			size = m_numParticles*sizeof(uint);
			hdata = (void*) m_hParticleIndex;
			ddata = (void*) m_dParticleIndex;
			break;

		case CELLSTART:
			size = m_numParticles*sizeof(uint);
			hdata = (void*) m_hCellStart;
			ddata = (void*) m_dCellStart;
			break;

		case CELLEND:
			size = m_numParticles*sizeof(uint);
			hdata = (void*) m_hCellEnd;
			ddata = (void*) m_dCellEnd;
			break;
#endif
			// Free surface detection (Debug)
		case NORMALS:
			size = m_numParticles*sizeof(float4);
			hdata = (void*) m_hNormals;
			ddata = (void*) m_dNormals;
			break;

		case BOUNDELEMENT:
			size = m_numParticles*sizeof(float4);
			hdata = (void*) m_hBoundElement;
			ddata = (void*) m_dBoundElement[m_currentBoundElementRead];
			break;

		case GRADGAMMA:
			size = m_numParticles*sizeof(float4);
			hdata = (void*) m_hGradGamma;
			ddata = (void*) m_dGradGamma[m_currentGradGammaRead];
			break;

		case VERTICES:
			size = m_numParticles*sizeof(vertexinfo);
			hdata = (void*) m_hVertices;
			ddata = (void*) m_dVertices[m_currentVerticesRead];
			break;

		case PRESSURE:
			size = m_numParticles*sizeof(float);
			hdata = (void*) m_hPressure;
			ddata = (void*) m_dPressure[m_currentPressureRead];
	}

	CUDA_SAFE_CALL(cudaMemcpy(hdata, ddata, size, cudaMemcpyDeviceToHost));
	return hdata;
}


// TODO: size_t, char *
void
ParticleSystem::setArray(ParticleArray array)
{
	void* hdata = 0;
	void* ddata = 0;
	long  size;

	switch (array) {
		case POSITION:
			hdata = m_hPos;
			ddata = m_dPos[m_currentPosRead];
			size = m_numParticles*sizeof(float4);
			break;

		case VELOCITY:
			hdata = m_hVel;
			ddata = m_dVel[m_currentVelRead];
			size = m_numParticles*sizeof(float4);
			break;

		case INFO:
			hdata = m_hInfo;
			ddata = m_dInfo[m_currentInfoRead];
			size = m_numParticles*sizeof(particleinfo);
			break;

		case BOUNDELEMENT:
			hdata = m_hBoundElement;
			ddata = m_dBoundElement[m_currentBoundElementRead];
			size = m_numParticles*sizeof(float4);
			break;

		case GRADGAMMA:
			hdata = m_hGradGamma;
			ddata = m_dGradGamma[m_currentGradGammaRead];
			size = m_numParticles*sizeof(float4);
			break;

		case VERTICES:
			hdata = m_hVertices;
			ddata = m_dVertices[m_currentVerticesRead];
			size = m_numParticles*sizeof(vertexinfo);
			break;

		case PRESSURE:
			hdata = m_hPressure;
			ddata = m_dPressure[m_currentPressureRead];
			size = m_numParticles*sizeof(float);
			break;

		default:
			fprintf(stderr, "Trying to upload unknown array %d\n", array);
			return;
	}

	printf("Uploading array %d (%s)\n", array, ParticleArrayName[array]);
	CUDA_SAFE_CALL(cudaMemcpy((char *) ddata, hdata, size, cudaMemcpyHostToDevice));
}


void
ParticleSystem::setPlanes(void)
{
	printf("Uploading %u planes\n", m_numPlanes);
	setplaneconstants(m_numPlanes, m_hPlanesDiv, m_hPlanes);
}


// TODO: check writer for testpoints
void
ParticleSystem::writeToFile()
{
	//Testpoints
	m_writer->write(m_numParticles, m_hPos, m_hVel, m_hInfo, m_hVort, m_simTime, m_simparams->testpoints, m_hNormals, m_hGradGamma);
	m_problem->mark_written(m_simTime);
	calc_energy(m_hEnergy,
		m_dPos[m_currentPosRead],
		m_dVel[m_currentVelRead],
		m_dInfo[m_currentInfoRead],
		m_numParticles,
		m_physparams->numFluids);
	m_writer->write_energy(m_simTime, m_hEnergy);
}


void
ParticleSystem::drawParts(bool show_boundary, bool show_floating, bool show_vertex, int view_mode)
{
	float minrho = m_problem->get_minrho();
	float maxrho = m_problem->get_maxrho();
	float minvel = m_problem->get_minvel();
	float maxvel = m_problem->get_maxvel();

	float minp = m_problem->pressure(minrho,0); //FIX FOR MULT-FLUID
	float maxp = m_problem->pressure(maxrho,0);

	float4* pos = m_hPos;
	float4* vel = m_hVel;
	float3* vort = m_hVort;
	particleinfo* info = m_hInfo;
	vertexinfo* vinfo = m_hVertices;

	bool show_fluid = view_mode == VM_NOFLUID? false : true;

	glPointSize(2.0);
	glBegin(GL_POINTS);
	{
		for (uint i = 0; i < m_numParticles; i++) {
			if (NOT_FLUID(info[i]) && !OBJECT(info[i]) && !VERTEX(info[i]) && show_boundary) {
				glColor3f(0.0, 1.0, 0.0);
				glVertex3fv((float*)&pos[i]);
			}
			if (OBJECT(info[i]) && show_floating) {
				glColor3f(1.0, 0.0, 0.0);
				glVertex3fv((float*)&pos[i]);
			}
			if (VERTEX(info[i]) && show_vertex) {
				glColor3f(0.3, 0.7, 0.9);
				glVertex3fv((float*)&pos[i]);
			}
			if (PROBE(info[i])) {
				glColor3f(0.0, 0.0, 0.0);
				glVertex3fv((float*)&pos[i]);
			}
			if (FLUID(info[i]) && show_fluid) {
				float v; unsigned int t;
				float ssvel = m_problem->soundspeed(vel[i].w, PART_FLUID_NUM(info[i]));
				switch (view_mode) {
					case VM_NORMAL:
					    glColor3f(0.0,0.0,1.0);
					    if (m_physparams->numFluids > 1) {
					       v = (float) PART_FLUID_NUM(info[i]);
						v /= (m_physparams->numFluids - 1);
						   glColor3f(v, 0.0, 1.0 - v);
						   }
						break;

					case VM_VELOCITY:
						v = length(make_float3(vel[i]));

						if (v > ssvel)
							printf("WARNING [%g]: particle %d speed %g > %g\n",
							m_simTime, i, v, ssvel);
						if (v*m_dtprev > m_influenceRadius)
							printf("WARNING [%g]: particle %d moved by %g > %g\n",
											m_simTime, i, v*m_dtprev, m_influenceRadius);
						glColor3f((v - minvel)/(maxvel - minvel), 0.0, 1 - (v - minvel)/(maxvel - minvel));
						break;

					case VM_DENSITY:
						v = vel[i].w;
						glColor3f((v - minrho)/(maxrho - minrho), 0.0,
								1 - (v - minrho)/(maxrho - minrho));
						break;

					case VM_PRESSURE:
						v = m_problem->pressure(vel[i].w, PART_FLUID_NUM(info[i]));
						glColor3f((v - minp)/(maxp - minp),
								1 - (v - minp)/(maxp - minp),0.0);
						break;

					case VM_VORTICITY:
					    v = length(vort[i]);
					    glColor3f(1.-(v-minvel)/(maxvel-minvel),1.0,1.0);
					    break;
				}
				glVertex3fv((float*)&pos[i]);
			}
		}

	}
	glEnd();

	//draw connections between vertex particles (i.e. triangular boundary elements)
	glBegin(GL_TRIANGLES);
	glColor3f(0.2,0.6,0.8);
	for(uint i = 0; i < m_numParticles; i++) {
		if(BOUNDARY(info[i]) && show_vertex) {
			uint i_vert1 = vinfo[i].x;
			uint i_vert2 = vinfo[i].y;
			uint i_vert3 = vinfo[i].z;
			glVertex3f(pos[i_vert1].x, pos[i_vert1].y, pos[i_vert1].z);
			glVertex3f(pos[i_vert2].x, pos[i_vert2].y, pos[i_vert2].z);
			glVertex3f(pos[i_vert3].x, pos[i_vert3].y, pos[i_vert3].z);
		}
	}
	glEnd();

	if (m_simparams->gage.size() > 0) {
		float lw;
		glGetFloatv(GL_LINE_WIDTH, &lw);
		glLineWidth(2.0);
		glBegin(GL_LINES);
		glColor3f(0,0,0);
		GageList::iterator g = m_simparams->gage.begin();
		GageList::iterator end = m_simparams->gage.end();
		while (g != end) {
			glVertex3f(g->x, g->y, m_worldOrigin.z);
			glVertex3f(g->x, g->y, m_worldSize.z);
			++g;
		}
		glEnd();
		glLineWidth(lw);
	}
}

void
ParticleSystem::buildNeibList(bool timing)
{
	cudaEvent_t start_neibslist, stop_neibslist;

	uint3 gridSize = m_gridSize;
	float3 cellSize = m_cellSize;
	float3 worldOrigin = m_worldOrigin;

	if (timing) {
		cudaEventCreate(&start_neibslist);
		cudaEventCreate(&stop_neibslist);
		cudaEventRecord(start_neibslist, 0);
	}

	// compute hash
	calcHash(m_dPos[m_currentPosRead],
#if HASH_KEY_SIZE >= 64
			m_dInfo[m_currentPosRead],
#endif
			m_dParticleHash,
			m_dParticleIndex,
			gridSize,
			cellSize,
			worldOrigin,
			m_numParticles);

	// hash based particle sort
	sort(m_dParticleHash, m_dParticleIndex, m_numParticles);

	//inverse array with particle indexes;
	//array with inversed indexes will be used later to reassign vertices for boundary elements
	inverseParticleIndex(m_dParticleIndex, m_dInversedParticleIndex, m_numParticles);

	reorderDataAndFindCellStart(
			m_dCellStart,					// output: cell start index
			m_dCellEnd,					// output: cell end index
			m_dPos[m_currentPosWrite],			// output: sorted positions
			m_dVel[m_currentVelWrite],			// output: sorted velocities
			m_dInfo[m_currentInfoWrite],			// output: sorted info
			m_dBoundElement[m_currentBoundElementWrite],	// output: sorted boundary elements
			m_dGradGamma[m_currentGradGammaWrite],		// output: sorted gradient gamma
			m_dVertices[m_currentVerticesWrite],		// output: sorted vertices
			m_dPressure[m_currentPressureWrite],		// output: sorted pressure
			m_dParticleHash,				// input: sorted grid hashes
			m_dParticleIndex,				// input: sorted particle indices
			m_dPos[m_currentPosRead],			// input: sorted position array
			m_dVel[m_currentVelRead],			// input: sorted velocity array
			m_dInfo[m_currentInfoRead],			// input: sorted info array
			m_dBoundElement[m_currentBoundElementRead],	// input: sorted boundary elements
			m_dGradGamma[m_currentGradGammaRead],		// input: sorted gradient gamma
			m_dVertices[m_currentVerticesRead],		// input: sorted vertices
			m_dPressure[m_currentPressureRead],		// input: sorted pressure
			m_numParticles,
			m_nGridCells,
			m_dInversedParticleIndex);

	std::swap(m_currentPosRead, m_currentPosWrite);
	std::swap(m_currentVelRead, m_currentVelWrite);
	std::swap(m_currentInfoRead, m_currentInfoWrite);
	std::swap(m_currentBoundElementRead, m_currentBoundElementWrite);
	std::swap(m_currentGradGammaRead, m_currentGradGammaWrite);
	std::swap(m_currentVerticesRead, m_currentVerticesWrite);
	std::swap(m_currentPressureRead, m_currentPressureWrite);

	m_timingInfo.numInteractions = 0;
	m_timingInfo.maxNeibs = 0;
	resetneibsinfo();

	// Build the neighbours list
	buildNeibsList(	m_dNeibsList,
			m_dPos[m_currentPosRead],
			m_dInfo[m_currentInfoRead],
			m_dParticleHash,
			m_dCellStart,
			m_dCellEnd,
			gridSize,
			cellSize,
			worldOrigin,
			m_numParticles,
			m_nGridCells,
			m_nlSqInfluenceRadius,
			m_simparams->periodicbound);

	getneibsinfo(m_timingInfo);
	if (m_timingInfo.maxNeibs > m_simparams->maxneibsnum) {
		printf("WARNING: current max. neighbors numbers %d greather than MAXNEIBSNUM (%d)\n", m_timingInfo.maxNeibs, m_simparams->maxneibsnum);
		fflush(stdout);
	}

	if (timing) {
		cudaEventRecord(stop_neibslist, 0);
		cudaEventSynchronize(stop_neibslist);
		cudaEventElapsedTime(&m_timingInfo.timeNeibsList, start_neibslist, stop_neibslist);
		m_timingInfo.timeNeibsList *= 1e-3;
		cudaEventDestroy(start_neibslist);
		cudaEventDestroy(stop_neibslist);

		int iter = m_iter/m_simparams->buildneibsfreq + 1;
		m_timingInfo.meanNumInteractions = (m_timingInfo.meanNumInteractions*(iter - 1) + m_timingInfo.numInteractions)/iter;
		m_timingInfo.meanTimeNeibsList = (m_timingInfo.meanTimeNeibsList*(iter - 1) + m_timingInfo.timeNeibsList)/iter;
	}

	m_neiblist_built = true;
}

void
ParticleSystem::initializeGammaAndGradGamma(void)
{
	buildNeibList(false);

	//Copy initial values of density from the sorted array (m_currentVelRead) to the unsorted array (m_currentVelWrite),
	//which will be used to set virtual velocities during initilization of gamma field
	long size = m_numParticles*sizeof(float4);
	void* dest = m_dVel[m_currentVelWrite];
	void* orig = m_dVel[m_currentVelRead];
	CUDA_SAFE_CALL(cudaMemcpy(dest, orig, size, cudaMemcpyDeviceToDevice));

	initGradGamma(	m_dPos[m_currentPosRead],
			m_dPos[m_currentPosWrite],
			m_dVel[m_currentVelWrite],
			m_dInfo[m_currentInfoRead],
			m_dBoundElement[m_currentBoundElementRead],
			m_dGradGamma[m_currentGradGammaWrite],
			m_dNeibsList,
			m_numParticles,
			m_simparams->slength,
			m_influenceRadius,
			m_simparams->kerneltype,
			m_simparams->periodicbound);

	std::swap(m_currentPosRead, m_currentPosWrite);
	std::swap(m_currentGradGammaRead, m_currentGradGammaWrite);
	std::swap(m_currentVelRead, m_currentVelWrite);

	// Compute virtual displacement
	int itNumber = 200;
	float deltat = 1.0/itNumber;

	for(uint i = 0; i < itNumber; i++) {
		// On every iteration updateGamma() is called twice, while updatePositions() is called only once,
		// since evolution equation for gamma is integrated in time with a second-order time scheme:
		// gamma(n+1) = gamma(n) + 0.5*[gradGam(n) + gradGam(n+1)]*[r(n+1) - r(n)]

		// Update gamma 1st call
		updateGamma(	m_dPos[m_currentPosRead],
				m_dPos[m_currentPosWrite],
				m_dVel[m_currentVelRead],
				m_dInfo[m_currentInfoRead],
				m_dBoundElement[m_currentBoundElementRead],
				m_dGradGamma[m_currentGradGammaRead],
				m_dGradGamma[m_currentGradGammaWrite],
				m_dNeibsList,
				m_numParticles,
				m_simparams->slength,
				m_influenceRadius,
				deltat,
				0,
				m_simparams->kerneltype,
				m_simparams->periodicbound);

		std::swap(m_currentGradGammaRead, m_currentGradGammaWrite);

		// Move the particles
		updatePositions(	m_dPos[m_currentPosRead],
					m_dPos[m_currentPosWrite],
					m_dVel[m_currentVelRead],
					m_dInfo[m_currentInfoRead],
					deltat,
					m_numParticles);

		std::swap(m_currentPosRead, m_currentPosWrite);

		// Build the neighbour list
		buildNeibList(false);

		// Update gamma 2nd call
		updateGamma(	m_dPos[m_currentPosRead],
				m_dPos[m_currentPosWrite],
				m_dVel[m_currentVelRead],
				m_dInfo[m_currentInfoRead],
				m_dBoundElement[m_currentBoundElementRead],
				m_dGradGamma[m_currentGradGammaRead],
				m_dGradGamma[m_currentGradGammaWrite],
				m_dNeibsList,
				m_numParticles,
				m_simparams->slength,
				m_influenceRadius,
				deltat,
				0,
				m_simparams->kerneltype,
				m_simparams->periodicbound);

		std::swap(m_currentGradGammaRead, m_currentGradGammaWrite);

		//DEBUG output
//		getArray(POSITION, false);
//		getArray(INFO, false);
//		getArray(GRADGAMMA, false);
//		std::string fname = m_problem->get_dirname() + "/gradgamma_init.csv";
//		FILE *fp = fopen(fname.c_str(), "a");
//		for (uint index = 0; index < m_numParticles; index++)
//			if(FLUID(m_hInfo[index])) {
//			float4 pos = m_hPos[index];
//			float4 gradGam = m_hGradGamma[index];
//		
//			fprintf(fp, "%f,%f,%f,%f,%f\n", pos.z, gradGam.x, gradGam.y, gradGam.z, gradGam.w);
//			}
//		fclose(fp);
	}
}

void
ParticleSystem::updateValuesAtBoundaryElements(void)
{
	updateBoundValues(	m_dVel[m_currentVelRead],
				m_dPressure[m_currentPressureRead],
				m_dVertices[m_currentVerticesRead],
				m_dInfo[m_currentInfoRead],
				m_numParticles,
				true);
}

void
ParticleSystem::imposeDynamicBoundaryConditions(void)
{
	dynamicBoundConditions(	m_dPos[m_currentPosRead],
				m_dVel[m_currentVelRead],
				m_dPressure[m_currentPressureRead],
				m_dInfo[m_currentInfoRead],
				m_dNeibsList,
				m_numParticles,
				m_simparams->slength,
				m_simparams->kerneltype,
				m_influenceRadius,
				m_simparams->periodicbound);
}

TimingInfo
ParticleSystem::PredcorrTimeStep(bool timing)
{
	// do nothing if the simulation is over
	if (m_problem->finished(m_simTime))
		return m_timingInfo;

	cudaEvent_t start_interactions, stop_interactions;
	cudaEvent_t start_euler, stop_euler;

	if (m_iter % m_simparams->buildneibsfreq == 0) {
		buildNeibList(timing);
	}

	if (m_simparams->shepardfreq > 0 && m_iter > 0 && (m_iter % m_simparams->shepardfreq == 0)) {
		shepard(m_dPos[m_currentPosRead],
				m_dVel[m_currentVelRead],
				m_dVel[m_currentVelWrite],
				m_dInfo[m_currentInfoRead],
				m_dNeibsList,
				m_numParticles,
				m_simparams->slength,
				m_simparams->kerneltype,
				m_influenceRadius,
				m_simparams->periodicbound);

		std::swap(m_currentVelRead, m_currentVelWrite);
	}

	if (m_simparams->mlsfreq > 0 && m_iter > 0 && (m_iter % m_simparams->mlsfreq == 0)) {
		mls(	m_dPos[m_currentPosRead],
				m_dVel[m_currentVelRead],
				m_dVel[m_currentVelWrite],
				m_dInfo[m_currentInfoRead],
				m_dNeibsList,
				m_numParticles,
				m_simparams->slength,
				m_simparams->kerneltype,
				m_influenceRadius,
				m_simparams->periodicbound);

		std::swap(m_currentVelRead, m_currentVelWrite);
	}


	m_dtprev = m_dt;
	float dt1 = 0.0f, dt2 = 0.0f;

	// Timing
	if (timing) {
		cudaEventCreate(&start_interactions);
		cudaEventCreate(&stop_interactions);
		cudaEventRecord(start_interactions, 0);
		}

	// setting moving boundaries data if necessary
	if (m_simparams->mbcallback) {
		float4* hMbData = m_problem->get_mbdata(m_simTime + m_dt/2.0, m_dt/2.0, m_iter == 0);
		if (hMbData)
			setmbdata(hMbData, m_mbDataSize);
		}
	if (m_simparams->gcallback) {
		m_physparams->gravity = m_problem->g_callback(m_simTime);
		setgravity(m_physparams->gravity);
	}

	float3 *cg;
	float3 *trans;
	float *rot;

	// Copying floating bodies centers of gravity for torque computation in forces (needed only at first
	// setp)
	if (m_simparams->numbodies && m_iter == 0) {
		cg = m_problem->get_rigidbodies_cg();
		setforcesrbcg(cg, m_simparams->numbodies);
		seteulerrbcg(cg, m_simparams->numbodies);

//		// Debug
//		for (int i=0; i < m_simparams->numbodies; i++) {
//			printf("Body %d: cg(%g,%g,%g) lastindex: %d\n", i, cg[i].x, cg[i].y, cg[i].z, m_hRbLastIndex[i]);
//			}
//
//		uint rbfirstindex[MAXBODIES];
//		CUDA_SAFE_CALL(cudaMemcpyFromSymbol(rbfirstindex, "d_rbstartindex", m_simparams->numbodies*sizeof(uint)));
//		for (int i=0; i < m_simparams->numbodies; i++) {
//			printf("Body %d: firstindex: %d\n", i, rbfirstindex[i]);
//			}
		}

	if(m_simparams->boundarytype == MF_BOUNDARY)
	{
		//update density and pressure at vertex particles
		dynamicBoundConditions(	m_dPos[m_currentPosRead], 		//pos(n)
					m_dVel[m_currentVelRead], 		//vel(n)
					m_dPressure[m_currentPressureRead],
					m_dInfo[m_currentInfoRead],
					m_dNeibsList,
					m_numParticles,
					m_simparams->slength,
					m_simparams->kerneltype,
					m_influenceRadius,
					m_simparams->periodicbound);

		updateBoundValues(	m_dVel[m_currentVelRead],		//vel(n)
					m_dPressure[m_currentPressureRead],
					m_dVertices[m_currentVerticesRead],
					m_dInfo[m_currentInfoRead],
					m_numParticles,
					false);
	}

	dt1 = forces(   m_dPos[m_currentPosRead],   // pos(n)
					m_dVel[m_currentVelRead],   // vel(n)
					m_dForces,					// f(n)
					m_dGradGamma[m_currentGradGammaRead],
					m_dBoundElement[m_currentBoundElementRead],
					m_dPressure[m_currentPressureRead],
					m_dRbForces,
					m_dRbTorques,
					m_dXsph,
					m_dInfo[m_currentInfoRead],
					m_dNeibsList,
					m_numParticles,
					m_simparams->slength,
					m_dt,
					m_simparams->dtadapt,
					m_simparams->dtadaptfactor,
					m_simparams->xsph,
					m_simparams->kerneltype,
					m_influenceRadius,
					m_simparams->visctype,
					m_physparams->visccoeff,
					m_dCfl,
					m_dCflGamma,
					m_dTempCfl,
					m_numPartsFmax,
					m_dTau,
					m_simparams->periodicbound,
					m_simparams->sph_formulation,
					m_simparams->boundarytype,
					m_simparams->usedem);
	// At this point forces = f(pos(n), vel(n))

	if (timing) {
		cudaEventRecord(stop_interactions, 0);
		cudaEventSynchronize(stop_interactions);
		cudaEventElapsedTime(&m_timingInfo.timeInteract, start_interactions, stop_interactions);
		m_timingInfo.timeInteract *= 1e-3;
		cudaEventDestroy(start_interactions);
		cudaEventDestroy(stop_interactions);

		cudaEventCreate(&start_euler);
		cudaEventCreate(&stop_euler);
		cudaEventRecord(start_euler, 0);
		}

	if (m_simparams->numbodies) {
		reduceRbForces(m_dRbForces, m_dRbTorques, m_dRbNum, m_hRbLastIndex, m_hRbTotalForce,
						m_hRbTotalTorque, m_simparams->numbodies, m_numBodiesParticles);

		m_problem->rigidbodies_timestep(m_hRbTotalForce, m_hRbTotalTorque, 1, m_dt, cg, trans, rot);
		seteulerrbtrans(trans, m_simparams->numbodies);
		seteulerrbsteprot(rot, m_simparams->numbodies);
	}

	euler(  m_dPos[m_currentPosRead],   // pos(n)
			m_dVel[m_currentVelRead],   // vel(n)
			m_dInfo[m_currentInfoRead], //particleInfo(n)
			m_dForces,					// f(n)
			m_dXsph,
			m_dPos[m_currentPosWrite],  // pos(n+1/2) = pos(n) + vel(n)*dt/2
			m_dVel[m_currentVelWrite],  // vel(n+1/2) = vel(n) + f(n)*dt/2
			m_numParticles,
			m_dt,
			m_dt/2.0,
			1,
			m_simTime + m_dt/2.0,
			m_simparams->xsph,
			m_simparams->periodicbound);
	// At tis point:
	//  m_dPos[m_currentPosRead] = pos(n)
	//  m_dVel[m_currentVelRead] =  vel(n)
	//  m_dForces = f(n)
	//  m_dPos[m_currentPosWrite] = pos(n+1/2) = pos(n) + vel(n)*dt/2
	//  m_dVel[m_currentVelWrite] =  vel(n+1/2) = vel(n) + f(n)*dt/2

	if (timing) {
		cudaEventRecord(stop_euler, 0);
		cudaEventSynchronize(stop_euler);
		cudaEventElapsedTime(&m_timingInfo.timeEuler, start_euler, stop_euler);
		m_timingInfo.timeEuler *= 1e-3;
		cudaEventDestroy(start_euler);
		cudaEventDestroy(stop_euler);
		}

	// euler need the previous center of gravity but forces the new, so we copy to GPU
	// here instead before call to euler
	if (m_simparams->numbodies) {
		setforcesrbcg(cg, m_simparams->numbodies);
		seteulerrbcg(cg, m_simparams->numbodies);
	}

	// setting moving boundaries data if necessary
	if (m_simparams->mbcallback) {
		float4* hMbData = m_problem->get_mbdata(m_simTime + m_dt, m_dt/2.0, m_iter == 0);
		if (hMbData)
			setmbdata(hMbData, m_mbDataSize);
		}
	if (m_simparams->gcallback) {
		m_physparams->gravity = m_problem->g_callback(m_simTime);
		setgravity(m_physparams->gravity);
	}

	if(m_simparams->boundarytype == MF_BOUNDARY)
	{
		//update density and pressure at vertex particles
		dynamicBoundConditions(	m_dPos[m_currentPosWrite], 		//pos(n+1/2)
					m_dVel[m_currentVelWrite], 		//vel(n+1/2)
					m_dPressure[m_currentPressureRead],
					m_dInfo[m_currentInfoRead],
					m_dNeibsList,
					m_numParticles,
					m_simparams->slength,
					m_simparams->kerneltype,
					m_influenceRadius,
					m_simparams->periodicbound);

		updateBoundValues(	m_dVel[m_currentVelWrite],		//vel(n+1/2)
					m_dPressure[m_currentPressureRead],
					m_dVertices[m_currentVerticesRead],
					m_dInfo[m_currentInfoRead],
					m_numParticles,
					false);

		// gamma(n+1/2) = gamma(n) + dt/4*∑[gradGam(n+1/2) + gradGam(n)] * Vel(n+1/2)
		updateGamma(	m_dPos[m_currentPosRead],			//pos(n)
				m_dPos[m_currentPosWrite],			//pos(n+1/2)
				m_dVel[m_currentVelWrite],			//vel(n+1/2)
				m_dInfo[m_currentInfoRead],
				m_dBoundElement[m_currentBoundElementRead],
				m_dGradGamma[m_currentGradGammaRead],		//gamma(n) {input}
				m_dGradGamma[m_currentGradGammaWrite],		//gamma(n+1/2) {output}
				m_dNeibsList,
				m_numParticles,
				m_simparams->slength,
				m_influenceRadius,
				m_dt,
				1,
				m_simparams->kerneltype,
				m_simparams->periodicbound);

		std::swap(m_currentGradGammaRead, m_currentGradGammaWrite);
		// At this point:
		// m_dGradGamma[m_currentGradGammaRead] = gradgamma(n+1/2)
		// m_dGradGamma[m_currentGradGammaWrite] = gradgamma(n)
	}

	dt2 = forces(   m_dPos[m_currentPosWrite],  // pos(n+1/2)
					m_dVel[m_currentVelWrite],  // vel(n+1/2)
					m_dForces,					// f(n+1/2)
					m_dGradGamma[m_currentGradGammaRead],
					m_dBoundElement[m_currentBoundElementRead],
					m_dPressure[m_currentPressureRead],
					m_dRbForces,
					m_dRbTorques,
					m_dXsph,
					m_dInfo[m_currentInfoRead],
					m_dNeibsList,
					m_numParticles,
					m_simparams->slength,
					m_dt,
					m_simparams->dtadapt,
					m_simparams->dtadaptfactor,
					m_simparams->xsph,
					m_simparams->kerneltype,
					m_influenceRadius,
					m_simparams->visctype,
					m_physparams->visccoeff,
					m_dCfl,
					m_dCflGamma,
					m_dTempCfl,
					m_numPartsFmax,
					m_dTau,
					m_simparams->periodicbound,
					m_simparams->sph_formulation,
					m_simparams->boundarytype,
					m_simparams->usedem);
	// At this point forces = f(pos(n+1/2), vel(n+1/2))

	if (m_simparams->numbodies) {
		reduceRbForces(m_dRbForces, m_dRbTorques, m_dRbNum, m_hRbLastIndex, m_hRbTotalForce,
						m_hRbTotalTorque, m_simparams->numbodies, m_numBodiesParticles);

		m_problem->rigidbodies_timestep(m_hRbTotalForce, m_hRbTotalTorque, 2, m_dt, cg, trans, rot);
		seteulerrbtrans(trans, m_simparams->numbodies);
		seteulerrbsteprot(rot, m_simparams->numbodies);
	}

	euler(  m_dPos[m_currentPosRead],   // pos(n)
			m_dVel[m_currentVelRead],   // vel(n)
			m_dInfo[m_currentInfoRead], //particleInfo
			m_dForces,					// f(n+1/2)
			m_dXsph,
			m_dPos[m_currentPosWrite],  // pos(n+1) = pos(n) + velc(n+1/2)*dt
			m_dVel[m_currentVelWrite],  // vel(n+1) = vel(n) + f(n+1/2)*dt
			m_numParticles,
			m_dt,
			m_dt/2.0,
			2,
			m_simTime + m_dt,
			m_simparams->xsph,
			m_simparams->periodicbound);
	// At this point:
	//  m_dPos[m_currentPosRead] = pos(n)
	//  m_dVel[m_currentVelRead] =  vel(n)
	//  m_dForces = f(n+1/2)
	//  m_dPos[m_currentPosWrite] = pos(n+1) = pos(n) + velc(n+1/2)*dt
	//  m_dVel[m_currentVelWrite] =  vel(n+1) = vel(n) + f(n+1/2)*dt

	if(m_simparams->boundarytype == MF_BOUNDARY)
	{
		// gamma(n+1) = gamma(n+1/2) + dt/4*∑[gradGam(n+1) + gradGam(n+1/2)] * Vel(n+1)
		updateGamma(	m_dPos[m_currentPosRead],			//pos(n)
				m_dPos[m_currentPosWrite],			//pos(n+1)
				m_dVel[m_currentVelWrite],			//vel(n+1)
				m_dInfo[m_currentInfoRead],
				m_dBoundElement[m_currentBoundElementRead],
				m_dGradGamma[m_currentGradGammaRead],		//gamma(n+1/2) {input}
				m_dGradGamma[m_currentGradGammaWrite],		//gamma(n+1) {output}
				m_dNeibsList,
				m_numParticles,
				m_simparams->slength,
				m_influenceRadius,
				m_dt,
				1,
				m_simparams->kerneltype,
				m_simparams->periodicbound);

		std::swap(m_currentGradGammaRead, m_currentGradGammaWrite);
		// At this point:
		// m_dGradGamma[m_currentGradGammaRead] = gradgamma(n+1)
		// m_dGradGamma[m_currentGradGammaWrite] = gradgamma(n+1/2))
	}

	// euler need the previous center of gravity but forces the new, so we copy to GPU
	// here instead before call to euler
	if (m_simparams->numbodies) {
		setforcesrbcg(cg, m_simparams->numbodies);
		seteulerrbcg(cg, m_simparams->numbodies);
	}

	//Calculate values at probe particles
	if(true)
	{
		calcProbe(	m_dPos[m_currentPosWrite],
				m_dVel[m_currentVelWrite],
				m_dPressure[m_currentPressureRead],
				m_dInfo[m_currentInfoRead],
				m_dNeibsList,
				m_numParticles,
				m_simparams->slength,
				m_simparams->kerneltype,
				m_influenceRadius,
				m_simparams->periodicbound);
	}

	std::swap(m_currentPosRead, m_currentPosWrite);
	std::swap(m_currentVelRead, m_currentVelWrite);

	// Free surface detection (Debug)
	//savenormals();

	float oldtime = m_simTime;
	m_simTime += m_dt;
	m_iter++;

	if (oldtime == m_simTime) {
		fprintf(stderr, "[%g] WARNING: timestep %g too small: time is standing still\n",
				m_simTime, m_dt);
	}
	if (m_simparams->dtadapt) {
		m_dt = min(dt1, dt2);   // next time step value
		if (!m_dt) {
			throw DtZeroException(m_simTime, m_dt);
		} else if (m_dt < FLT_EPSILON) {
			fprintf(stderr, "[%g] WARNING! new timestep %g too small!\n",
					m_simTime, m_dt);
		}
	}
	fflush(stderr);

	if (timing) {
		m_timingInfo.meanTimeInteract = (m_timingInfo.meanTimeInteract*(m_iter - 1) + m_timingInfo.timeInteract)/m_iter;
		m_timingInfo.meanTimeEuler = (m_timingInfo.meanTimeEuler*(m_iter - 1) + m_timingInfo.timeEuler)/m_iter;
		}

	m_timingInfo.dt = m_dt;
	m_timingInfo.t = m_simTime;
	m_timingInfo.iterations++;

	return m_timingInfo;
}


/****************************************************************************************************/
// Utility function provided for debug purpose
/****************************************************************************************************/
void
ParticleSystem::saveneibs()
{
	getArray(POSITION, false);
	getArray(NEIBSLIST, false);
	std::string fname;
	fname = m_problem->get_dirname() + "/neibs.txt";
	FILE *fp = fopen(fname.c_str(),"w");
	for (uint index = 0; index < m_numParticles; index++) {
		float3 pos;
		pos.x = m_hPos[index].x;
		pos.y = m_hPos[index].y;
		pos.z = m_hPos[index].z;

		// TODO: fix it for neib index interleave
		for(uint i = index*m_simparams->maxneibsnum; i < index*m_simparams->maxneibsnum + m_simparams->maxneibsnum; i++) {
			uint neib_index = m_hNeibsList[i];

			if (neib_index == 0xffffffff) break;

			int3 periodic = make_int3(0);
			if (m_simparams->periodicbound) {
				if (neib_index & WARPXPLUS)
					periodic.x = 1;
				else if (neib_index & WARPXMINUS)
					periodic.x = -1;
				if (neib_index & WARPYPLUS)
					periodic.y = 1;
				else if (neib_index & WARPYMINUS)
					periodic.y = -1;
				if (neib_index & WARPZPLUS)
					periodic.z = 1;
				else if (neib_index & WARPZMINUS)
					periodic.z = -1;

				neib_index &= NOWARP;
			}

			float3 neib_pos;
			neib_pos.x = m_hPos[neib_index].x;
			neib_pos.y = m_hPos[neib_index].y;
			neib_pos.z = m_hPos[neib_index].z;

			float3 relPos;
			relPos.x = pos.x - neib_pos.x;
			relPos.y = pos.y - neib_pos.y;
			relPos.z = pos.z - neib_pos.z;
			float3 relPos2;
			relPos2 = relPos + periodic*m_physparams->dispvect;

			fprintf(fp, "%d\t%f\t%f\t%f\t", index, pos.x, pos.y, pos.z);
			fprintf(fp, "%d\t%f\t%f\t%f\t", neib_index, relPos.x, relPos.y, relPos.z);
			fprintf(fp, "%d\t%d\t%d\t%f\t%f\t%f\n", periodic.x, periodic.y, periodic.z, relPos2.x, relPos2.y, relPos2.z);
			}
		}
	fclose(fp);
}


void
ParticleSystem::savehash()
{
	getArray(POSITION, false);
	getArray(HASH, false);
	std::string fname;
	fname = m_problem->get_dirname() + "/hash.txt";
	FILE *fp = fopen(fname.c_str(),"w");
	for (uint index = 0; index < m_numParticles; index++) {
		float3 pos;
		pos.x = m_hPos[index].x;
		pos.y = m_hPos[index].y;
		pos.z = m_hPos[index].z;
		hashKey hash = m_hParticleHash[index];
		int3 gridPos;
		gridPos.x = floor((pos.x - m_worldOrigin.x) / m_cellSize.x);
		gridPos.y = floor((pos.y - m_worldOrigin.y) / m_cellSize.y);
		gridPos.z = floor((pos.z - m_worldOrigin.z) / m_cellSize.z);
		gridPos.x = std::max(0, std::min(gridPos.x, (int) m_gridSize.x-1));
		gridPos.y = std::max(0, std::min(gridPos.y, (int) m_gridSize.y-1));
		gridPos.z = std::max(0, std::min(gridPos.z, (int) m_gridSize.z-1));
		uint chash = gridPos.z*m_gridSize.y*m_gridSize.x + gridPos.y*m_gridSize.x + gridPos.x;

		fprintf(fp, "%d\t%f\t%f\t%f\t%d\t%d\n", index, pos.x, pos.y, pos.z,
					hash, chash);
		}
	fclose(fp);

}

void
ParticleSystem::saveindex()
{
	getArray(POSITION, false);
	getArray(PARTINDEX, false);
	std::string fname;
	fname = m_problem->get_dirname() + "/sortedindex.txt";
	FILE *fp = fopen(fname.c_str(),"w");
	for (uint index = 0; index < m_numParticles; index++) {
		float3 pos;
		uint sindex = m_hParticleIndex[index];
		pos.x = m_hPos[sindex].x;
		pos.y = m_hPos[sindex].y;
		pos.z = m_hPos[sindex].z;
		int3 gridPos;
		gridPos.x = floor((pos.x - m_worldOrigin.x) / m_cellSize.x);
		gridPos.y = floor((pos.y - m_worldOrigin.y) / m_cellSize.y);
		gridPos.z = floor((pos.z - m_worldOrigin.z) / m_cellSize.z);
		gridPos.x = std::max(0, std::min(gridPos.x, (int) m_gridSize.x-1));
		gridPos.y = std::max(0, std::min(gridPos.y, (int) m_gridSize.y-1));
		gridPos.z = std::max(0, std::min(gridPos.z, (int) m_gridSize.z-1));
		uint chash = gridPos.z*m_gridSize.y*m_gridSize.x + gridPos.y*m_gridSize.x + gridPos.x;

		fprintf(fp, "%d\t%d\t%f\t%f\t%f\t%d\n", index, sindex, pos.x, pos.y, pos.z,
					 chash);
		}
	fclose(fp);

}

void
ParticleSystem::savesorted()
{
	getArray(POSITION, false);
	getArray(PARTINDEX, false);
	std::string fname;
	fname = m_problem->get_dirname() + "/sortedparts.txt";
	FILE *fp = fopen(fname.c_str(),"w");
	for (uint index = 0; index < m_numParticles; index++) {
		float3 pos;
		uint sindex = m_hParticleIndex[index];
		pos.x = m_hPos[index].x;
		pos.y = m_hPos[index].y;
		pos.z = m_hPos[index].z;
		int3 gridPos;
		gridPos.x = floor((pos.x - m_worldOrigin.x) / m_cellSize.x);
		gridPos.y = floor((pos.y - m_worldOrigin.y) / m_cellSize.y);
		gridPos.z = floor((pos.z - m_worldOrigin.z) / m_cellSize.z);
		gridPos.x = std::max(0, std::min(gridPos.x, (int) m_gridSize.x-1));
		gridPos.y = std::max(0, std::min(gridPos.y, (int) m_gridSize.y-1));
		gridPos.z = std::max(0, std::min(gridPos.z, (int) m_gridSize.z-1));
		uint chash = gridPos.z*m_gridSize.y*m_gridSize.x + gridPos.y*m_gridSize.x + gridPos.x;

		fprintf(fp, "%d\t%d\t%f\t%f\t%f\t%d\n", index, sindex, pos.x, pos.y, pos.z,
					 chash);
		}
	fclose(fp);

}

void
ParticleSystem::savecellstartend()
{
	getArray(POSITION, false);
	getArray(CELLSTART, false);
	getArray(CELLEND, false);
	std::string fname;
	fname = m_problem->get_dirname() + "/cellstartend.txt";
	FILE *fp = fopen(fname.c_str(),"w");
	for (uint index = 0; index < m_nGridCells; index++) {
		uint cstart = m_hCellStart[index];
		uint cend = m_hCellEnd[index];

		fprintf(fp, "%d\t%d\t%d\n", index, cstart, cend);
		}
	fclose(fp);
}

// Free surface detection
void
ParticleSystem::savenormals()
{
	getArray(NORMALS, false);
	std::string fname;
	fname = m_problem->get_dirname() + "/normals.txt";
	FILE *fp = fopen(fname.c_str(),"w");
	for (uint index = 0; index < m_numParticles; index++) {
		float4 normal = m_hNormals[index];

		fprintf(fp, "%d\t%f\t%f\t%f\t%f\n", index, normal.x, normal.y, normal.z, normal.w);
		}
	fclose(fp);


}

void
ParticleSystem::savegradgamma()
{
	getArray(POSITION, false);
	getArray(GRADGAMMA, false);
	getArray(INFO, false);
	std::string fname;
	//fname = m_problem->get_dirname() + "/gradgamma.csv";
	std::stringstream niter;
	niter << m_iter;
	fname = m_problem->get_dirname() + "/gradgamma" + niter.str() + ".csv";
	FILE *fp = fopen(fname.c_str(), "w");

	for (uint index = 0; index < m_numParticles; index++) {
		float4 pos = m_hPos[index];
		float4 gradGam = m_hGradGamma[index];
		
		if(gradGam.w = 0 && FLUID(m_hInfo[index]))
		fprintf(fp, "%d,%d,%f,%f,%f,%f,%f,%f,%f,%d\n", index, m_hInfo[index].z, pos.x, pos.y, pos.z, gradGam.x, gradGam.y, gradGam.z, gradGam.w, PART_TYPE(m_hInfo[index]));
	}
	fclose(fp);
}

void
ParticleSystem::saveboundelem()
{
	getArray(BOUNDELEMENT, false);
	std::string fname;
	fname = m_problem->get_dirname() + "/boundelements.csv";
	FILE *fp = fopen(fname.c_str(), "w");
	for (uint index = 0; index < m_numParticles; index++) {
		float4 bElm = m_hBoundElement[index];
		
		fprintf(fp, "%d,%f,%f,%f,%f\n", index, bElm.x, bElm.y, bElm.z, bElm.w);
	}
	fclose(fp);
}

void
ParticleSystem::saveVelocity()
{
	getArray(POSITION, false);
	getArray(VELOCITY, false);
	getArray(INFO, false);
	std::string fname;
	//fname = m_problem->get_dirname() + "/velocity.csv";
	std::stringstream niter;
	niter << m_iter;
	fname = m_problem->get_dirname() + "/velocity" + niter.str() + ".csv";
	FILE *fp = fopen(fname.c_str(), "w");
	for (uint index = 0; index < m_numParticles; index++) {
		float4 vel = m_hVel[index];
		float4 pos = m_hPos[index];

		fprintf(fp, "%d,%d,%f,%f,%f,%f,%f,%d\n", index, m_hInfo[index].z, pos.z, vel.x, vel.y, vel.z, vel.w, PART_TYPE(m_hInfo[index]));
	}
	fclose(fp);
}

void
ParticleSystem::savepressure()
{
	getArray(PRESSURE, false);
	getArray(INFO, false);
	std::string fname;
	std::stringstream niter;
	niter << m_iter;
	fname = m_problem->get_dirname() + "/pressure" + niter.str() + ".csv";
	FILE *fp = fopen(fname.c_str(), "w");
	for (uint index = 0; index < m_numParticles; index++) {

		fprintf(fp, "%d,%d,%f\n", index, PART_TYPE(m_hInfo[index]), m_hPressure[index]);
	}
	fclose(fp);
}

void
ParticleSystem::saveForces()
{
	getArray(INFO, false);
	getArray(FORCE, false);
	std::string fname;
	//fname = m_problem->get_dirname() + "/forces.csv";
	std::stringstream niter;
	niter << m_iter;
	fname = m_problem->get_dirname() + "/forces" + niter.str() + ".csv";
	FILE *fp = fopen(fname.c_str(), "w");
	for (uint index = 0; index < m_numParticles; index++)
	if(FLUID(m_hInfo[index]))
	{
		float4 forces = m_hForces[index];
		float4 pos = m_hPos[index];

		fprintf(fp, "%d,%d,%f,%f,%f,%f,%d\n", index, m_hInfo[index].z, forces.x, forces.y, forces.z, forces.w, PART_TYPE(m_hInfo[index]));
	}
	fclose(fp);
}

void
ParticleSystem::saveprobedata()
{
	getArray(PRESSURE, false);
	getArray(POSITION, false);
	getArray(INFO, false);
	std::string fname;
	float H[4][50];
	for (int i=0; i<4; i++)
	for (int j=0; j<50; j++)
		H[i][j] = -1.0f;
	float P[8] = {-1.0f,-1.0f,-1.0f,-1.0f,-1.0f,-1.0f,-1.0f,-1.0f};

	for (uint index = 0; index < m_numParticles; index++) {
		if (PROBE(m_hInfo[index])) {
			const float x = m_hPos[index].x;
			const float z = m_hPos[index].z;

			//Pressure probes
			if(x>2.3 && x<2.55) {
				if (z<0.04) {//P1
					P[0] = m_hPressure[index];
				}
				else if (z<0.08) {//P2
					P[1] = m_hPressure[index];
				}
				else if (z<0.12) {//P3
					P[2] = m_hPressure[index];
				}
				else if (z<0.16) {//P4
					P[3] = m_hPressure[index];
				}
				else if (x<2.42) {//P5
					P[4] = m_hPressure[index];
				}
				else if (x<2.46) {//P6
					P[5] = m_hPressure[index];
				}
				else if (x<2.50) {//P7
					P[6] = m_hPressure[index];
				}
				else { //P8
					P[7] = m_hPressure[index];
				}
			}
			//H1
			else if(x>2.55) {
				H[0][int(z/0.0199)] = m_hPos[index].w;
			}
			//H2
			else if(x>2.0) {
				H[1][int(z/0.0199)] = m_hPos[index].w;
			}
			//H3
			else if(x>1.5) {
				H[2][int(z/0.0199)] = m_hPos[index].w;
			}
			//H4
			else {
				H[3][int(z/0.0199)] = m_hPos[index].w;
			}
		}
	}
	for (int i=0; i<4; i++) {
		for (int j=0; j<49; j++)
		{
			H[i][0] += H[i][j] + H[i][j+1];
		}
		H[i][0] *= 0.02*0.5;
	}

	fname = m_problem->get_dirname() + "/probes_p.dat";
	FILE *fp = fopen(fname.c_str(), "a");
		fprintf(fp, "%g\t%g\t%g\t%g\t%g\t%g\t%g\t%g\t%g\n", this->getTime(), P[0], P[1], P[2], P[3], P[4], P[5], P[6], P[7]);
	fclose(fp);

	fname = m_problem->get_dirname() + "/probes_h.dat";
	fp = fopen(fname.c_str(), "a");
		fprintf(fp, "%g\t%g\t%g\t%g\t%g\n", this->getTime(), H[0][0], H[1][0], H[2][0], H[3][0]);
	fclose(fp);
}

void
ParticleSystem::reducerbforces(void)
{
	CUDA_SAFE_CALL(cudaMemcpy((void *) m_hRbForces, (void *) m_dRbForces,
		m_numBodiesParticles*sizeof(float4), cudaMemcpyDeviceToHost));
	CUDA_SAFE_CALL(cudaMemcpy((void *) m_hRbTorques, (void *) m_dRbTorques,
		m_numBodiesParticles*sizeof(float4), cudaMemcpyDeviceToHost));

	int firstindex = 0;
	int lastindex = 0;
	for (int i = 0; i < m_simparams->numbodies; i++) {
		lastindex = m_hRbLastIndex[i];
		float4 force = make_float4(0.0f);
		float4 torque = make_float4(0.0f);
		for (int j = firstindex; j <= lastindex; j++) {
			force += m_hRbForces[j];
			torque += m_hRbTorques[j];
		}
		m_hRbTotalForce[i] = as_float3(force);
		m_hRbTotalTorque[i] = as_float3(torque);

		firstindex = lastindex + 1;
	}
}

// WaveGage 
void
ParticleSystem::writeWaveGage()
{
	float uplimitx, downlimitx, uplimity, downlimity;

	int num =  m_simparams->gage.size();

	for (int i = 0 ; i < num; ++i) {
		uplimitx = m_simparams->gage[i].x+2*m_simparams->slength;
		downlimitx = m_simparams->gage[i].x-2*m_simparams->slength;
		uplimity = m_simparams->gage[i].y+2*m_simparams->slength;
		downlimity = m_simparams->gage[i].y-2*m_simparams->slength;
		int kcheck = 0;
		m_simparams->gage[i].z = 0;

		for (uint index = 0; index < m_numParticles; index++) {
			if (SURFACE_PARTICLE(m_hInfo[index])) {
				float4 pos = m_hPos[index];

				//Taking height average between neighbouring surface particles 
				if ((pos.x > downlimitx) && (pos.x < uplimitx) && (pos.y > downlimity) && (pos.y < uplimity)){
					kcheck ++;
					m_simparams->gage[i].z += pos.z;
				}
			} //if PART_FLAG
		} //For loop over particles
		m_simparams->gage[i].z = m_simparams->gage[i].z/kcheck;
	} // For loop over WaveGages

	//Write WaveGage information on one text file
	m_writer->write_WaveGage(m_simTime,m_simparams->gage);

	//Writing the result on a VTK files	
	// TODO this should be factored out in a Writer routine, and possibly made optional
	static int fnum = 0;
	stringstream ss;

	ss.width(5);
	ss.fill('0');
	ss << m_problem->get_dirname() << "/data/WaveGage_" << fnum << ".vtu";

	fnum++;

	FILE *fp = fopen(ss.str().c_str(),"w");

	// Header
	fprintf(fp,"<?xml version=\"1.0\"?>\r\n");
	fprintf(fp,"<VTKFile type= \"UnstructuredGrid\"  version= \"0.1\"  byte_order= \"BigEndian\">\r\n");
	fprintf(fp," <UnstructuredGrid>\r\n");
	fprintf(fp,"  <Piece NumberOfPoints=\"%d\" NumberOfCells=\"%d\">\r\n", num, num);	
	
	//Writing Position	
	fprintf(fp,"   <Points>\r\n");
	fprintf(fp,"	<DataArray type=\"Float32\" NumberOfComponents=\"3\" format=\"ascii\">\r\n");
	for (int i=0; i <  num; i++)
		fprintf(fp,"%f\t%f\t%f\t",m_simparams->gage[i].x, m_simparams->gage[i].y, m_simparams->gage[i].z);
	fprintf(fp,"\r\n");
	fprintf(fp,"	</DataArray>\r\n");
	fprintf(fp,"   </Points>\r\n");
	
	// Cells data
	fprintf(fp,"   <Cells>\r\n");
	fprintf(fp,"	<DataArray type=\"Int32\" Name=\"connectivity\" format=\"ascii\">\r\n");
	for (int i = 0; i < num; i++)
		fprintf(fp,"%d\t", i);
	fprintf(fp,"\r\n");
	fprintf(fp,"	</DataArray>\r\n");
	fprintf(fp,"\r\n");
	
	fprintf(fp,"	<DataArray type=\"Int32\" Name=\"offsets\" format=\"ascii\">\r\n");
	for (int i = 0; i < num; i++)
		fprintf(fp,"%d\t", i + 1);
	fprintf(fp,"\r\n");
	fprintf(fp,"	</DataArray>\r\n");
	
	fprintf(fp,"\r\n");
	fprintf(fp,"	<DataArray type=\"Int32\" Name=\"types\" format=\"ascii\">\r\n");
	for (int i = 0; i < num; i++)
		fprintf(fp,"%d\t", 1);
	fprintf(fp,"\r\n");
	fprintf(fp,"	</DataArray>\r\n");
	
	fprintf(fp,"   </Cells>\r\n");
	
	fprintf(fp,"  </Piece>\r\n");
	fprintf(fp," </UnstructuredGrid>\r\n");
	fprintf(fp,"</VTKFile>");	
	fclose(fp);	
}


/****************************************************************************************************/<|MERGE_RESOLUTION|>--- conflicted
+++ resolved
@@ -227,13 +227,9 @@
 	const uint memSize3 = sizeof(float3)*m_numParticles;
 	const uint memSize4 = sizeof(float4)*m_numParticles;
 	const uint infoSize = sizeof(particleinfo)*m_numParticles;
-<<<<<<< HEAD
 	const uint vinfoSize = sizeof(vertexinfo)*m_numParticles;
-	const uint hashSize = sizeof(uint)*m_numParticles;
-=======
 	const uint hashSize = sizeof(hashKey)*m_numParticles;
 	const uint idxSize = sizeof(uint)*m_numParticles;
->>>>>>> e0559e84
 	const uint gridcellSize = sizeof(uint)*m_nGridCells;
 	const uint neibslistSize = sizeof(uint)*m_simparams->maxneibsnum*(m_numParticles/NEIBINDEX_INTERLEAVE + 1)*NEIBINDEX_INTERLEAVE;
 
@@ -281,12 +277,9 @@
 	memset(m_hForces, 0, memSize4);
 	memory += memSize4;
 
-<<<<<<< HEAD
+
 #ifdef _DEBUG_
-	m_hParticleHash = new uint[m_numParticles];
-=======
 	m_hParticleHash = new hashKey[m_numParticles];
->>>>>>> e0559e84
 	memset(m_hParticleHash, 0, hashSize);
 	memory += hashSize;
 
