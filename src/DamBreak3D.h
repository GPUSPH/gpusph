--- conflicted
+++ resolved
@@ -47,10 +47,7 @@
 		double		lx, ly, lz;		// dimension of experiment box
 		bool		wet;			// set wet to true have a wet bed experiment
 		bool		m_usePlanes;	// use planes or boundaries
-<<<<<<< HEAD
 		int			n_probeparts;	// number of probe particles (used for output)
-=======
->>>>>>> d5900e29
 
 	public:
 		DamBreak3D(const Options &);
@@ -58,18 +55,12 @@
 
 		int fill_parts(void);
 		void draw_boundary(float);
-<<<<<<< HEAD
 		void copy_to_array(float4 *, float4 *, particleinfo *, uint *);
-		uint fill_planes(void);
-		void copy_planes(float4*, float*);
-=======
-		void copy_to_array(float4 *, float4 *, particleinfo *);
 		uint fill_planes(void);
 		void copy_planes(float4*, float*);
 
 		// override standard split
 		void fillDeviceMap(GlobalData* gdata);
->>>>>>> d5900e29
 
 		void release_memory(void);
 };
