--- conflicted
+++ resolved
@@ -78,87 +78,46 @@
 
 
 void
-<<<<<<< HEAD
 euler(	const float4*		oldPos,
 		const hashKey*		particleHash,
 		const float4*		oldVel,
+		const float*		oldTKE,
+		const float*		oldEps,
 		const particleinfo* info,
 		const float4*		forces,
+		float2*				keps_dkde,
 		const float4*		xsph,
 		float4*				newPos,
 		float4*				newVel,
+		float*				newTKE,
+		float*				newEps,
 		const uint			numParticles,
 		const float			dt,
 		const float			dt2,
 		const int			step,
 		const float			t,
 		const bool			xsphcorr)
-=======
-euler(	float4*		oldPos,
-		float4*		oldVel,
-		float*		oldTKE,
-		float*		oldEps,
-		particleinfo* info,
-		float4*		forces,
-		float2*		keps_dkde,
-		float4*		xsph,
-		float4*		newPos,
-		float4*		newVel,
-		float*		newTKE,
-		float*		newEps,
-		uint		numParticles,
-		float		dt,
-		float		dt2,
-		int			step,
-		float		t,
-		bool		xsphcorr,
-		bool		periodicbound)
->>>>>>> db580281
 {
 	// thread per particle
 	uint numThreads = min(BLOCK_SIZE_INTEGRATE, numParticles);
 	uint numBlocks = div_up(numParticles, numThreads);
 
 	// execute the kernel
-<<<<<<< HEAD
 	if (step == 1) {
 		if (xsphcorr)
-			cueuler::eulerXsphDevice<1><<< numBlocks, numThreads >>>(oldPos, particleHash, oldVel,
-								info, forces, xsph, newPos, newVel, numParticles, dt2, dt2, t);
+			cueuler::eulerXsphDevice<1><<< numBlocks, numThreads >>>(oldPos, particleHash, oldVel, oldTKE, oldEps,
+								info, forces, keps_dkde, xsph, newPos, newVel, newTKE, newEps, numParticles, dt2, dt2, t);
 		else
-			cueuler::eulerDevice<1><<< numBlocks, numThreads >>>(oldPos, particleHash, oldVel,
-								info, forces, xsph, newPos, newVel, numParticles, dt2, dt2, t);
+			cueuler::eulerDevice<1><<< numBlocks, numThreads >>>(oldPos, particleHash, oldVel, oldTKE, oldEps,
+								info, forces, keps_dkde, xsph, newPos, newVel, newTKE, newEps, numParticles, dt2, dt2, t);
 	} else if (step == 2) {
 		if (xsphcorr)
-			cueuler::eulerXsphDevice<2><<< numBlocks, numThreads >>>(oldPos, particleHash, oldVel,
-								info, forces, xsph, newPos, newVel, numParticles, dt, dt2, t);
+			cueuler::eulerXsphDevice<2><<< numBlocks, numThreads >>>(oldPos, particleHash, oldVel, oldTKE, oldEps,
+								info, forces, keps_dkde, xsph, newPos, newVel, newTKE, newEps, numParticles, dt, dt2, t);
 		else
-			cueuler::eulerDevice<2><<< numBlocks, numThreads >>>(oldPos, particleHash, oldVel,
-								info, forces, xsph, newPos, newVel, numParticles, dt, dt2, t);
+			cueuler::eulerDevice<2><<< numBlocks, numThreads >>>(oldPos, particleHash, oldVel, oldTKE, oldEps,
+								info, forces, keps_dkde, xsph, newPos, newVel, newTKE, newEps, numParticles, dt, dt2, t);
 	} // if (step == 2)
-=======
-	if (xsphcorr) {
-#define EULER_KERNEL_NAME _EULER_KERNEL_NAME(Xsph)
-#define EULER_KERNEL_ARGS(dt) \
-					oldPos, oldVel, oldTKE, oldEps, info, \
-					forces, keps_dkde, xsph, \
-					newPos, newVel, newTKE, newEps, \
-					numParticles, dt, dt2, t
-		EULER_STEP_BOUNDARY_SWITCH;
-#undef EULER_KERNEL_NAME
-#undef EULER_KERNEL_ARGS
-	} else {
-#define EULER_KERNEL_NAME _EULER_KERNEL_NAME()
-#define EULER_KERNEL_ARGS(dt) \
-					oldPos, oldVel, oldTKE, oldEps, info, \
-					forces, keps_dkde, \
-					newPos, newVel, newTKE, newEps, \
-					numParticles, dt, dt2, t
-		EULER_STEP_BOUNDARY_SWITCH;
-#undef EULER_KERNEL_NAME
-#undef EULER_KERNEL_ARGS
-	}
->>>>>>> db580281
 
 	// check if kernel invocation generated an error
 	CUT_CHECK_ERROR("Euler kernel execution failed");
