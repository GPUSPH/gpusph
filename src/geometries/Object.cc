/*  Copyright (c) 2011-2019 INGV, EDF, UniCT, JHU

    Istituto Nazionale di Geofisica e Vulcanologia, Sezione di Catania, Italy
    Électricité de France, Paris, France
    Università di Catania, Catania, Italy
    Johns Hopkins University, Baltimore (MD), USA

    This file is part of GPUSPH. Project founders:
        Alexis Hérault, Giuseppe Bilotta, Robert A. Dalrymple,
        Eugenio Rustico, Ciro Del Negro
    For a full list of authors and project partners, consult the logs
    and the project website <https://www.gpusph.org>

    GPUSPH is free software: you can redistribute it and/or modify
    it under the terms of the GNU General Public License as published by
    the Free Software Foundation, either version 3 of the License, or
    (at your option) any later version.

    GPUSPH is distributed in the hope that it will be useful,
    but WITHOUT ANY WARRANTY; without even the implied warranty of
    MERCHANTABILITY or FITNESS FOR A PARTICULAR PURPOSE.  See the
    GNU General Public License for more details.

    You should have received a copy of the GNU General Public License
    along with GPUSPH.  If not, see <http://www.gnu.org/licenses/>.
 */

#include <cstdlib>

// For the automatic name determination
#include <typeinfo>
#include <cxxabi.h>

#include "Object.h"

<<<<<<< HEAD
int Object::world_dimensions = -1;

void
Object::set_world_dimensions(int dim)
{
	if (world_dimensions >= 0)
		throw std::runtime_error("can't set world dimensions twice");
	if (dim <= 0)
		throw std::runtime_error("number of world dimensions must be positive");
	world_dimensions = dim;
}
=======
#include "EulerParametersQuaternion.h"

#if USE_CHRONO
#include "chrono/physics/ChBody.h"
#include "chrono/physics/ChSystem.h"
#include "chrono/core/ChQuaternion.h"
#include "chrono/core/ChVector.h"
#include "chrono/fea/ChMesh.h"
#include "chrono/fea/ChNodeFEAxyzD.h"
#include "chrono/fea/ChLinkPointFrame.h"
#include "chrono/fea/ChLinkDirFrame.h"
#endif
>>>>>>> c80e64a5

/// Compute the particle mass according to object volume and density
/*! The mass of object particles is computed dividing the object volume
 *  by the number of particles needed for filling and multiplying the
 *	result by the density.
 *
 *	The resulting mass is internally stored and returned for convenience.
 *	\param dx : particle spacing
 *	\param rho : density
 *	\return mass of particle
 *
 *  Beware, particle mass should be set before any filling operation
 */
double
Object::SetPartMass(const double dx, const double rho)
{
	PointVect points;
	const int nparts = Fill(points, dx, false);
	const double mass = Volume(dx)*rho/nparts;
	m_center(3) = mass;
	return mass;
}


/// Set the mass of object particles
/*! Directly set the mass of object particles without any computation.
 *
 *	\param mass : particle mass
 *
 *  Beware, particle mass should be set before any filling operation
 */
void
Object::SetPartMass(double mass)
{
	m_center(3) = mass;
}

/// Get the mass of object particles
/*! Get the mass of object particles.
 *
 *	\return mass of the object particles
 *
 *  NOTE: in case of SA boundaries, this should refer to boundary particles
 */
double Object::GetPartMass()
{
	return m_center(3);
}

/// Compute the object mass according to object volume and density
/*! The mass of object is computed by multiplying its volume (computed using Volume()) by its density.
 *
 *	The resulting mass is internally stored and returned for convenience.
 *	\param dx : particle spacing
 *	\param rho : density
 *	\return mass of object
 */
double
Object::SetMass(const double dx, const double rho)
{
	const double mass = Volume(dx)*rho;
	m_mass = mass;
	return mass;
}


/// Set the mass of the object
/*! Directly set the object mass without any computation.
 * \param mass : object mass
 */
void
Object::SetMass(const double mass)
{
	m_mass = mass;
}

/// Set the Young's modulus of the object
/*! Set the object Young's modulus.
 * \param youngModulus: object youngModulus
 */
void
Object::SetYoungModulus(const double youngModulus)
{
	m_youngModulus = youngModulus;
}

/// Set the Poisson ratio of the object
/*! Set the object Poisson ratio.
 * \param poissonRatio: object poissonRatio 
 */
void
Object::SetPoissonRatio(const double poissonRatio)
{
	m_poissonRatio = poissonRatio;
}

/// Set the alpha damping of the object
/*! Set the object alpha.
 * \param alphaDamping: object alphaDamping 
 */
void
Object::SetAlphaDamping(const double alphaDamping)
{
	m_alphaDamping = alphaDamping;
}

/// Set the density of the object
/*! Set the object density.
 * \param density: object density 
 */
void
Object::SetDensity(const double density)
{
	m_density = density;
}

/// Get the mass of the object
/*! Get the mass of the object.
 *
 *	\return mass of the object
 */
double Object::GetMass()
{
	return m_mass;
}


/// Set the objects center of gravity
/*! Directly set the object center of gravity
 * \param cg : center of gravity
 */
void
Object::SetCenterOfGravity(const double* cg)
{
	m_center(0) = cg[0];
	m_center(1) = cg[1];
	m_center(2) = cg[2];
}


/// Returns objects center of gravity
/*! Returns the object center of gravity
 * \return center of gravity
 */
double3
Object::GetCenterOfGravity(void) const
{
	return(make_double3(m_center(0), m_center(1), m_center(2)));
}


/// Returns object orientation
/*! Returns the object orientation
 * \return object orientation
 */
EulerParameters
Object::GetOrientation(void) const
{
	return m_ep;
}


/// Set the object principal moments of inertia
/*! Directly set the object principal moments of inertia.
 *	\param inertia : pointer to the array containing principal moments of inertia (3 values)
 */
void
Object::SetInertia(const double* inertia)
{
	m_inertia[0] = inertia[0];
	m_inertia[1] = inertia[1];
	m_inertia[2] = inertia[2];
}

/// Set the object principal moments of inertia
/*! Directly set the object principal moments of inertia.
 *	\param i11 : element 1,1  of the inertia matrix
 *	\param i22 : element 2,2  of the inertia matrix
 *	\param i33 : element 3,3  of the inertia matrix
 */
void
Object::SetInertia(const double i11, const double i22, const double i33)
{
	m_inertia[0] = i11;
	m_inertia[1] = i22;
	m_inertia[2] = i33;
}


/// Retrieve the object inertial data
/*! Respectively fill the parameters passed by reference with:
 *		- the object center of gravity
 *		- the object mass
 *		- the object principal moments of inertia
 *		- the Euler parameters defining the orientation of object principal axis of inertia respect to rest frame
 *	\param cg : center of gravity
 *	\param mass : mass
 *	\param inertia : pointer to an 3 values array
 *	\param ep : orientation of object principal axis of inertia
 */
void
Object::GetInertialFrameData(double* cg, double& mass, double* inertia, EulerParameters& ep) const
{
	cg[0] = m_center(0);
	cg[1] = m_center(1);
	cg[2] = m_center(2);
	mass = m_mass;
	inertia[0] = m_inertia[0];
	inertia[1] = m_inertia[1];
	inertia[2] = m_inertia[2];
	ep = m_ep;
}


/// Return the particle vector associated with the object
/*! \return a reference to the particles vector associated with the object
 */
PointVect&
Object::GetParts(void)
{
	return m_parts;
}

/// Return the particle vector associated to fea nodes 
/*! \return a reference to the particles vector associated with the fea nodes 
 */
PointVect&
Object::GetFeaNodes(void)
{
	return m_fea_nodes;
}

#if USE_CHRONO == 1
bool
Object::reduceNodes(std::shared_ptr<::chrono::fea::ChNodeFEAxyz> newNode,
	::chrono::ChSystem * fea_system,
	std::vector<std::shared_ptr<::chrono::fea::ChNodeFEAxyz>> & nodes)
{
	std::vector<std::shared_ptr<::chrono::fea::ChMesh>> mesh_list = fea_system->Get_meshlist();
	std::shared_ptr<::chrono::fea::ChNodeFEAxyz> chosen_node = newNode;
	bool is_new = true;

	/*The offset to the node to consider with respect to the first node of the geometry among all node positions for the geometry*/
	/*if the nodal position the node to refer to belongs to previously defined geomtries, then offset will be negative, otherwise if
	 * a new node is defined the offset wil be >= 0*/
	int offset = - m_previous_nodes;

	for (uint m = 0; m < mesh_list.size(); m++) {
		auto mesh = mesh_list[m];
		for (uint n = 0; n < mesh->GetNnodes(); n++) {
			auto node = std::dynamic_pointer_cast<::chrono::fea::ChNodeFEAxyzD>(mesh->GetNode(n));

			if ((abs(newNode->GetPos().x() - node->GetPos().x()) < FLT_EPSILON) &&
				(abs(newNode->GetPos().y() - node->GetPos().y()) < FLT_EPSILON) &&
				(abs(newNode->GetPos().z() - node->GetPos().z()) < FLT_EPSILON)) {

				std::cout << "reusing node" << std::endl;


				chosen_node = node;
				is_new = false;
				nodes.push_back(node);
				break;

			}

			offset ++;
		}
		if (!is_new)
			break;
	}

	if (is_new){
		offset = m_fea_nodes.size();
		nodes.push_back(newNode);
	}

	m_fea_nodes_offset.push_back(offset);

	return is_new;
}

void
Object::set_previous_nodes_num(::chrono::ChSystem * fea_system)
{
	std::vector<std::shared_ptr<::chrono::fea::ChMesh>> mesh_list = fea_system->Get_meshlist();

	for (uint m = 0; m < mesh_list.size(); m++) {
		auto mesh = mesh_list[m];
		m_previous_nodes += mesh->GetNnodes();
	}
	std::cout << "initialized m_previous_nodes = " << m_previous_nodes << std::endl;
}
#endif

/// Sets the number of particles associated with an object
void Object::SetNumParts(const int numParts)
{
	m_numParts = numParts;
}


/// Gets the number of particles associated with an object
/*! This function either returns the set number of particles which is used
 *  in case of a loaded STL mesh or the number of particles set in m_parts.
 *  NOTE: in case of SA_BOUNDARIES, SetNumParts() is called with number of
 *  boundary parts only, thus GetNumParts() returns the number of particles
 *  excluding vertices
 */
uint Object::GetNumParts()
{
	// if the number of particles was not explicitly set then obtain it from
	// m_parts
	if (m_numParts == 0)
		m_numParts = m_parts.size();

	return m_numParts;
}

/// Get the number of nodes of the mesh associated to the deformable body
uint Object::GetNumFeaNodes()
{
	if (m_numFeaNodes == 0)
		m_numFeaNodes = m_fea_nodes.size();
	//std::cout << "m_fea_nodes measured " << m_numFeaNodes << std::endl;

	return m_fea_nodes.size();
}

/// Fill a disk
/*! Fill a disk defined by its radius, center, orientation and an offset value along the circle normal direction.
 *
 *  If the fill parameter is set to false the function just count the number of
 *  particles needed otherwise the particles are added to the particle vector.
 *	\param ep : orientation
 *	\param center : translation to apply
 *	\param r : radius
 *  \param z : offset along z axis
 *	\param dx : particle spacing
 *  \param fill : fill flag
 *	\return number of particles needed to fill the object
 */
int
Object::FillDisk(PointVect& points, const EulerParameters& ep, const Point& center,
		const double r, const double z, const double dx, const bool fill) const
{
	return FillDisk(points, ep, center, 0, r, z, dx, fill);
}


/// Fill a portion of disk
/*! Fill a portion of disk defined by its minimum and maximum radius, center,
 *  orientation and an offset value along the circle normal direction.
 *
 *  If the fill parameter is set to false the function just count the number of
 *  particles needed otherwise the particles are added to the particle vector.
 *	\param ep : orientation
 *	\param center : translation to apply
 *	\param rmin : minimum radius
 *	\param rmax : maximum radius
 *  \param z : offset along z axis
 *	\param dx : particle spacing
 *  \param fill : fill flag
 *	\return number of particles needed to fill the object
 */
int
Object::FillDisk(PointVect& points, const EulerParameters& ep, const Point& center, const double rmin,
		const double rmax, const double z, const double dx, const bool fill) const
{
	if (rmax < 0) throw std::invalid_argument("FillDisk with maximum radius lower than 0");
	if (rmin < 0) throw std::invalid_argument("FillDisk with minimum radius lower than 0");
	if (rmax < rmin) throw std::invalid_argument("FillDisk with maximum radius lower than minimum radius");
	const int nr = (int) ceil((rmax - rmin)/dx);
	const double dr = (nr==0)? 0 : (rmax - rmin)/nr;
	int nparts = 0;
	for (int i = 0; i <= nr; i++)
		nparts += FillDiskBorder(points, ep, center, rmin + i*dr, z, dx, 2.0*M_PI*rand()/RAND_MAX, fill);

	return nparts;
}


/// Fill disk border
/*! Fill the border of the disk defined by its radius, center,
 *  orientation and an offset value along the circle normal direction.
 *  The particles are filled starting at angle theta0
 *
 *  If the fill parameter is set to false the function just count the number of
 *  particles needed otherwise the particles are added to the particle vector.
 *	\param ep : orientation
 *	\param center : translation to apply
 *	\param rmin : minimum radius
 *	\param rmax : maximum radius
 *  \param z : offset
 *	\param dx : particle spacing
 *	\param theta0 : starting angle
 *  \param fill : fill flag
 *	\return number of particles needed to fill the object
 */
int
Object::FillDiskBorder(PointVect& points, const EulerParameters& ep, const Point& center,
		const double r, const double z, const double dx, const double theta0, const bool fill) const
{
	const int np = (int) ceil(2.0*M_PI*r/dx);
	const double angle = 2.0*M_PI/np;
	int nparts = 0;
	for (int i = 0; i < np; i++) {
		const double theta = theta0 + angle*i;
		nparts++;
		if (fill) {
			Point p = ep.Rot(Point(r*cos(theta), r*sin(theta), z)) + center;
			p(3) = center(3);
			points.push_back(p);
		}
	}
	if (np == 0) {
		nparts++;
		if (fill) {
			Point p = ep.Rot(Point(0, 0, z)) + center;
			p(3) = center(3);
			points.push_back(p);
		}
	}

	return nparts;
}

#if USE_CHRONO == 1
uint Object::JoinFeaNodes(::chrono::ChSystem* ch_system, std::shared_ptr<::chrono::fea::ChMesh> fea_mesh, const double dx)
{
	std::shared_ptr<::chrono::fea::ChNodeFEAxyzD> node;
	uint numnodes = fea_mesh->GetNnodes();

	uint nadded = 0;

	for (uint i = 0; i < numnodes; i++) {

		node = std::dynamic_pointer_cast<::chrono::fea::ChNodeFEAxyzD>(fea_mesh->GetNode(i));
		if (!node) throw std::runtime_error("Error: impossible to read nodes in JointFeaNode");

		Point ncords;

		ncords(0) = node->GetPos().x();
		ncords(1) = node->GetPos().y();
		ncords(2) = node->GetPos().z();


		if (IsInside(ncords, dx)){
			std::cout << "adding node " << node->GetIndex() << " to joint" << std::endl;
			auto constraint = chrono_types::make_shared<::chrono::fea::ChLinkPointFrame>();
			constraint->Initialize(node, m_body);
			ch_system->Add(constraint);
			auto constraint_rot = chrono_types::make_shared<::chrono::fea::ChLinkDirFrame>();
			constraint_rot->Initialize(node, m_body);
			ch_system->Add(constraint_rot);
			nadded ++;
		}

	}

	return nadded;
}

void Object::makeDynamometer(::chrono::ChSystem* ch_system,
	std::vector<std::shared_ptr<::chrono::fea::ChLinkPointFrame>>& writing_point_constr, // store pointers of nodes to write 
	std::vector<std::shared_ptr<::chrono::fea::ChLinkDirFrame>>& writing_dir_constr) // store pointers of nodes to write 
{
	m_fea_mesh = chrono_types::make_shared<::chrono::fea::ChMesh>();

	auto fixednode = chrono_types::make_shared<::chrono::fea::ChNodeFEAxyzD>(
		::chrono::ChVector<>(m_center(0), m_center(1), m_center(2)),
		::chrono::ChVector<>(0, 0, 1));

	fixednode->SetFixed(true);
	m_fea_mesh->AddNode(fixednode);
	ch_system->Add(m_fea_mesh);

	auto constraint_disp = chrono_types::make_shared<::chrono::fea::ChLinkPointFrame>();
	constraint_disp->Initialize(fixednode, m_body);
	ch_system->Add(constraint_disp);
	writing_point_constr.push_back(constraint_disp);

	auto constraint_rot = chrono_types::make_shared<::chrono::fea::ChLinkDirFrame>();
	constraint_rot->Initialize(fixednode, m_body);
	ch_system->Add(constraint_rot);
	writing_dir_constr.push_back(constraint_rot);

	std::cout << "Added fea Dynamics measurement point in (" << m_center(0) << ", " << m_center(1) << ", " << m_center(2) << ")" << std::endl;
}

uint Object::findNodesToJoin(std::shared_ptr<::chrono::fea::ChMesh> fea_mesh,
	const double dx,
	std::vector<feaNodeInfo>& included_nodes)
{
	std::shared_ptr<::chrono::fea::ChNodeFEAxyz> node;
	uint numnodes = fea_mesh->GetNnodes();

	uint nadded = 0;

	feaNodeInfo node_info;

	for (uint i = 0; i < numnodes; i++) {

		node = std::dynamic_pointer_cast<::chrono::fea::ChNodeFEAxyz>(fea_mesh->GetNode(i));
		if (!node) throw std::runtime_error("Error: impossible to read nodes in JointFeaNode");

		node_info.node = node;

		Point ncords;


		ncords(0) = node->GetPos().x();
		ncords(1) = node->GetPos().y();
		ncords(2) = node->GetPos().z();

		double distance = dist(ncords, m_center);
		node_info.dist = distance;

		if (IsInside(ncords, dx)){

			included_nodes.push_back(node_info);
			nadded ++;
		}

	}

	return nadded;
}

uint Object::findForceNodes(std::shared_ptr<::chrono::fea::ChMesh> fea_mesh,
	const double dx,
	const uint num_prev_nodes,
	std::vector<bool>& ext_forces_flags) // for each node says if we apply force
{
	std::shared_ptr<::chrono::fea::ChNodeFEAxyz> node;
	uint numnodes = fea_mesh->GetNnodes();

	uint nadded = 0;

	for (uint i = 0; i < numnodes; i++) {

		node = std::dynamic_pointer_cast<::chrono::fea::ChNodeFEAxyz>(fea_mesh->GetNode(i));
		if (!node) throw std::runtime_error("Error: impossible to read nodes in JointFeaNode");

		Point ncords;

		ncords(0) = node->GetPos().x();
		ncords(1) = node->GetPos().y();
		ncords(2) = node->GetPos().z();

		uint glob_idx = node->GetIndex() + num_prev_nodes;

		if (IsInside(ncords, dx)){
			std::cout << "applying force to node " << glob_idx << std::endl;
			ext_forces_flags.push_back(true);
			nadded ++;
		} else {
			ext_forces_flags.push_back(false); //TODO alternatively we can initialize everything to false and set true when required
		}
	}

	return nadded;
}

uint Object::findNodesToWrite(std::shared_ptr<::chrono::fea::ChMesh> fea_mesh,
	const double dx,
	const uint num_prev_nodes,
	std::vector<int>& writing_nodes_indices,
	std::vector<std::shared_ptr<::chrono::fea::ChNodeFEAxyz>>& writing_nodes_pointers) // store pointers of nodes to write 
{
	std::shared_ptr<::chrono::fea::ChNodeFEAxyz> node;
	uint numnodes = fea_mesh->GetNnodes();

	uint nadded = 0;

	for (uint i = 0; i < numnodes; i++) {

		node = std::dynamic_pointer_cast<::chrono::fea::ChNodeFEAxyz>(fea_mesh->GetNode(i));
		if (!node) throw std::runtime_error("Error: impossible to read nodes in JointFeaNode");

		Point ncords;

		ncords(0) = node->GetPos().x();
		ncords(1) = node->GetPos().y();
		ncords(2) = node->GetPos().z();

		uint glob_idx = node->GetIndex() + num_prev_nodes;

		if (IsInside(ncords, dx)){
			std::cout << "Writing data for node " << glob_idx << std::endl;
			writing_nodes_indices.push_back(glob_idx);
			writing_nodes_pointers.push_back(node);
			nadded ++;
		}
	}

	return nadded;
}
#endif

/// Remove particles from particle vector
/*! Remove the particles of particles vector lying inside the object
 * 	within a tolerance off dx.
 *  This method used IsInside().
 *	\param points : particle vector
 *	\param dx : tolerance
 */
void Object::Unfill(PointVect& points, const double dx) const
{
	PointVect new_points;
	new_points.reserve(points.size());

	for (uint i = 0; i < points.size(); i++) {
		const Point & p = points[i];

		if (!IsInside(p, dx))
			new_points.push_back(p);
	}

	points.clear();

	points = new_points;
}

/// Remove particles from particle vector
/*! Remove the particles of particles vector lying outside the object,
 * 	within a tolerance off dx.
 *  This method uses IsInside().
 *	\param points : particle vector
 *	\param dx : tolerance
 */
void Object::Intersect(PointVect& points, const double dx) const
{
	PointVect new_points;
	new_points.reserve(points.size());

	for (uint i = 0; i < points.size(); i++) {
		const Point & p = points[i];

		if (IsInside(p, -dx))
			new_points.push_back(p);
	}

	points.clear();

	points = new_points;
}

// auxiliary function for computing the bounding box
void Object::getBoundingBoxOfCube(Point &out_min, Point &out_max,
	Point &origin, Vector v1, Vector v2, Vector v3)
{
	// init min and max to origin
	Point currMin = origin;
	Point currMax = origin;
	// compare to corners adjacent to origin
	setMinMaxPerElement(currMin, currMax, origin + v1);
	setMinMaxPerElement(currMin, currMax, origin + v2);
	setMinMaxPerElement(currMin, currMax, origin + v3);
	// compare to other corners
	setMinMaxPerElement(currMin, currMax, origin + v1 + v2);
	setMinMaxPerElement(currMin, currMax, origin + v1 + v3);
	setMinMaxPerElement(currMin, currMax, origin + v2 + v3);
	setMinMaxPerElement(currMin, currMax, origin + v1 + v2 + v3);
	// output in double3
	out_min(0) = currMin(0);
	out_min(1) = currMin(1);
	out_min(2) = currMin(2);
	out_max(0) = currMax(0);
	out_max(1) = currMax(1);
	out_max(2) = currMax(2);
}

/// Create a Chrono body associated to the cube
/* Create a generic Chrono body inside a specified Chrono physical system.
 *	\param bodies_physical_system : Chrono physical system
 *	\param dx : particle spacing
 *	\param collide : add collision handling
 *	\param orientation_diff: additional orientation
 */
void
Object::BodyCreate(::chrono::ChSystem * bodies_physical_system, const double dx, const bool collide,
			const EulerParameters & orientation_diff)
{
#if USE_CHRONO
	// Check if the physical system is valid
	if (!bodies_physical_system)
		throw std::runtime_error("Object::BodyCreate Trying to create a body in an invalid physical system !\n");

	// Creating a new Chrono object
	m_body = chrono_types::make_shared< ::chrono::ChBody >();

	// Assign cube mass and inertial data to the Chrono object
	m_body->SetMass(m_mass);
	m_body->SetInertiaXX(::chrono::ChVector<>(m_inertia[0], m_inertia[1], m_inertia[2]));
	m_body->SetPos(::chrono::ChVector<>(m_center(0), m_center(1), m_center(2)));
	m_body->SetRot(EulerParametersQuaternion(orientation_diff*m_ep));

	m_body->SetCollide(collide);
	m_body->SetBodyFixed(m_isFixed);

	// Add the body to the physical system
	bodies_physical_system->AddBody(m_body);
#else
	throw std::runtime_error(std::string(__func__) + ": Trying to create a FEA mesh without USE_CHRONO defined !");
#endif
}

void
Object::BodyCreate(::chrono::ChSystem *bodies_physical_system, const double dx,
		const bool collide)
{
	BodyCreate(bodies_physical_system, dx, collide, EulerParameters());
}

void
Object::CreateFemMesh(::chrono::ChSystem *fea_system)
{
#if USE_CHRONO
	std::string class_name = abi::__cxa_demangle(typeid(*this).name(), NULL, 0, NULL);
	std::string error = "CreateFemMesh for " + class_name + " is not supported yet";
	throw std::runtime_error(error);
#else
	throw std::runtime_error(std::string(__func__) + ": Trying to create a FEA mesh without USE_CHRONO defined !");
#endif
}

/// Print ODE-related information such as position, CG, geometry bounding box (if any), etc.
// TODO: could be useful to print also the rotation matrix
void Object::BodyPrintInformation(const bool print_geom)
{
#if USE_CHRONO == 1
	if (m_body) {
		const ::chrono::ChVector<> cg = m_body->GetPos();
		double mass = m_body->GetMass();
		const ::chrono::ChVector<> inertiaXX = m_body->GetInertiaXX();
		const ::chrono::ChVector<> inertiaXY = m_body->GetInertiaXY();
		printf("Chrono Body pointer: %p\n", m_body.get());
		printf("   Mass: %e\n", mass);
		printf("   CG:   %e\t%e\t%e\n", cg.x(), cg.y(), cg.z());
		printf("   I:    %e\t%e\t%e\n", inertiaXX.x(), inertiaXY.x(), inertiaXY.y());
		printf("         %e\t%e\t%e\n", inertiaXY.x(), inertiaXX.y(), inertiaXY.z());
		printf("         %e\t%e\t%e\n", inertiaXY.y(), inertiaXY.z(), inertiaXX.z());
		const ::chrono::ChQuaternion<> quat = m_body->GetRot();
		printf("   Q:    %e\t%e\t%e\t%e\n", quat.e0(), quat.e1(), quat.e2(), quat.e3());

		// not only check if an ODE geometry is associated, but also it must not be a plane
		if (print_geom && m_body->GetCollide()) {
			::chrono::ChVector<> bbmin, bbmax;
			m_body->GetCollisionModel()->GetAABB(bbmin, bbmax);
			printf("Chrono collision shape\n");
			printf("   B. box:   X [%g,%g], Y [%g,%g], Z [%g,%g]\n",
				bbmin.x(), bbmax.x(), bbmin.y(), bbmax.y(), bbmin.z(), bbmax.z());
			printf("   size:     X [%g] Y [%g] Z [%g]\n", bbmax.x() - bbmin.x(),
					bbmax.y() - bbmin.y(), bbmax.z() - bbmin.z());
		}
	}
#else
	std::cout << "No body associated with the object (USE_CHRONO not defined).\n";
#endif
}<|MERGE_RESOLUTION|>--- conflicted
+++ resolved
@@ -33,19 +33,6 @@
 
 #include "Object.h"
 
-<<<<<<< HEAD
-int Object::world_dimensions = -1;
-
-void
-Object::set_world_dimensions(int dim)
-{
-	if (world_dimensions >= 0)
-		throw std::runtime_error("can't set world dimensions twice");
-	if (dim <= 0)
-		throw std::runtime_error("number of world dimensions must be positive");
-	world_dimensions = dim;
-}
-=======
 #include "EulerParametersQuaternion.h"
 
 #if USE_CHRONO
@@ -58,7 +45,18 @@
 #include "chrono/fea/ChLinkPointFrame.h"
 #include "chrono/fea/ChLinkDirFrame.h"
 #endif
->>>>>>> c80e64a5
+
+int Object::world_dimensions = -1;
+
+void
+Object::set_world_dimensions(int dim)
+{
+	if (world_dimensions >= 0)
+		throw std::runtime_error("can't set world dimensions twice");
+	if (dim <= 0)
+		throw std::runtime_error("number of world dimensions must be positive");
+	world_dimensions = dim;
+}
 
 /// Compute the particle mass according to object volume and density
 /*! The mass of object particles is computed dividing the object volume
