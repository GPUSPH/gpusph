/*  Copyright (c) 2012-2019 INGV, EDF, UniCT, JHU

    Istituto Nazionale di Geofisica e Vulcanologia, Sezione di Catania, Italy
    Électricité de France, Paris, France
    Università di Catania, Catania, Italy
    Johns Hopkins University, Baltimore (MD), USA

    This file is part of GPUSPH. Project founders:
        Alexis Hérault, Giuseppe Bilotta, Robert A. Dalrymple,
        Eugenio Rustico, Ciro Del Negro
    For a full list of authors and project partners, consult the logs
    and the project website <https://www.gpusph.org>

    GPUSPH is free software: you can redistribute it and/or modify
    it under the terms of the GNU General Public License as published by
    the Free Software Foundation, either version 3 of the License, or
    (at your option) any later version.

    GPUSPH is distributed in the hope that it will be useful,
    but WITHOUT ANY WARRANTY; without even the implied warranty of
    MERCHANTABILITY or FITNESS FOR A PARTICULAR PURPOSE.  See the
    GNU General Public License for more details.

    You should have received a copy of the GNU General Public License
    along with GPUSPH.  If not, see <http://www.gnu.org/licenses/>.
 */

/*! \file
 * Implementation of the generic (device-independent) part of the GPU worker
 */

// ostringstream
#include <sstream>
// FLT_MAX
#include <cfloat>

#include "GPUWorker.h"
<<<<<<< HEAD
=======
#include "ProblemCore.h"
#include "Synchronizer.h"
#include "NetworkManager.h"
#include "simframework.h"

#include "cudautil.h"
>>>>>>> c80e64a5

#include "hostbuffer.h"

// round_up
#include "utils.h"

// UINT_MAX
#include "limits.h"

// Debug flags
#include "debugflags.h"

using namespace std;

GPUWorker::GPUWorker(GlobalData* _gdata, devcount_t _deviceIndex) :
	gdata(_gdata),

	m_simframework(gdata->simframework),
	m_physparams(gdata->problem->physparams()),
	m_simparams(gdata->problem->simparams()),

	neibsEngine(gdata->simframework->getNeibsEngine()),
	viscEngine(gdata->simframework->getViscEngine()),
	forcesEngine(gdata->simframework->getForcesEngine()),
	integrationEngine(gdata->simframework->getIntegrationEngine()),
	bcEngine(gdata->simframework->getBCEngine()),
	filterEngines(gdata->simframework->getFilterEngines()),
	postProcEngines(gdata->simframework->getPostProcEngines()),

	m_max_kinvisc(NAN),
	m_max_sound_speed(NAN),

	m_deviceIndex(_deviceIndex),
	m_globalDeviceIdx(GlobalData::GLOBAL_DEVICE_ID(gdata->mpi_rank, _deviceIndex)),

	// Problem::fillparts() has already been called
	m_numParticles(gdata->s_hPartsPerDevice[_deviceIndex]),
	m_nGridCells(gdata->nGridCells),
	m_numAllocatedParticles(0),
	m_numInternalParticles(m_numParticles),
	m_numForcesBodiesParticles(gdata->problem->get_forces_bodies_numparts()),
	m_numFeaParts(gdata->problem->get_fea_objects_numparts()),
	m_numFeaNodes(gdata->problem->get_fea_objects_numnodes()),

	m_particleRangeBegin(0),
	m_particleRangeEnd(m_numInternalParticles),

	m_hostMemory(0),
	m_deviceMemory(0),

	// set to true to force host staging even if peer access is set successfully
	m_disableP2Ptranfers(false),
	m_hPeerTransferBuffer(NULL),
	m_hPeerTransferBufferSize(0),

	// used if GPUDirect is disabled
	m_hNetworkTransferBuffer(NULL),
	m_hNetworkTransferBufferSize(0),

	m_dSegmentStart(NULL),
	m_dIOwaterdepth(NULL),
	m_dNewNumParticles(NULL),

	m_forcesKernelTotalNumBlocks()
{
	printf("number of forces rigid bodies particles = %d\n", m_numForcesBodiesParticles);
<<<<<<< HEAD
=======
	printf("number of fea nodes particles = %d\n", m_numFeaNodes);

	m_dBuffers.setAllocPolicy(gdata->simframework->getAllocPolicy());

	m_dBuffers.addBuffer<CUDABuffer, BUFFER_POS>();
	m_dBuffers.addBuffer<CUDABuffer, BUFFER_VEL>();
	m_dBuffers.addBuffer<CUDABuffer, BUFFER_INFO>();
	m_dBuffers.addBuffer<CUDABuffer, BUFFER_FORCES>(0);

	if (HAS_FEA(m_simparams->simflags)) {
		m_dBuffers.addBuffer<CUDABuffer, BUFFER_FEA_FORCES>(0);
		m_dBuffers.addBuffer<CUDABuffer, BUFFER_FEA_VEL>(0);
	}

	if (m_simparams->numforcesbodies) {
		m_dBuffers.addBuffer<CUDABuffer, BUFFER_RB_FORCES>(0);
		m_dBuffers.addBuffer<CUDABuffer, BUFFER_RB_TORQUES>(0);
		m_dBuffers.addBuffer<CUDABuffer, BUFFER_RB_KEYS>();
	}


	m_dBuffers.addBuffer<CUDABuffer, BUFFER_CELLSTART>(-1);
	m_dBuffers.addBuffer<CUDABuffer, BUFFER_CELLEND>(-1);
	if (MULTI_DEVICE) {
		m_dBuffers.addBuffer<CUDABuffer, BUFFER_COMPACT_DEV_MAP>();
		m_hBuffers.addBuffer<HostBuffer, BUFFER_COMPACT_DEV_MAP>();
	}

	m_dBuffers.addBuffer<CUDABuffer, BUFFER_HASH>();
	m_dBuffers.addBuffer<CUDABuffer, BUFFER_PARTINDEX>();
	m_dBuffers.addBuffer<CUDABuffer, BUFFER_NEIBSLIST>(-1); // neib list is initialized to all bits set

	if (HAS_DEM_OR_PLANES(m_simparams->simflags))
		m_dBuffers.addBuffer<CUDABuffer, BUFFER_NEIBPLANES>(-1); // neib planes list is initialized to all bits set

	if (HAS_XSPH(m_simparams->simflags))
		m_dBuffers.addBuffer<CUDABuffer, BUFFER_XSPH>(0);

	// TODO we may want to allocate them for delta-SPH in the debugging case
	if (HAS_CCSPH(m_simparams->simflags)) {
		m_dBuffers.addBuffer<CUDABuffer, BUFFER_WCOEFF>(0);
		m_dBuffers.addBuffer<CUDABuffer, BUFFER_FCOEFF>(0);
	}

	if (m_simparams->densitydiffusiontype == ANTUONO) {
		m_dBuffers.addBuffer<CUDABuffer, BUFFER_RENORMDENS>(0);
	}

	// If the user enabled a(n actual) turbulence model, enable BUFFER_TAU, to
	// store the shear stress tensor.
	// TODO FIXME temporary: k-eps needs TAU only for temporary storage
	// across the split kernel calls in forces
	if (m_simparams->turbmodel > ARTIFICIAL)
		m_dBuffers.addBuffer<CUDABuffer, BUFFER_TAU>(0);

	if (m_simframework->hasPostProcessOption(SURFACE_DETECTION, BUFFER_NORMALS))
		m_dBuffers.addBuffer<CUDABuffer, BUFFER_NORMALS>();
	if (m_simframework->hasPostProcessOption(INTERFACE_DETECTION, BUFFER_NORMALS))
		m_dBuffers.addBuffer<CUDABuffer, BUFFER_NORMALS>();

	if (m_simframework->hasPostProcessEngine(VORTICITY))
		m_dBuffers.addBuffer<CUDABuffer, BUFFER_VORTICITY>();

	if (HAS_DTADAPT(m_simparams->simflags)) {
		m_dBuffers.addBuffer<CUDABuffer, BUFFER_CFL>();
		m_dBuffers.addBuffer<CUDABuffer, BUFFER_CFL_TEMP>();
		if (m_simparams->boundarytype == SA_BOUNDARY && USING_DYNAMIC_GAMMA(m_simparams->simflags))
			m_dBuffers.addBuffer<CUDABuffer, BUFFER_CFL_GAMMA>();
		if (m_simparams->turbmodel == KEPSILON)
			m_dBuffers.addBuffer<CUDABuffer, BUFFER_CFL_KEPS>();
	}

	if (m_simparams->boundarytype == SA_BOUNDARY) {
		m_dBuffers.addBuffer<CUDABuffer, BUFFER_GRADGAMMA>();
		m_dBuffers.addBuffer<CUDABuffer, BUFFER_BOUNDELEMENTS>();
		m_dBuffers.addBuffer<CUDABuffer, BUFFER_VERTICES>();
		m_dBuffers.addBuffer<CUDABuffer, BUFFER_VERTPOS>();
	}

	if (m_simparams->boundarytype == DUMMY_BOUNDARY) {
		m_dBuffers.addBuffer<CUDABuffer, BUFFER_DUMMY_VEL>(0);
	}

	if (m_simparams->turbmodel == KEPSILON) {
		m_dBuffers.addBuffer<CUDABuffer, BUFFER_TKE>();
		m_dBuffers.addBuffer<CUDABuffer, BUFFER_EPSILON>();
		m_dBuffers.addBuffer<CUDABuffer, BUFFER_TURBVISC>();
		m_dBuffers.addBuffer<CUDABuffer, BUFFER_DKDE>(0);
	}

	if (m_simparams->turbmodel == SPS) {
		m_dBuffers.addBuffer<CUDABuffer, BUFFER_SPS_TURBVISC>();
	}

	if (NEEDS_EFFECTIVE_VISC(m_simparams->rheologytype))
		m_dBuffers.addBuffer<CUDABuffer, BUFFER_EFFVISC>();

	if (m_simparams->rheologytype == GRANULAR) {
		m_dBuffers.addBuffer<CUDABuffer, BUFFER_EFFPRES>();
		m_dBuffers.addBuffer<CUDABuffer, BUFFER_JACOBI>();
	}

	if (m_simparams->boundarytype == SA_BOUNDARY &&
		(HAS_INLET_OUTLET(m_simparams->simflags) || m_simparams->turbmodel == KEPSILON))
		m_dBuffers.addBuffer<CUDABuffer, BUFFER_EULERVEL>();

	if (HAS_INLET_OUTLET(m_simparams->simflags))
		m_dBuffers.addBuffer<CUDABuffer, BUFFER_NEXTID>();

	if (m_simparams->sph_formulation == SPH_GRENIER) {
		m_dBuffers.addBuffer<CUDABuffer, BUFFER_VOLUME>();
		m_dBuffers.addBuffer<CUDABuffer, BUFFER_SIGMA>();
	}

	if (m_simframework->hasPostProcessEngine(CALC_PRIVATE)) {
		m_dBuffers.addBuffer<CUDABuffer, BUFFER_PRIVATE>();
		if (m_simframework->hasPostProcessOption(CALC_PRIVATE, BUFFER_PRIVATE2))
			m_dBuffers.addBuffer<CUDABuffer, BUFFER_PRIVATE2>();
		if (m_simframework->hasPostProcessOption(CALC_PRIVATE, BUFFER_PRIVATE4))
			m_dBuffers.addBuffer<CUDABuffer, BUFFER_PRIVATE4>();
	}

	if (HAS_INTERNAL_ENERGY(m_simparams->simflags)) {
		m_dBuffers.addBuffer<CUDABuffer, BUFFER_INTERNAL_ENERGY>();
		m_dBuffers.addBuffer<CUDABuffer, BUFFER_INTERNAL_ENERGY_UPD>(0);
	}

	// all workers begin with an "initial upload” state in their particle system,
	// to hold all the buffers that will be initialized from host
	m_dBuffers.initialize_state("initial upload");

>>>>>>> c80e64a5
}

GPUWorker::~GPUWorker() {
	// Free everything and pthread terminate
	// should check whether the pthread is still running and force its termination?
}

// Return the number of particles currently being handled (internal and r.o.)
uint GPUWorker::getNumParticles() const
{
	return m_numParticles;
}

// Return the number of allocated particles
uint GPUWorker::getNumAllocatedParticles() const
{
	return m_numAllocatedParticles;
}

uint GPUWorker::getNumInternalParticles() const
{
	return m_numInternalParticles;
}

// Return the maximum number of particles the worker can handled (allocated)
uint GPUWorker::getMaxParticles() const
{
	return m_numAllocatedParticles;
}

// Compute the bytes required for each particle.
size_t GPUWorker::computeMemoryPerParticle()
{
	size_t tot = 0;

	set<flag_t>::const_iterator it = m_dBuffers.get_keys().begin();
	const set<flag_t>::const_iterator stop = m_dBuffers.get_keys().end();
	while (it != stop) {
		flag_t key = *it;
		size_t contrib = m_dBuffers.get_memory_occupation(key, 1);
		if (key == BUFFER_NEIBSLIST)
			contrib *= m_simparams->neiblistsize;
		// TODO compute a sensible estimate for the CFL contribution,
		// which is currently heavily overestimated
		else if (key == BUFFERS_CFL)
			contrib /= 4;
		// particle index occupancy is double to account for memory allocated
		// by thrust::sort TODO refine
		else if (key == BUFFER_PARTINDEX)
			contrib *= 2;

		tot += contrib;
#if _DEBUG_
		//printf("with %s: %zu\n", buf->second->get_buffer_name(), tot);
		// TODO: FIXME buf not declared
#endif
		++it;
	}

	// TODO
	//float4*		m_dRbForces;
	//float4*		m_dRbTorques;
	//uint*		m_dRbNum;

	// round up to next multiple of 4
	tot = round_up<size_t>(tot, 4);
	if (m_deviceIndex == 0)
		printf("Estimated memory consumption: %zuB/particle\n", tot);
	return tot;
}

// Compute the bytes required for each cell.
// NOTE: this should be update for each new device array!
size_t GPUWorker::computeMemoryPerCell()
{
	size_t tot = 0;
	tot += sizeof(BufferTraits<BUFFER_CELLSTART>::element_type);
	tot += sizeof(BufferTraits<BUFFER_CELLEND>::element_type);
	if (MULTI_DEVICE)
		tot += sizeof(BufferTraits<BUFFER_COMPACT_DEV_MAP>::element_type);
	return tot;
}

// Compute the maximum number of particles we can allocate according to the available device memory
void GPUWorker::computeAndSetAllocableParticles()
{
	size_t totMemory, memPerCells, freeMemory, safetyMargin;
	getMemoryInfo(&freeMemory, &totMemory);
	// TODO configurable
	#define TWOTO32 (float) (1<<20)
	printf("Device idx %u: free memory %u MiB, total memory %u MiB\n", getHardwareDeviceNumber(),
			(uint)(((float)freeMemory)/TWOTO32), (uint)(((float)totMemory)/TWOTO32));
	safetyMargin = totMemory/32; // 16MB on a 512MB GPU, 64MB on a 2GB GPU
	// compute how much memory is required for the cells array
	memPerCells = (size_t)gdata->nGridCells * computeMemoryPerCell();

	if (freeMemory < 16 + safetyMargin){
		fprintf(stderr, "FATAL: not enough free device memory for safety margin (%u MiB) \n", (uint)((float) (16 + safetyMargin)/TWOTO32));
		exit(1);
	}
	#undef TWOTO32
	// TODO what are segments ?
	// Why subtract 16B of mem when we are taking MiB od safety margin ?
	freeMemory -= 16; // segments
	freeMemory -= safetyMargin;

	if (memPerCells > freeMemory) {
		fprintf(stderr, "FATAL: not enough free device memory to allocate %s cells\n", gdata->addSeparators(gdata->nGridCells).c_str());
		exit(1);
	}

	freeMemory -= memPerCells;

	// keep num allocable particles rounded to the next multiple of 4, to improve reductions' performances
	uint numAllocableParticles = round_up<uint>(freeMemory / computeMemoryPerParticle(), 4);

	if (numAllocableParticles < gdata->allocatedParticles)
		printf("NOTE: device %u can allocate %u particles, while the whole simulation might require %u\n",
			m_deviceIndex, numAllocableParticles, gdata->allocatedParticles);

	// allocate at most the number of particles required for the whole simulation
	m_numAllocatedParticles = min( numAllocableParticles, gdata->allocatedParticles );

	if (m_numAllocatedParticles < m_numParticles) {
		fprintf(stderr, "FATAL: thread %u needs %u (and up to %u) particles, but we can only store %u in %s available of %s total with %s safety margin\n",
			m_deviceIndex, m_numParticles, gdata->allocatedParticles, m_numAllocatedParticles,
			gdata->memString(freeMemory).c_str(), gdata->memString(totMemory).c_str(),
			gdata->memString(safetyMargin).c_str());
#if 1
		exit(1);
#else
		fputs("expect failures\n", stderr);
#endif
	}
}

// Cut all particles that are not internal.
// Assuming segments have already been filled and downloaded to the shared array.
// NOTE: here it would be logical to reset the cellStarts of the cells being cropped
// out. However, this would be quite inefficient. We leave them inconsistent for a
// few time and we will update them when importing peer cells.
template<>
void GPUWorker::runCommand<CROP>(CommandStruct const&)
// void GPUWorker::dropExternalParticles()
{
	m_particleRangeEnd =  m_numParticles = m_numInternalParticles;
	gdata->s_dSegmentsStart[m_deviceIndex][CELLTYPE_OUTER_EDGE_CELL] = EMPTY_SEGMENT;
	gdata->s_dSegmentsStart[m_deviceIndex][CELLTYPE_OUTER_CELL] = EMPTY_SEGMENT;
}

/// compare UPDATE_EXTERNAL arguments against list of updated buffers
void GPUWorker::checkBufferUpdate(CommandStruct const& cmd)
{
	// TODO support multiple StateBuffers
	{
		string const cmd_name = getCommandName(cmd);
		if (cmd.updates.size() == 0)
			throw invalid_argument(cmd_name + " without updates");
		if (cmd.updates.size() > 1)
			throw invalid_argument(cmd_name + " with multiple updates not implemented yet");
	}
	StateBuffers const& sb = cmd.updates[0];
	auto const& buflist = m_dBuffers.getState(sb.state);
	for (auto const& iter : buflist) {
		auto const key = iter.first;
		auto const buf = iter.second;
		const bool need_update = buf->is_dirty();
		const bool listed = !!(key & sb.buffers);

		if (need_update && !listed)
			cout <<  buf->get_buffer_name() << " needs update, but is NOT listed" << endl;
		else if (listed && !need_update)
			cout <<  buf->get_buffer_name() << " is listed, but is NOT dirty" << endl;

	}
}

// Compute list of bursts. Currently computes both scopes
void GPUWorker::computeCellBursts()
{
	// Unlike importing from other devices in the same process, here we need one burst for each potential neighbor device
	// and for each direction. The following can be considered a list of pointers to open bursts in the m_bursts vector.
	// When a pointer is negative, there is no open bursts with the specified peer:direction pair.
	int burst_vector_index[MAX_DEVICES_PER_CLUSTER][2];

	uint network_bursts = 0;
	uint node_bursts = 0;

	// Auxiliary macros. Use with parentheses when possible
#define BURST_IS_EMPTY(peer, direction) \
	(burst_vector_index[peer][direction] == -1)
	// closing a burst means dropping the associated pointer index
#define CLOSE_BURST(peer, direction) \
	burst_vector_index[peer][direction] = -1;

	// initialize bursts pointers
	for (uint n = 0; n < MAX_DEVICES_PER_CLUSTER; n++)
		for (uint direction = SND; direction <= RCV; direction++)
			burst_vector_index[n][direction] = -1;

	// empty list of bursts
	m_bursts.clear();

	// iterate on all cells
	for (uint lin_curr_cell = 0; lin_curr_cell < m_nGridCells; lin_curr_cell++) {

		// We want to send the current cell to the neighbor processes only once, but multiple neib cells could
		// belong the the same process. Therefore we keep a list of recipient gidx who already received the
		// current cell. We will also use this list as a "recipient list", esp. to check which bursts need to
		// be closed. The list is reset for every cell, before iterating the neighbors.
		bool neighboring_device[MAX_DEVICES_PER_CLUSTER];

		// reset the lists of recipient neighbors
		for (uint d = 0; d < MAX_DEVICES_PER_CLUSTER; d++)
			neighboring_device[d] = false;

		// NOTE: we must not skip cells that are non-edge for self
		//if (m_hCompactDeviceMap[cell] == CELLTYPE_INNER_CELL_SHIFTED) return;
		//if (m_hCompactDeviceMap[cell] == CELLTYPE_OUTER_CELL_SHIFTED) return;

		// we need the 3D coords as well
		const int3 coords_curr_cell = gdata->reverseGridHashHost(lin_curr_cell);

		// find the owner
		const devcount_t curr_cell_gidx = gdata->s_hDeviceMap[lin_curr_cell];
		const devcount_t curr_cell_rank = gdata->RANK( curr_cell_gidx );

		// redundant correctness check
		if ( curr_cell_rank >= gdata->mpi_nodes ) {
			printf("FATAL: cell %u seems to belong to rank %u, but max is %u; probable memory corruption\n", lin_curr_cell, curr_cell_rank, gdata->mpi_nodes - 1);
			gdata->quit_request = true;
			return;
		}

		// is it mine?
		const bool curr_mine = (curr_cell_gidx == m_globalDeviceIdx);

		// if cell is not edging at all, it should be skipped without breaking any burst
		// (at all = between any pair of devices, unrelated to any_mine)
		bool edging = false;

		// iterate on neighbors
		for (int dz = -1; dz <= 1; dz++)
			for (int dy = -1; dy <= 1; dy++)
				for (int dx = -1; dx <= 1; dx++) {

					// skip self (also implicit with dev id check, later)
					if (dx == 0 && dy == 0 && dz == 0) continue;

					// neighbor cell coords
					int ncx = coords_curr_cell.x + dx;
					int ncy = coords_curr_cell.y + dy;
					int ncz = coords_curr_cell.z + dz;

					// warp cell coordinates if any periodicity is enabled
					periodicityWarp(ncx, ncy, ncz);

					// ensure we are inside the domain
					if ( !isCellInsideProblemDomain(ncx, ncy, ncz) ) continue;

					// NOTE: we could skip empty cells if all the nodes in the network knew the content of all the cells.
					// Instead, each process only knows the empty cells of its workers, so empty cells still break bursts
					// as if they weren't empty. One could check the performances with broadcasting all-to-all the empty
					// cells (possibly in bursts).

					// now compute the linearized hash of the neib cell and other properties
					const uint lin_neib_cell = gdata->calcGridHashHost(ncx, ncy, ncz);
					const uchar neib_cell_gidx = gdata->s_hDeviceMap[lin_neib_cell];
					const uchar neib_cell_rank = gdata->RANK( neib_cell_gidx );

					// is this neib mine?
					const bool neib_mine = (neib_cell_gidx == m_globalDeviceIdx);
					// is any of the two mine? if not, I will only manage closed bursts
					const bool any_mine = (curr_mine || neib_mine);

					// skip pairs belonging to the same device
					if (curr_cell_gidx == neib_cell_gidx) continue;

					// if we are here, at least one neib cell belongs to a different device
					edging = true;

					// did we already treat the pair current_cell:neib_node? (i.e. previously, due to another neib cell)
					if (neighboring_device[ neib_cell_gidx ]) continue;

					// mark the pair current_cell:neib_node as treated (aka: include the device in the recipient "list")
					neighboring_device[ neib_cell_gidx ] = true;

					// sending or receiving?
					const TransferDirection transfer_direction = ( curr_mine ? SND : RCV );

					// simple peer copy or mpi transfer?
					const TransferScope transfer_scope = (curr_cell_rank == neib_cell_rank ? NODE_SCOPE : NETWORK_SCOPE);

					// devices fetch peers' memory with any intervention from the sender (aka: only RCV bursts in same node)
					if (transfer_scope == NODE_SCOPE && transfer_direction == SND)
						continue;

					// the "other" device is the device owning the cell (curr or neib) which is not mine
					const devcount_t other_device_gidx = (curr_cell_gidx == m_globalDeviceIdx ? neib_cell_gidx : curr_cell_gidx);

					if (any_mine) {

						// if existing burst is non-empty, was not closed till now, so it is compatible: extend it
						if (! BURST_IS_EMPTY(other_device_gidx,transfer_direction)) {

							// cell index is higher than the last enqueued; it is edging as well; no other cell
							// interrupted the burst until now. So cell is consecutive with previous in both
							// the sending the the receiving device
							m_bursts[ burst_vector_index[other_device_gidx][transfer_direction] ].cells.push_back(lin_curr_cell);

						} else {
							// if we are here, either the burst was empty or not compatible. In both cases, create a new one
							CellList list;
							list.push_back(lin_curr_cell);

							CellBurst burst = {
								list,
								other_device_gidx,
								transfer_direction,
								transfer_scope,
								0, 0, 0
							};

							// store (overwrite, if was non-empty) its forthcoming index
							burst_vector_index[other_device_gidx][transfer_direction] = m_bursts.size();
							// append it
							m_bursts.push_back(burst);
							// NOTE: we should not keep the structure and append it to vector later, or bursts
							// could result in a sorting which can cause a deadlock (e.g. all devices try to
							// send before receiving)

							// update counters
							if (transfer_scope == NODE_SCOPE)
								node_bursts++;
							else
								network_bursts++;

							// to disable bursts, we close every burst as soon as it was created
							//CLOSE_BURST(other_device_gidx, transfer_direction)
						}
					}

					/* NOTES on burst breaking conditions
					 *
					 * A cell which needs to be sent from a node N1, device D1 to a node N2, device D2 will break:
					 * 1. All bursts in any node with recipient D2 (except of course the current from D1): that is because
					 *    burst are imported as series of consecutive cells and would be broken by current.
					 * 2. All bursts originating from D1 to any recipient that is not among the neighbors of the cell:
					 *    any device which is not neighboring the current cell will not expect to receive it.
					 * The former will be true while cellStart and cellEnd are computed immediately upon reception of the
					 * size of the cell. One could instead compute them only after having received all the cell sizes, thus
					 * compacting more bursts and also optimizing out empty cells.
					 * Condition nr. 1 is checked here while nr. 2 is checked immediately after the iteration on neighbor
					 * cells.
					 */

					// Checking condition nr. 1 (see comment before)
					if (!any_mine) {
						// I am not the sender nor the recipient; close all bursts SND to the receiver
						if (!BURST_IS_EMPTY(neib_cell_gidx,SND)) {
							CLOSE_BURST(neib_cell_gidx,SND)
						}
					} else
					if (neib_mine) {
						// I am the recipient device: close all other RCV bursts
						for (uint n = 0; n < MAX_DEVICES_PER_CLUSTER; n++)
							if (n != curr_cell_gidx && !BURST_IS_EMPTY(n,RCV)) {
								CLOSE_BURST(n,RCV)
							}
					}

				} // iterate on neibs of current cells

		// There was no neib cell (i.e. it was an internal cell for every device), so skip burst-breaking conditionals.
		// NOTE: comment the following line to allow bursts only along linearization (e.g. with Y-split and XYZ linearization,
		// only one burst will be used with the following line active; several, aka one per Y line, will be used with the
		// following commented). This can useful only for debugging or profiling purposes
		if (!edging) continue;

		// Checking condition nr. 2 (see comment before)
		for (uint n = 0; n < MAX_DEVICES_PER_CLUSTER; n++) {
			// I am the sender; let's close all bursts directed to devices which are not recipients of curr cell
			if (curr_mine && !neighboring_device[n] && !BURST_IS_EMPTY(n,SND)) {
				CLOSE_BURST(n,SND)
			}
			// I am not among the recipients and I have an open burst from curr; let's close it
			if (!neighboring_device[m_globalDeviceIdx] && !BURST_IS_EMPTY(curr_cell_gidx,RCV)) {
				CLOSE_BURST(curr_cell_gidx,RCV)
			}
		}

	} // iterate on cells

	// We need min (#network_bursts * 4) messages (since we send multiple buffers for
	// each burst). Multiplying by 8 is just safer
	gdata->networkManager->setNumRequests(network_bursts * 8);

	printf("D%u: data transfers compacted in %u bursts [%u node + %u network]\n",
		m_deviceIndex, (uint)m_bursts.size(), node_bursts, network_bursts);
	/*
	for (uint i = 0; i < m_bursts.size(); i++) {
		printf(" D %u Burst %u: %u cells, peer %u, dir %s, scope %s\n", m_deviceIndex,
			i, m_bursts[i].cells.size(), m_bursts[i].peer_gidx,
			(m_bursts[i].direction == SND ? "SND" : "RCV"),
			(m_bursts[i].scope == NODE_SCOPE ? "NODE" : "NETWORK") );
	}
	// */
#undef BURST_IS_EMPTY
#undef CLOSE_BURST
}

// iterate on the list and send/receive/read cell sizes
void GPUWorker::transferBurstsSizes()
{
	// first received cell marks the beginning of the cell range to upload
	bool receivedOneCell = false;
	uint minLinearCellIdx = 0;
	uint maxLinearCellIdx = 0;
	// Alternatively, we could initialize the minimum to gdata->nGridCells and the maximum to 0, and
	// check the min/max against them. However, in case we receive no cells at all, we want that
	// 1. max > min 2. 0 cells are uploaded

	// iterate on all bursts
	for (uint i = 0; i < m_bursts.size(); i++) {

		// first non-empty cell in this burst marks the beginning of its particle range
		bool receivedOneNonEmptyCellInBurst = false;

		// reset particle range
		m_bursts[i].selfFirstParticle = m_bursts[i].peerFirstParticle = 0;
		m_bursts[i].numParticles = 0;

		// iterate over the cells of the burst
		for (uint j = 0; j < m_bursts[i].cells.size(); j++) {
			uint lin_cell = m_bursts[i].cells[j];

			uint numPartsInCell = 0;
			uchar peerDeviceIndex = gdata->DEVICE(m_bursts[i].peer_gidx);

			// if direction is SND, scope can only be NETWORK
			if (m_bursts[i].direction == SND) {

				// compute cell size
				if (gdata->s_dCellStarts[m_deviceIndex][lin_cell] != EMPTY_CELL)
					numPartsInCell = gdata->s_dCellEnds[m_deviceIndex][lin_cell] - gdata->s_dCellStarts[m_deviceIndex][lin_cell];
				// send cell size
				gdata->networkManager->sendUint(m_globalDeviceIdx, m_bursts[i].peer_gidx, &numPartsInCell);

			} else {

				// If the direction is RCV, the scope can be NODE or NETWORK. In the former case, read the
				// cell content from the shared cellStarts; in the latter, receive if from the node
				if (m_bursts[i].scope == NETWORK_SCOPE)
					gdata->networkManager->receiveUint(m_bursts[i].peer_gidx, m_globalDeviceIdx, &numPartsInCell);
				else {
					if (gdata->s_dCellStarts[peerDeviceIndex][lin_cell] != EMPTY_CELL)
						numPartsInCell = gdata->s_dCellEnds[peerDeviceIndex][lin_cell] -
							gdata->s_dCellStarts[peerDeviceIndex][lin_cell];
				}

				// append the cell
				if (numPartsInCell > 0) {

					// set cell start and end
					gdata->s_dCellStarts[m_deviceIndex][lin_cell] = m_numParticles;
					gdata->s_dCellEnds[m_deviceIndex][lin_cell] = m_numParticles + numPartsInCell;

					// update outer edge segment, in case it was empty
					if (gdata->s_dSegmentsStart[m_deviceIndex][CELLTYPE_OUTER_EDGE_CELL] == EMPTY_SEGMENT)
						gdata->s_dSegmentsStart[m_deviceIndex][CELLTYPE_OUTER_EDGE_CELL] = m_numParticles;

					// update numParticles
					m_numParticles += numPartsInCell;

				} else
					// just set the cell as empty
					gdata->s_dCellStarts[m_deviceIndex][lin_cell] = EMPTY_CELL;

				// Update indices of cell range to be uploaded to device. We only care about RCV cells
				if (!receivedOneCell) {
					minLinearCellIdx = lin_cell;
					receivedOneCell = true;
				}
				// since lin_cell is increasing, the max is always updated
				maxLinearCellIdx = lin_cell;

			} // direction is RCV

			// Update indices of particle ranges (SND and RCV), which will be used for burst transfers
			if (numPartsInCell > 0) {
				if (!receivedOneNonEmptyCellInBurst) {
					m_bursts[i].selfFirstParticle = gdata->s_dCellStarts[m_deviceIndex][lin_cell];
					if (m_bursts[i].scope == NODE_SCOPE)
						m_bursts[i].peerFirstParticle = gdata->s_dCellStarts[peerDeviceIndex][lin_cell];
					receivedOneNonEmptyCellInBurst = true;
				}
				m_bursts[i].numParticles += numPartsInCell;
#if 0 // DBG
				printf(" BURST %u, incr. parts from %u to %u (+%u) because of cell %u\n", i,
						   m_bursts[i].numParticles - numPartsInCell, m_bursts[i].numParticles,
							numPartsInCell, lin_cell );
#endif
			}

		} // iterate on cells of the current burst
	} // iterate on bursts

	// update device cellStarts/Ends, if any cell needs update
	if (receivedOneCell)
		// maxLinearCellIdx is inclusive while asyncCellIndicesUpload() takes exclusive max
		asyncCellIndicesUpload(minLinearCellIdx, maxLinearCellIdx + 1);

	/*
	for (uint i = 0; i < m_bursts.size(); i++) {
		printf(" D %u Burst %u: %u cells, peer %u, dir %s, scope %s, range %u-%u, peer start %u, (tot %u parts)\n", m_deviceIndex,
				i, m_bursts[i].cells.size(), m_bursts[i].peer_gidx,
				(m_bursts[i].direction == SND ? "SND" : "RCV"),
				(m_bursts[i].scope == NETWORK_SCOPE ? "NETWORK" : "NODE"),
				m_bursts[i].selfFirstParticle, m_bursts[i].selfFirstParticle + m_bursts[i].numParticles,
				m_bursts[i].peerFirstParticle, m_bursts[i].numParticles
			);
	}
	// */
}

// Iterate on the list and send/receive bursts of particles across different nodes
void GPUWorker::transferBursts(CommandStruct const& cmd)
{
	const int hwDeviceNumber = getHardwareDeviceNumber();

	if (cmd.updates.size() > 1)
		throw invalid_argument(string(getCommandName(cmd)) + " with multiple updates not implemented yet");

	// we support both the CommandBufferArgument updates syntax, and the src + flags syntax
	// during this transition
	const bool cmd_arg_syntax = (cmd.updates.size() == 1);

	string const& state = cmd_arg_syntax ? cmd.updates[0].state : cmd.src;
	const flag_t buf_spec = cmd_arg_syntax ? cmd.updates[0].buffers : cmd.flags;

	if (state.empty())
		throw runtime_error("transferBursts with empty state");
	if (buf_spec == BUFFER_NONE)
		throw runtime_error("transferBursts with no buffer specification");

	BufferList buflist = m_dBuffers.state_subset_existing(state, buf_spec);

	// burst id counter, needed to correctly pair asynchronous network messages
	uint bid[MAX_DEVICES_PER_CLUSTER];
	for (uint n = 0; n < MAX_DEVICES_PER_CLUSTER; n++)
		bid[n] = 0;

	// Iterate on scope type, so that intra-node transfers are performed first.
	// Decrement instead of incrementing to transfer MPI first.
	for (uint current_scope_i = NODE_SCOPE; current_scope_i <= NETWORK_SCOPE; current_scope_i++) {
		TransferScope current_scope = (TransferScope)current_scope_i;

		// iterate on all bursts
		for (uint i = 0; i < m_bursts.size(); i++) {

			// transfer bursts of one scope at a time
			if (m_bursts[i].scope != current_scope) continue;

			/*
			printf("IT %u D %u burst %u #parts %u dir %s (%u -> %u) scope %s\n",
				gdata->iterations, m_deviceIndex, i, m_bursts[i].numParticles,
				(m_bursts[i].direction == SND ? "SND" : "RCV"),
				(m_bursts[i].direction == SND ? m_globalDeviceIdx : m_bursts[i].peer_gidx),
				(m_bursts[i].direction == SND ? m_bursts[i].peer_gidx : m_globalDeviceIdx),
				(m_bursts[i].scope == NODE_SCOPE ? "NODE" : "NETWORK") );
			// */

			// iterate over all defined buffers and see which were requested
			// NOTE: map, from which BufferList is derived, is an _ordered_ container,
			// with the ordering set by the key, in our case the unsigned integer type flag_t,
			// so we have guarantee that the map will always be traversed in the same order
			// (unless stuff is inserted/deleted, which shouldn't happen at program runtime)
			BufferList::iterator bufset = buflist.begin();
			const BufferList::iterator stop = buflist.end();
			for ( ; bufset != stop ; ++bufset) {
				flag_t bufkey = bufset->first;

				// here we use the explicit type instead of auto to better
				// highlight the constness difference with peerbuf below
				shared_ptr<AbstractBuffer> buf = bufset->second;

				const unsigned int _size = m_bursts[i].numParticles * buf->get_element_size();

				// retrieve peer's indices, if intra-node
				shared_ptr<const AbstractBuffer> peerbuf;
				uint peerHwDevNum = 0;
				if (m_bursts[i].scope == NODE_SCOPE) {
					uchar peerDevIdx = gdata->DEVICE(m_bursts[i].peer_gidx);
					peerHwDevNum = gdata->device[peerDevIdx];
					peerbuf = gdata->GPUWORKERS[peerDevIdx]->getBuffer(state, bufkey);
				}


				// transfer the data if burst is not empty
				if (m_bursts[i].numParticles > 0) {
					// send all the arrays of which this buffer is composed
					for (uint ai = 0; ai < buf->get_array_count(); ++ai) {
						void *ptr = buf->get_offset_buffer(ai, m_bursts[i].selfFirstParticle);
						if (m_bursts[i].scope == NODE_SCOPE) {
							// node scope: just read it
							const void *peerptr = peerbuf->get_offset_buffer(ai, m_bursts[i].peerFirstParticle);
							peerAsyncTransfer(ptr, hwDeviceNumber, peerptr, peerHwDevNum, _size);
						} else {
							// network scope: SND or RCV
							networkTransfer(m_bursts[i].peer_gidx, m_bursts[i].direction, ptr, _size, bid[m_bursts[i].peer_gidx]++);
						}
					}
				}

				buf->mark_valid();
			} // for each buffer type

		} // iterate on bursts

	} // iterate on scopes

	// waits for network async transfers to complete
	if (MULTI_NODE)
		gdata->networkManager->waitAsyncTransfers();
}


// Import the external edge cells of other devices to the self device arrays. Can append the cells at the end of the current
// list of particles (APPEND_EXTERNAL) or just update the already appended ones (UPDATE_EXTERNAL), according to the current
// GlobalData::nextCommand. When appending, also update cellStarts (device and host), cellEnds (device and host) and segments
// (host only). The arrays to be imported must be specified in the command flags. If double buffered arrays are included, it
// is mandatory to specify also the buffer to be used (read or write). This information is ignored for non-buffered ones (e.g.
// forces).
// The data is transferred in bursts of consecutive cells when possible. Intra-node transfers are D2D if peer access is enabled,
// staged on host otherwise. Network transfers use the NetworkManager (MPI-based).
void GPUWorker::importExternalCells(CommandStruct const& cmd)
{
	if (g_debug.check_buffer_update) checkBufferUpdate(cmd);

	if (cmd.command == APPEND_EXTERNAL)
		transferBurstsSizes();
	if ( (cmd.command == APPEND_EXTERNAL) || (cmd.command == UPDATE_EXTERNAL) )
		transferBursts(cmd);

	// device-to-device transfers may be asynchronous with the host. If striping is disabled, we want to synchronize
	// for the completion of the transfers. Otherwise, FORCES_COMPLETE will synchronize everything
	if (!gdata->clOptions->striping && MULTI_GPU)
		deviceSynchronize();

	// here will sync the MPI transfers when (if) we'll switch to non-blocking calls
	// if (!gdata->striping && MULTI_NODE)...
}
template<>
void GPUWorker::runCommand<APPEND_EXTERNAL>(CommandStruct const& cmd) { importExternalCells(cmd); }
template<>
void GPUWorker::runCommand<UPDATE_EXTERNAL>(CommandStruct const& cmd) { importExternalCells(cmd); }

// All the allocators assume that gdata is updated with the number of particles (done by problem->fillparts).
// Later this will be changed since each thread does not need to allocate the global number of particles.
size_t GPUWorker::allocateHostBuffers() {
	// common sizes
	const size_t uintCellsSize = sizeof(uint) * m_nGridCells;

	size_t allocated = 0;

	if (MULTI_DEVICE) {
		allocated += m_hBuffers.get<BUFFER_COMPACT_DEV_MAP>()->alloc(m_nGridCells);

		// allocate a 4MB transferBuffer if peer copies are disabled
#define INITIAL_TRANSFER_BUFFER_SIZE size_t(4*1024*1024)
		if (m_disableP2Ptranfers)
			resizePeerTransferBuffer(INITIAL_TRANSFER_BUFFER_SIZE);

		// ditto for network transfers
		if (!gdata->clOptions->gpudirect)
			resizeNetworkTransferBuffer(INITIAL_TRANSFER_BUFFER_SIZE);

		// TODO migrate these to the buffer system as well
		allocPinnedBuffer((void**)&(gdata->s_dCellStarts[m_deviceIndex]), uintCellsSize);
		allocPinnedBuffer((void**)&(gdata->s_dCellEnds[m_deviceIndex]), uintCellsSize);
		allocated += 2*uintCellsSize;
	}


	m_hostMemory += allocated;
	return allocated;
}

size_t GPUWorker::allocateDeviceBuffers() {
	// common sizes
	// compute common sizes (in bytes)

	const size_t segmentsSize = sizeof(uint) * 4; // 4 = types of cells

	size_t allocated = 0;

	// used to set up the number of elements in CFL arrays,
	// will only actually be used if adaptive timestepping is enabled

	const uint fmaxElements = forcesEngine->getFmaxElements(m_numAllocatedParticles);
	const uint tempCflEls = forcesEngine->getFmaxTempElements(fmaxElements);
	set<flag_t>::const_iterator iter = m_dBuffers.get_keys().begin();
	set<flag_t>::const_iterator stop = m_dBuffers.get_keys().end();
	while (iter != stop) {
		const flag_t key = *iter;
		// number of elements to allocate
		// most have m_numAllocatedParticles. Exceptions follow
		size_t nels = m_numAllocatedParticles;

		if (key == BUFFER_NEIBSLIST)
			nels *= m_simparams->neiblistsize; // number of particles times neib list size
		else if (key & BUFFERS_RB_PARTICLES)
			nels = m_numForcesBodiesParticles; // number of particles in rigid bodies
		else if (key & FEA_BUFFERS)
			nels = m_numFeaNodes; // number of nodes in FEA bodies
		else if (key & BUFFERS_CELL)
			nels = m_nGridCells; // cell buffers are sized by number of cells
		else if (key == BUFFER_CFL_TEMP)
			nels = tempCflEls;
		else if (key & BUFFERS_CFL) { // other CFL buffers
			// TODO FIXME BUFFER_CFL_GAMMA needs to be as large as the whole system,
			// because it's updated progressively across split forces calls. We could
			// do with sizing it just like that, but then during the finalizeforces
			// reductions with striping we would risk overwriting some of the data.
			// To solve this, we size it as the _sum_ of the two, and will use
			// the first numAllocatedParticles for the split-force-calls accumulation,
			// and the remaining fmaxElements for the finalize.
			// this should be improved
			if (key == BUFFER_CFL_GAMMA)
				nels = round_up(nels, size_t(4)) + fmaxElements;
			else
				nels = fmaxElements;
		}

		allocated += m_dBuffers.alloc(key, nels);
		++iter;
	}

	if (MULTI_DEVICE) {
		// alloc segment only if not single_device
		allocDeviceBuffer((void**)&m_dSegmentStart, segmentsSize);
		clearDeviceBuffer(m_dSegmentStart, 0, segmentsSize);
		allocated += segmentsSize;
	}

	// water depth at open boundaries
	if (QUERY_ALL_FLAGS(m_simparams->simflags, ENABLE_INLET_OUTLET | ENABLE_WATER_DEPTH)) {
		allocDeviceBuffer((void**)&m_dIOwaterdepth, m_simparams->numOpenBoundaries*sizeof(uint));
		allocated += m_simparams->numOpenBoundaries*sizeof(uint);
	}

	// newNumParticles for inlets
	allocDeviceBuffer((void**)&m_dNewNumParticles, sizeof(uint));
	allocated += sizeof(uint);

	if (m_simparams->numforcesbodies) {
		uint* rbnum = new uint[m_numForcesBodiesParticles];

		forcesEngine->setrbstart(gdata->s_hRbFirstIndex, m_simparams->numforcesbodies);

		int offset = 0;
		for (uint i = 0; i < m_simparams->numforcesbodies; i++) {
			// set rbnum for each object particle; it is the key for the reduction
			for (size_t j = 0; j < gdata->problem->get_body_numparts(i); j++)
				rbnum[offset + j] = i;
			offset += gdata->problem->get_body_numparts(i);
		}
		size_t  size = m_numForcesBodiesParticles*sizeof(uint);
		auto buf = m_dBuffers.get_state_buffer( "initial upload", BUFFER_RB_KEYS);
		memcpyHostToDevice(buf->get_buffer(), rbnum, size);
		buf->mark_valid();

		delete[] rbnum;
	}

	if (m_simparams->numfeabodies) {

		forcesEngine->setfeastart(gdata->s_hFeaNodesFirstIndex, gdata->s_hFeaPartsFirstIndex, m_simparams->numfeabodies);
		forcesEngine->setfeanatcoords(gdata->s_hFeaNatCoords, gdata->s_hFeaOwningNodes, m_numFeaParts);

	}
	if (HAS_DEM(m_simparams->simflags)) {
		int nrows = gdata->problem->get_dem_nrows();
		int ncols = gdata->problem->get_dem_ncols();
		printf("Thread %d setting DEM texture\t cols = %d\trows =%d\n",
				m_deviceIndex, ncols, nrows);
		m_simframework->setDEM(gdata->problem->get_dem(), ncols, nrows);
	}

	m_deviceMemory += allocated;
	return allocated;
}

void GPUWorker::pinGlobalHostBuffers()
{
	// nothing to do if FEA buffers should not be pinned
	if (!gdata->clOptions->pin_fea_buffers) return;

	float4* fea_forces = gdata->s_hBuffers.getData<BUFFER_FEA_FORCES>();
	float4* fea_vel = gdata->s_hBuffers.getData<BUFFER_FEA_VEL>();

	if (m_deviceIndex == 0) {
		CUDA_SAFE_CALL(cudaHostRegister(fea_forces, sizeof(float4)*m_numFeaNodes, cudaHostRegisterPortable));
		cout << "Pinned BUFFER_FEA_FORCES for " << m_numFeaNodes << " particles " << endl;

		CUDA_SAFE_CALL(cudaHostRegister(fea_vel, sizeof(float4)*m_numFeaNodes, cudaHostRegisterPortable));
		cout << "Pinned BUFFER_FEA_VEL for " << m_numFeaNodes << " particles " << endl;
	}

}

void GPUWorker::unpinGlobalHostBuffers()
{
	// nothing to do if FEA buffers should not be pinned
	if (!gdata->clOptions->pin_fea_buffers) return;

	float4* fea_forces = gdata->s_hBuffers.getData<BUFFER_FEA_FORCES>();
	float4* fea_vel= gdata->s_hBuffers.getData<BUFFER_FEA_VEL>();

	if (m_deviceIndex == 0) {
		CUDA_SAFE_CALL(cudaHostUnregister(fea_forces));
		cout << "Unpinned BUFFER_FEA_FORCES for " << m_numFeaNodes << " particles " << endl;

		CUDA_SAFE_CALL(cudaHostUnregister(fea_vel));
		cout << "Unpinned BUFFER_FEA_VEL for " << m_numFeaNodes << " particles " << endl;
	}

}

void GPUWorker::deallocateHostBuffers() {
	if (MULTI_DEVICE) {
		freePinnedBuffer(gdata->s_dCellStarts[m_deviceIndex]);
		freePinnedBuffer(gdata->s_dCellEnds[m_deviceIndex]);
		freeDeviceBuffer(gdata->s_dSegmentsStart[m_deviceIndex]);
	}

	if (m_hPeerTransferBuffer)
		freePinnedBuffer(m_hPeerTransferBuffer);

	if (m_hNetworkTransferBuffer)
		freePinnedBuffer(m_hNetworkTransferBuffer);

	// here: dem host buffers?
}

void GPUWorker::deallocateDeviceBuffers() {

	m_dBuffers.clear();

	if (MULTI_DEVICE) {
		freeDeviceBuffer(m_dSegmentStart);
	}

	freeDeviceBuffer(m_dNewNumParticles);

	if (QUERY_ALL_FLAGS(m_simparams->simflags, ENABLE_INLET_OUTLET | ENABLE_WATER_DEPTH))
		freeDeviceBuffer(m_dIOwaterdepth);

	if (HAS_DEM(m_simparams->simflags))
		m_simframework->unsetDEM();
}

void GPUWorker::printAllocatedMemory()
{
	printf("Device idx %u (%s: %u) allocated %s on host, %s on device\n"
			"  assigned particles: %s; allocated: %s\n", m_deviceIndex, getHardwareType(), getHardwareDeviceNumber(),
			gdata->memString(getHostMemory()).c_str(),
			gdata->memString(getDeviceMemory()).c_str(),
			gdata->addSeparators(m_numParticles).c_str(), gdata->addSeparators(m_numAllocatedParticles).c_str());
}

string
GPUWorker::describeCommandFlagsBuffers(flag_t flags)
{
	string s;
	char sep[3] = { ' ', ' ', ' ' };
	for (auto key : m_dBuffers.get_keys()) {
		if (key & flags) {
			s.append(sep, 3);
			s.append(getBufferName(key));
			sep[1] = '|';
		}
	}

	return s;
}

//! Upload subdomain to an “initial upload” state
/*! Data is taken from the buffers allocated and sorted on host
 */
void GPUWorker::uploadSubdomain() {
	// buffers to skip in the upload. Rationale:
	// POS_GLOBAL is computed on host from POS and HASH
	// ephemeral buffers (including post-process results such as NORMALS and VORTICITY)
	// are produced on device and _downloaded_ to host, never uploaded
	// VERTPOS, while not ephemeral, is computed from scratch at each neighbors list construction,
	// and should should not be undumped
	// (note that HASH is _updated_ during the list, so we do need to upload it)
	static const flag_t skip_bufs = BUFFER_POS_GLOBAL | EPHEMERAL_BUFFERS | BUFFER_VERTPOS;

	// indices
	const uint firstInnerParticle	= gdata->s_hStartPerDevice[m_deviceIndex];
	const uint deviceParticles	= gdata->s_hPartsPerDevice[m_deviceIndex];

	// we upload data to the "initial upload"
	auto& buflist = m_dBuffers.getState("initial upload");

	// iterate over each array in the _host_ buffer list, and upload data
	// to the (first) read buffer
	// if it is not in the skip list
	BufferList::const_iterator onhost = gdata->s_hBuffers.begin();
	const BufferList::const_iterator stop = gdata->s_hBuffers.end();
	const int hwDeviceNumber = getHardwareDeviceNumber();
	for ( ; onhost != stop ; ++onhost) {
		flag_t buf_to_up = onhost->first;
		shared_ptr<const AbstractBuffer> host_buf = onhost->second;

		if (buf_to_up & skip_bufs)
			continue;

		if (host_buf->is_invalid()) {
			printf("Thread %d skipping host buffer %s for device %d (invalid buffer)\n",
				m_deviceIndex, host_buf->get_buffer_name(), hwDeviceNumber);
			continue;
		}

		auto buf = buflist[buf_to_up];
		if (!buf)
			throw runtime_error(string("Host buffer ") + host_buf->get_buffer_name() +
				" has no GPU counterpart");
		const int firstCopyParticle = (buf_to_up & FEA_BUFFERS) ? 0             : firstInnerParticle;
		const int howManyParticles  = (buf_to_up & FEA_BUFFERS) ? m_numFeaNodes : deviceParticles;
		const size_t _size = howManyParticles * buf->get_element_size();

		printf("Thread %d uploading %d %s items (%s) on device %d from position %d\n",
				m_deviceIndex, howManyParticles, buf->get_buffer_name(),
<<<<<<< HEAD
				gdata->memString(_size).c_str(), hwDeviceNumber, firstInnerParticle);
=======
				gdata->memString(_size).c_str(), m_cudaDeviceNumber, firstCopyParticle);
>>>>>>> c80e64a5

		// only do the actual upload if the device is not empty
		// (unlikely but possible before LB kicks in)
		// Note that we don't do an early bail-out because we still want to
		// mark the buffer as valid and belonging to the correct state
		if (howManyParticles > 0) {
			// get all the arrays of which this buffer is composed
			// (actually currently all arrays are simple, since the only complex arrays (TAU
			// and VERTPOS) have no host counterpart)
			for (uint ai = 0; ai < buf->get_array_count(); ++ai) {
				void *dstptr = buf->get_buffer(ai);
<<<<<<< HEAD
				const void *srcptr = host_buf->get_offset_buffer(ai, firstInnerParticle);
				memcpyHostToDevice(dstptr, srcptr, _size);
=======
				const void *srcptr = host_buf->get_offset_buffer(ai, firstCopyParticle);
				CUDA_SAFE_CALL(cudaMemcpy(dstptr, srcptr, _size, cudaMemcpyHostToDevice));
>>>>>>> c80e64a5
			}
		}

		buf->set_state("initial upload");
		buf->mark_valid();
	}
}

//! Initialize a new particle system state
template<>
void GPUWorker::runCommand<INIT_STATE>(CommandStruct const& cmd)
{
	m_dBuffers.initialize_state(cmd.src);
}

// Rename a particle state
template<>
void GPUWorker::runCommand<RENAME_STATE>(CommandStruct const& cmd)
{
	m_dBuffers.rename_state(cmd.src, cmd.dst);
}

// Release a particle system state
template<>
void GPUWorker::runCommand<RELEASE_STATE>(CommandStruct const& cmd)
{
	m_dBuffers.release_state(cmd.src);
}

// Remove buffers from a state, returning them to the pool if not shared
template<>
void GPUWorker::runCommand<REMOVE_STATE_BUFFERS>(CommandStruct const& cmd)
{
	m_dBuffers.remove_state_buffers(cmd.src, cmd.flags);
}

// Swap buffers between state, invalidating the destination one
template<>
void GPUWorker::runCommand<SWAP_STATE_BUFFERS>(CommandStruct const& cmd)
{
	m_dBuffers.swap_state_buffers(cmd.src, cmd.dst, cmd.flags);
}

// Move buffers from one state to the other, invalidating them
template<>
void GPUWorker::runCommand<MOVE_STATE_BUFFERS>(CommandStruct const& cmd)
{
	m_dBuffers.remove_state_buffers(cmd.src, cmd.flags);
	m_dBuffers.add_state_buffers(cmd.dst, cmd.flags);
}

// Share buffers between states
template<>
void GPUWorker::runCommand<SHARE_BUFFERS>(CommandStruct const& cmd)
{
	m_dBuffers.share_buffers(cmd.src, cmd.dst, cmd.flags);
}

// Download the subset of the specified buffer to the correspondent shared CPU array.
// Makes multiple transfers. Only downloads the subset relative to the internal particles.
// For double buffered arrays, uses the READ buffers unless otherwise specified. Can be
// used for either the read or the write buffers, not both.
template<>
void GPUWorker::runCommand<DUMP>(CommandStruct const& cmd)
// void GPUWorker::dumpBuffers()
{
	// indices
	uint firstInnerParticle	= gdata->s_hStartPerDevice[m_deviceIndex];
	uint howManyParticles	= gdata->s_hPartsPerDevice[m_deviceIndex];

	// is the device empty? (unlikely but possible before LB kicks in)
	if (howManyParticles == 0) return;

	auto const buflist = extractExistingBufferList(m_dBuffers, cmd.reads);
	const flag_t dev_keys = buflist.get_keys();

	// iterate over each array in the _host_ buffer list, and download data
	// if it was requested
	BufferList::iterator onhost = gdata->s_hBuffers.begin();
	const BufferList::iterator stop = gdata->s_hBuffers.end();
	for ( ; onhost != stop ; ++onhost) {
		flag_t buf_to_get = onhost->first;
		if (!(buf_to_get & dev_keys))
			continue;

		shared_ptr<const AbstractBuffer> buf = buflist[buf_to_get];
		shared_ptr<AbstractBuffer> hostbuf(onhost->second);
		size_t _size = howManyParticles * buf->get_element_size();

		uint dst_index_offset = firstInnerParticle;

		if (buf_to_get & FEA_BUFFERS) {
			_size = m_numFeaNodes*buf->get_element_size();
			dst_index_offset = m_deviceIndex*m_numFeaNodes;
		}

		if (buf_to_get == BUFFER_NEIBSLIST)
			_size *= gdata->problem->simparams()->neiblistsize;

		// the cell-specific buffers are always dumped as a whole,
		// since this is only used to debug the neighbors list on host
		// TODO FIXME this probably doesn't work on multi-GPU
		// A similar argument holds for BUFFER_NEIBSLIST: due to the
		// structure of the array, if we download based on howManyParticles
		// rather than the actual allocated elements, the last element in the list
		// of neighbors of the last particles will not be downloaded
		// This again will most probably not work in multi-GPU, but since we're
		// only doing this if debug.neibs, it shouldn't matter much
		// (or at least we'll look for a way to FIXME this when we'll need
		// to debug.neibs in multi-GPU context).
		if (buf_to_get & (BUFFERS_CELL | BUFFER_NEIBSLIST)) {
			_size = buf->get_allocated_elements() * buf->get_element_size();
			dst_index_offset = 0;
		}

		// get all the arrays of which this buffer is composed
		// (actually currently all arrays are simple, since the only complex arrays (TAU
		// and VERTPOS) have no host counterpart)
		for (uint ai = 0; ai < buf->get_array_count(); ++ai) {
			const void *srcptr = buf->get_buffer(ai);
			void *dstptr = hostbuf->get_offset_buffer(ai, dst_index_offset);
			memcpyDeviceToHost(dstptr, srcptr, _size);
		}
		// In multi-GPU, only one thread should update the host buffer state,
		// to avoid crashes due to multiple threads writing the string at the same time
		if (m_deviceIndex == 0) {
			hostbuf->copy_state(buf.get());
			hostbuf->mark_valid();
		}
	}
}

// Upload the subset of the specified buffer to the correspondent GPU array.
template<>
void GPUWorker::runCommand<UNDUMP>(CommandStruct const& cmd)
{
	// indices
	uint firstInnerParticle	= gdata->s_hStartPerDevice[m_deviceIndex];
	uint howManyParticles	= gdata->s_hPartsPerDevice[m_deviceIndex];

	// is the device empty? (unlikely but possible before LB kicks in)
	if (howManyParticles == 0) return;

	BufferList bufwrite = extractExistingBufferList(m_dBuffers, cmd.writes);
	const flag_t dev_keys = bufwrite.get_keys();

	// iterate over each array in the _host_ buffer list, and download data
	// if it was requested
	BufferList::iterator onhost = gdata->s_hBuffers.begin();
	const BufferList::iterator stop = gdata->s_hBuffers.end();
	for ( ; onhost != stop ; ++onhost) {
		flag_t buf_to_get = onhost->first;
		if (!(buf_to_get & dev_keys))
			continue;

		shared_ptr<AbstractBuffer> buf = bufwrite[buf_to_get];
		shared_ptr<const AbstractBuffer> hostbuf(onhost->second);
		size_t _size = howManyParticles * buf->get_element_size();

		uint firstCopyParticle = firstInnerParticle;

		if (buf_to_get & FEA_BUFFERS) {
			_size = m_numFeaNodes*buf->get_element_size();
			firstCopyParticle = 0;
		}

		if (buf_to_get == BUFFER_NEIBSLIST)
			_size *= gdata->problem->simparams()->neiblistsize;

		// get all the arrays of which this buffer is composed
		// (actually currently all arrays are simple, since the only complex arrays (TAU
		// and VERTPOS) have no host counterpart)
		for (uint ai = 0; ai < buf->get_array_count(); ++ai) {
			const void *srcptr = hostbuf->get_offset_buffer(ai, firstCopyParticle);
			void *dstptr = buf->get_buffer(ai);
			CUDA_SAFE_CALL(cudaMemcpy(dstptr, srcptr, _size, cudaMemcpyHostToDevice));
		}
		buf->mark_valid();
	}
}


// Transfer buffers are sized in multiples of 1MB
#define TRANSFER_BUFFER_ROUNDING size_t(1024*1024)

// if m_hPeerTransferBuffer is not big enough, reallocate it
void GPUWorker::resizePeerTransferBuffer(size_t required_size)
{
	// is it big enough already?
	if (required_size < m_hPeerTransferBufferSize) return;

	// store previous size, compute new
	size_t prev_size = m_hPeerTransferBufferSize;
	// actually allocate size is obtained rounding up to the next multiple of TRANSFER_BUFFER_ROUNDING
	m_hPeerTransferBufferSize = round_up(required_size, TRANSFER_BUFFER_ROUNDING);

	// if the buffer was already allocated, deallocate it first
	if (prev_size) {
		// sync, because we want to make sure there are no pending / running transfers
		// using the current buffer
		// (this can happen if there are 2 non-peered neighbors and the resize triggers
		// on the second neighbor while transferring data with the first
		freePinnedBuffer(m_hPeerTransferBuffer, true);
		m_hostMemory -= prev_size;
	}

	printf("Staging host buffer resized to %zu bytes\n", m_hPeerTransferBufferSize);

	// (re)allocate
	allocPinnedBuffer(&m_hPeerTransferBuffer, m_hPeerTransferBufferSize);
	m_hostMemory += m_hPeerTransferBufferSize;
}

// analog to resizeTransferBuffer
void GPUWorker::resizeNetworkTransferBuffer(size_t required_size)
{
	// is it big enough already?
	if (required_size < m_hNetworkTransferBufferSize) return;

	// store previous size, compute new
	size_t prev_size = m_hNetworkTransferBufferSize;
	// actually allocate size is obtained rounding up to the next multiple of TRANSFER_BUFFER_ROUNDING
	m_hNetworkTransferBufferSize = round_up(required_size, TRANSFER_BUFFER_ROUNDING);

	// if the buffer was already allocated, deallocate it first
	if (prev_size) {
		// TODO when we switch to non-blocking MPI calls, we'll have to wait here
		// for pending transfers, as in resizePeerTransferBuffer()
		freePinnedBuffer(m_hNetworkTransferBuffer);
		m_hostMemory -= prev_size;
	}

	printf("Staging network host buffer resized to %zu bytes\n", m_hNetworkTransferBufferSize);

	// (re)allocate
	allocPinnedBuffer(&m_hNetworkTransferBuffer, m_hNetworkTransferBufferSize);
	m_hostMemory += m_hNetworkTransferBufferSize;
}

// download cellStart and cellEnd to the shared arrays
template<>
void GPUWorker::runCommand<DUMP_CELLS>(CommandStruct const& cmd)
// void GPUWorker::downloadCellsIndices()
{
	const size_t _size = gdata->nGridCells * sizeof(uint);

	// TODO provide an API to copy offset data between buffers (even of different types)
	const BufferList sorted = extractExistingBufferList(m_dBuffers, cmd.reads);

	const uint *src;
	uint *dst;

	src = sorted.getData<BUFFER_CELLSTART>();
	dst = gdata->s_dCellStarts[m_deviceIndex];
	memcpyDeviceToHost(dst, src, _size);

	src = sorted.getData<BUFFER_CELLEND>();
	dst = gdata->s_dCellEnds[m_deviceIndex];
	memcpyDeviceToHost(dst, src, _size);
}

void GPUWorker::downloadSegments()
{
	size_t _size = 4 * sizeof(uint);
	memcpyDeviceToHost(gdata->s_dSegmentsStart[m_deviceIndex], m_dSegmentStart, _size);
	/* printf("  T%d downloaded segs: (I) %u (IE) %u (OE) %u (O) %u\n", m_deviceIndex,
			gdata->s_dSegmentsStart[m_deviceIndex][0], gdata->s_dSegmentsStart[m_deviceIndex][1],
			gdata->s_dSegmentsStart[m_deviceIndex][2], gdata->s_dSegmentsStart[m_deviceIndex][3]); */
}

void GPUWorker::uploadSegments()
{
	size_t _size = 4 * sizeof(uint);
	memcpyHostToDevice(m_dSegmentStart, gdata->s_dSegmentsStart[m_deviceIndex], _size);
}

// download segments and update the number of internal particles
template<>
void GPUWorker::runCommand<UPDATE_SEGMENTS>(CommandStruct const& cmd)
// void GPUWorker::updateSegments()
{
	// if the device is empty, set the host and device segments as empty
	if (m_numParticles == 0)
		resetSegments();
	else {
		downloadSegments();
		// update the number of internal particles
		uint newNumIntParts = m_numParticles;

		if (gdata->s_dSegmentsStart[m_deviceIndex][CELLTYPE_OUTER_CELL] != EMPTY_SEGMENT)
			newNumIntParts = gdata->s_dSegmentsStart[m_deviceIndex][CELLTYPE_OUTER_CELL];

		if (gdata->s_dSegmentsStart[m_deviceIndex][CELLTYPE_OUTER_EDGE_CELL] != EMPTY_SEGMENT)
			newNumIntParts = gdata->s_dSegmentsStart[m_deviceIndex][CELLTYPE_OUTER_EDGE_CELL];

		// To debug particle migration between devices, change the preprocessor conditional
		// into an #if 1
#if 0
		if (newNumIntParts != m_numInternalParticles)
			printf("  Dev. index %u @ iteration %u: internal particles: %d => %d\n",
				m_deviceIndex, gdata->iterations,
				m_numInternalParticles, newNumIntParts);
#endif
		m_particleRangeEnd = m_numInternalParticles = newNumIntParts;
	}
}

// set all segments, host and device, as empty
void GPUWorker::resetSegments()
{
	for (uint s = 0; s < 4; s++)
		gdata->s_dSegmentsStart[m_deviceIndex][s] = EMPTY_SEGMENT;
	uploadSegments();
}

// download the updated number of particles (update by reorder and euler)
template<>
void GPUWorker::runCommand<DOWNLOAD_NEWNUMPARTS>(CommandStruct const& cmd)
// void GPUWorker::downloadNewNumParticles()
{
	// is the device empty? (unlikely but possible before LB kicks in)
	// if so, neither reorder nor euler did actually perform anything
	if (m_numParticles == 0) return;

	uint activeParticles;
	memcpyDeviceToHost(&activeParticles, m_dNewNumParticles, sizeof(uint));
	if (activeParticles > m_numAllocatedParticles) {
		fprintf(stderr, "ERROR: Number of particles grew too much: %u > %u\n", activeParticles, m_numAllocatedParticles);
		gdata->quit_request = true;
	}

	gdata->particlesCreatedOnNode[m_deviceIndex] = false;

	if (activeParticles != m_numParticles) {
		// if for debug reasons we need to print the change in numParts for each device, uncomment the following:
		// printf("  Dev. index %u: particles: %d => %d\n", m_deviceIndex, m_numParticles, activeParticles);

		m_numParticles = activeParticles;
		// In multi-device simulations, m_numInternalParticles is updated in dropExternalParticles() and updateSegments();
		// it should not be updated here. Single-device simulations, instead, have it updated here.
		if (SINGLE_DEVICE)
			m_particleRangeEnd = m_numInternalParticles = activeParticles;
		// As a consequence, single-device simulations will run the forces kernel on newly cloned particles as well, while
		// multi-device simulations will not. We want to make this harmless. There are at least two possibilies:
		// 1. Reset the neighbor list buffer before building it. Doing so, the clones will always have an empty list and
		//    the forces kernel will only add gravity. Note that the clones are usually inside the vel field until next
		//    buildneibs, so the output of forces should be irrelevant; the problem, however, is that the forces kernel
		//    might find trash there and crash. This is currently implemented.
		// 2. This method is called in two phases: after the reorder and after euler. If we can distinguish between the two
		//    phases, then we can update the m_particleRangeEnd/m_numInternalParticles only after the reorder and
		//    m_numParticles in both. One way to do this is to use a command flag or to reuse cmd.only_internal. This
		//    would avoid calling forces and euler on the clones and might be undesired, since we will not apply the vel
		//    field until next bneibs.
		// Note: we would love to reset only the neibslists of the clones, but lists are interlaced and this would mean
		// multiple memory stores. TODO: check if this is more convenient than resetting the whole list
		//
		// The particlesCreatedOnNode array indicates whether or not the particle count on a device changed an causes in
		// turn a forced buildneibs
		gdata->particlesCreatedOnNode[m_deviceIndex] = true;
	}
}

// upload the value m_numParticles to "newNumParticles" on device
template<>
void GPUWorker::runCommand<UPLOAD_NEWNUMPARTS>(CommandStruct const& cmd)
// void GPUWorker::uploadNewNumParticles()
{
	// uploading even if empty (usually not, right after append)
	// TODO move this to the bcEngine too
	memcpyHostToDevice(m_dNewNumParticles, &m_numParticles, sizeof(uint));
}

void GPUWorker::uploadNumOpenVertices() {
	bcEngine->uploadNumOpenVertices(gdata->numOpenVertices);
}


// upload gravity (possibily called many times)
void GPUWorker::uploadGravity()
{
	// check if variable gravity is enabled
	if (m_simparams->gcallback)
		forcesEngine->setgravity(gdata->s_varGravity);
}
template<>
void GPUWorker::runCommand<UPLOAD_GRAVITY>(CommandStruct const& cmd) { uploadGravity(); }

// upload planes (called once while planes are constant)
void GPUWorker::uploadPlanes()
{
	// check if planes > 0 (already checked before calling?)
	if (gdata->s_hPlanes.size() > 0)
		forcesEngine->setplanes(gdata->s_hPlanes);
}
template<>
void GPUWorker::runCommand<UPLOAD_PLANES>(CommandStruct const& cmd) { uploadPlanes(); }


// Create a compact device map, for this device, from the global one,
// with each cell being marked in the high bits. Correctly handles periodicity.
// Also handles the optional extra displacement for periodicity. Since the cell
// offset is truncated, we need to add more cells to the outer neighbors (the extra
// disp. vector might not be a multiple of the cell size). However, only one extra cell
// per cell is added. This means that we might miss cells if the extra displacement is
// not parallel to one cartesian axis.
void GPUWorker::createCompactDeviceMap() {
	uint *compactDeviceMap = m_hBuffers.getData<BUFFER_COMPACT_DEV_MAP>();

	// Here we have several possibilities:
	// 1. dynamic programming - visit each cell and half of its neighbors once, only write self
	//    (14*cells reads, 1*cells writes)
	// 2. visit each cell and all its neighbors, then write the output only for self
	//    (27*cells reads, 1*cells writes)
	// 3. same as 2 but reuse last read buffer; in the general case, it is possible to reuse 18 cells each time
	//    (9*cells reads, 1*cells writes)
	// 4. visit each cell; if it is assigned to self, visit its neighbors; set self and edging neighbors; if it is not self, write nothing and do not visit neighbors
	//    (initial memset, 1*extCells + 27*intCells reads, 27*intCells writes; if there are 2 devices per process, this means roughly ~14 reads and ~writes per cell)
	// 5. same as 4. but only make writes for alternate cells (3D chessboard: only white cells write on neibs)
	// 6. upload on the device, maybe recycling an existing buffer, and perform a parallel algorithm on the GPU
	//    (27xcells cached reads, cells writes)
	// 7. ...
	// Algorithms 1. and 3. may be the fastest. Number 2 is currently implemented; later will test 3.
	// One minor optimization has been implemented: iterating on neighbors stops as soon as there are enough information (e.g. cell belongs to self and there is
	// at least one neib which does not ==> inner_edge). Another optimization would be to avoid linearizing all cells but exploit burst of consecutive indices. This
	// reduces the computations but not the read/write operations.

	// iterate on all cells of the world
	for (int ix=0; ix < gdata->gridSize.x; ix++)
		for (int iy=0; iy < gdata->gridSize.y; iy++)
			for (int iz=0; iz < gdata->gridSize.z; iz++) {
				// data of current cell
				uint cell_lin_idx = gdata->calcGridHashHost(ix, iy, iz);
				uint cell_globalDevidx = gdata->s_hDeviceMap[cell_lin_idx];
				bool is_mine = (cell_globalDevidx == m_globalDeviceIdx);
				// aux vars for iterating on neibs
				bool any_foreign_neib = false; // at least one neib does not belong to me?
				bool any_mine_neib = false; // at least one neib does belong to me?
				bool enough_info = false; // when true, stop iterating on neibs
				// iterate on neighbors
				for (int dx=-1; dx <= 1 && !enough_info; dx++)
					for (int dy=-1; dy <= 1 && !enough_info; dy++)
						for (int dz=-1; dz <= 1 && !enough_info; dz++) {
							// do not iterate on self
							if (dx == 0 && dy == 0 && dz == 0) continue;
							// explicit cell coordinates for readability
							int cx = ix + dx;
							int cy = iy + dy;
							int cz = iz + dz;

							// warp cell coords if any periodicity is enabled
							periodicityWarp(cx, cy, cz);

							// if not periodic, or if still out-of-bounds after periodicity warp (which is
							// currently not possibly but might be if periodicity warps will be reduced to
							// 1-cell distance), skip it
							if ( !isCellInsideProblemDomain(cx, cy, cz) ) continue;

							// Read data of neib cell
							uint neib_lin_idx = gdata->calcGridHashHost(cx, cy, cz);
							uint neib_globalDevidx = gdata->s_hDeviceMap[neib_lin_idx];

							// does self device own any of the neib cells?
							any_mine_neib	 |= (neib_globalDevidx == m_globalDeviceIdx);
							// does a non-self device own any of the neib cells?
							any_foreign_neib |= (neib_globalDevidx != m_globalDeviceIdx);

							// do we know enough to decide for current cell?
							enough_info = (is_mine && any_foreign_neib) || (!is_mine && any_mine_neib);
						} // iterating on offsets of neighbor cells
				uint cellType;
				// assign shifted values so that they are ready to be OR'd in calchash/reorder
				if (is_mine && !any_foreign_neib)	cellType = CELLTYPE_INNER_CELL_SHIFTED;
				if (is_mine && any_foreign_neib)	cellType = CELLTYPE_INNER_EDGE_CELL_SHIFTED;
				if (!is_mine && any_mine_neib)		cellType = CELLTYPE_OUTER_EDGE_CELL_SHIFTED;
				if (!is_mine && !any_mine_neib)		cellType = CELLTYPE_OUTER_CELL_SHIFTED;
				compactDeviceMap[cell_lin_idx] = cellType;
			}
	// here it is possible to save the compact device map
	// gdata->saveCompactDeviceMapToFile("", m_deviceIndex, m_hCompactDeviceMap);
}

// self-explanatory
void GPUWorker::uploadCompactDeviceMap() {
	auto buf = m_dBuffers.get_state_buffer(
		"initial upload", BUFFER_COMPACT_DEV_MAP);
	void *dst = buf->get_buffer();
	const uint *src = m_hBuffers.getData<BUFFER_COMPACT_DEV_MAP>();

	const size_t _size = m_nGridCells * sizeof(uint);
	memcpyHostToDevice(dst, src, _size);
	buf->mark_valid();
}

// this should be singleton, i.e. should check that no other thread has been started (mutex + counter or bool)
void GPUWorker::run_worker() {
	// wrapper for pthread_create()
	// NOTE: the dynamic instance of the GPUWorker is passed as parameter
	thread_id = thread(&GPUWorker::simulationThread, this);
}

// Join the simulation thread (in pthreads' terminology)
// WARNING: blocks the caller until the thread reaches pthread_exit. Be sure to call it after all barriers
// have been reached or may result in deadlock!
void GPUWorker::join_worker() {
	thread_id.join();
}

GlobalData* GPUWorker::getGlobalData() {
	return gdata;
}

devcount_t GPUWorker::getDeviceIndex()
{
	return m_deviceIndex;
}

size_t GPUWorker::getHostMemory() {
	return m_hostMemory;
}

size_t GPUWorker::getDeviceMemory() {
	return m_deviceMemory;
}

shared_ptr<const AbstractBuffer> GPUWorker::getBuffer(std::string const& state, flag_t key) const
{
	return m_dBuffers.get_state_buffer(state, key);
}

void GPUWorker::initialize()
{
	// allow peers to access the device memory (for asynchronous device-to-device transfers)
	enablePeerAccess();

	// compute #parts to allocate according to the free memory on the device
	// must be done before uploading constants since some constants
	// (e.g. those for neibslist traversal) depend on the number of particles
	// allocated
	computeAndSetAllocableParticles();

	// upload constants (PhysParames, some SimParams)
	uploadConstants();

	// upload planes, if any
	uploadPlanes();

	// allocate CPU and GPU arrays
	allocateHostBuffers();
	allocateDeviceBuffers();
	printAllocatedMemory();

	// upload centers of gravity of the bodies
	uploadEulerBodiesCentersOfGravity();
	uploadForcesBodiesCentersOfGravity();

	if (HAS_FEA(m_simparams->simflags))
		pinGlobalHostBuffers();

	// create and upload the compact device map (2 bits per cell)
	if (MULTI_DEVICE) {
		createCompactDeviceMap();
		computeCellBursts();
		uploadCompactDeviceMap();

		// init streams for async memcpys
		createEventsAndStreams();
	}

	// TODO: here set_reduction_params() will be called (to be implemented in this class). These parameters can be device-specific.
}

void GPUWorker::finalize()
{
	// destroy streams
	if (MULTI_DEVICE)
		destroyEventsAndStreams();

	// deallocate buffers
	deallocateHostBuffers();
	deallocateDeviceBuffers();
	// ...what else?

<<<<<<< HEAD
	deviceReset();
=======
	if (HAS_FEA(m_simparams->simflags))
		unpinGlobalHostBuffers();

	cudaDeviceReset();
>>>>>>> c80e64a5
}

template<>
void GPUWorker::runCommand<CALCHASH>(CommandStruct const& cmd)
// void GPUWorker::kernel_calcHash()
{
	// is the device empty? (unlikely but possible before LB kicks in)
	if (m_numParticles == 0) return;
	const BufferList bufread =
		extractExistingBufferList(m_dBuffers, cmd.reads);

	BufferList bufwrite =
		extractExistingBufferList(m_dBuffers, cmd.updates) |
		extractGeneralBufferList(m_dBuffers, cmd.writes);

	// calcHashDevice() should use CPU-computed hashes at iteration 0, or some particles
	// might be lost (if a GPU computes a different hash and does not recognize the particles
	// as "own"). However, the high bits should be set, or edge cells won't be compacted at
	// the end and bursts will be sparse.
	// This is required only in MULTI_DEVICE simulations but it holds also on single-device
	// ones to keep numerical consistency.

	const bool run_fix = (gdata->iterations == 0);

	bufwrite.add_manipulator_on_write(run_fix ? "fixHash" : "calcHash");

	if (run_fix)
		neibsEngine->fixHash(bufread, bufwrite, m_numParticles);
	else
		neibsEngine->calcHash(bufread, bufwrite, m_numParticles);

	bufwrite.clear_pending_state();
}

template<>
void GPUWorker::runCommand<SORT>(CommandStruct const& cmd)
// void GPUWorker::kernel_sort()
{
	uint numPartsToElaborate = (cmd.only_internal ? m_numInternalParticles : m_numParticles);

	BufferList bufwrite =
		extractExistingBufferList(m_dBuffers, cmd.updates);
	bufwrite.add_manipulator_on_write("sort");

	neibsEngine->sort(
			BufferList(), /* there aren't any buffers that are only read by SORT */
			bufwrite,
			numPartsToElaborate);

	m_dBuffers.change_buffers_state(bufwrite.get_updated_buffers(), cmd.src, cmd.dst);
	bufwrite.clear_pending_state();
}

template<>
void GPUWorker::runCommand<REORDER>(CommandStruct const& cmd)
// void GPUWorker::kernel_reorderDataAndFindCellStart()
{
	const BufferList unsorted =
		extractExistingBufferList(m_dBuffers, cmd.reads);
	BufferList sorted =
		// updates holds the buffers sorted in SORT, which will only be /read actually
		extractExistingBufferList(m_dBuffers, cmd.updates) |
		// the writes specification includes a dynamic buffer selection,
		// because the sorted state will have the buffers that were also
		// present in unsorted
		extractGeneralBufferList(m_dBuffers, cmd.writes, unsorted);

	sorted.add_manipulator_on_write("reorder");

	// reset also if the device is empty (or we will download uninitialized values)
	sorted.get<BUFFER_CELLSTART>()->clobber();
	sorted.validate_access();

	// if the device is not empty, do the actual sorting. Otherwise, just mark the buffers as updated
	if (m_numParticles > 0) {
		neibsEngine->reorderDataAndFindCellStart(
							m_dSegmentStart,
							// output: sorted buffers
							sorted,
							// input: unsorted buffers
							unsorted,
							m_numParticles,
							m_dNewNumParticles);
	} else {
		sorted.mark_dirty();
	}

	sorted.clear_pending_state();
}

template<>
void GPUWorker::runCommand<BUILDNEIBS>(CommandStruct const& cmd)
// void GPUWorker::kernel_buildNeibsList()
{
	neibsEngine->resetinfo();

	uint numPartsToElaborate = (cmd.only_internal ? m_particleRangeEnd : m_numParticles);

	// is the device empty? (unlikely but possible before LB kicks in)
	if (numPartsToElaborate == 0) return;

	const BufferList bufread =
		extractExistingBufferList(m_dBuffers, cmd.reads);
	BufferList bufwrite =
		extractGeneralBufferList(m_dBuffers, cmd.writes);

	bufread.validate_access();
	bufwrite.validate_access();

	bufwrite.add_manipulator_on_write("buildneibs");

	// reset the neighbor list
	bufwrite.get<BUFFER_NEIBSLIST>()->clobber();

	// this is the square the distance used for neighboursearching of boundaries
	// it is delta p / 2 bigger than the standard radius
	// it is used to add segments into the neighbour list even if they are outside the kernel support
	const float boundNlSqInflRad = powf(sqrt(m_simparams->nlSqInfluenceRadius) + m_simparams->slength/m_simparams->sfactor/2.0f,2.0f);

	neibsEngine->buildNeibsList(	bufread,
					bufwrite,
					m_numParticles,
					numPartsToElaborate,
					m_nGridCells,
					m_simparams->nlSqInfluenceRadius,
					boundNlSqInflRad);

	// download the peak number of neighbors and the estimated number of interactions
	neibsEngine->getinfo( gdata->timingInfo[m_deviceIndex] );

	bufwrite.clear_pending_state();
}

// returns numBlocks as computed by forces()
uint GPUWorker::enqueueForcesOnRange(CommandStruct const& cmd,
	BufferListPair& buffer_lists, uint fromParticle, uint toParticle, uint cflOffset)
{
	const int step = cmd.step.number;

	const BufferList& bufread = buffer_lists.first;
	BufferList& bufwrite = buffer_lists.second;
	bufwrite.add_manipulator_on_write("forces" + to_string(step));

	const bool compute_object_forces =
		(m_simparams->numforcesbodies > 0) ||
		((m_simparams->numfeabodies > 0) && (gdata->iterations % m_simparams->feaSph_iterations_ratio == 0));

	return forcesEngine->basicstep(
		bufread,
		bufwrite,
		m_numParticles,
		fromParticle,
		toParticle,
		gdata->problem->m_deltap,
		m_simparams->slength,
		m_simparams->dtadaptfactor,
		m_simparams->influenceRadius,
		m_simparams->epsilon,
		m_dIOwaterdepth,
		cflOffset,
		gdata->run_mode,
		step,
		cmd.dt(gdata),
		compute_object_forces);
}

/// Run the steps necessary for forces execution
/** This includes things such as binding textures and clearing the CFL buffers
 */
GPUWorker::BufferListPair GPUWorker::pre_forces(CommandStruct const& cmd, uint numPartsToElaborate)
{
	const BufferList bufread = extractExistingBufferList(m_dBuffers, cmd.reads);

	BufferList bufwrite = extractGeneralBufferList(m_dBuffers, cmd.writes);

	bufwrite.add_manipulator_on_write("pre-forces" + to_string(cmd.step.number));


	// clear out the buffers computed by forces
	bufwrite.get<BUFFER_FORCES>()->clobber();

	if (HAS_FEA(m_simparams->simflags))
		bufwrite.get<BUFFER_FEA_FORCES>()->clobber();

	if (HAS_XSPH(m_simparams->simflags))
		bufwrite.get<BUFFER_XSPH>()->clobber();

	if (m_simparams->turbmodel == KEPSILON) {
		bufwrite.get<BUFFER_DKDE>()->clobber();
		// TODO tau currently is reset in KEPSILON, but must NOT be reset if SPS
		// ideally tau should be computed in its own kernel in the KEPSILON case too
		bufwrite.get<BUFFER_TAU>()->clobber();
	}

	if (HAS_INTERNAL_ENERGY(m_simparams->simflags)) {
		bufwrite.get<BUFFER_INTERNAL_ENERGY_UPD>()->clobber();
	}

	// if we have objects potentially shared across different devices, must reset their forces
	// and torques to avoid spurious contributions
	if (m_simparams->numforcesbodies > 0 && MULTI_DEVICE) {
		bufwrite.get<BUFFER_RB_FORCES>()->clobber();
		bufwrite.get<BUFFER_RB_TORQUES>()->clobber();
	}

	if (HAS_DTADAPT(m_simparams->simflags)) {
		bufwrite.get<BUFFER_CFL>()->clobber();
		bufwrite.get<BUFFER_CFL_TEMP>()->clobber();
		if (m_simparams->boundarytype == SA_BOUNDARY && USING_DYNAMIC_GAMMA(m_simparams->simflags))
			bufwrite.get<BUFFER_CFL_GAMMA>()->clobber();
		if (m_simparams->turbmodel == KEPSILON)
			bufwrite.get<BUFFER_CFL_KEPS>()->clobber();
	}

	bufwrite.clear_pending_state();

	return make_pair(bufread, bufwrite);

}

/// Run the steps necessary to cleanup and complete forces execution
/** This includes things such as ubinding textures and getting the
 * maximum allowed time-step
 */
float GPUWorker::post_forces(CommandStruct const& cmd)
{
	// no reduction for fixed timestep
	if (!HAS_DTADAPT(m_simparams->simflags))
		return m_simparams->dt;

	const BufferList bufread = extractExistingBufferList(m_dBuffers, cmd.reads);
	BufferList bufwrite = extractGeneralBufferList(m_dBuffers, cmd.writes);
	bufwrite.add_manipulator_on_write("post-forces");

	// TODO FIXME when using the MONAGHAN viscous model,
	// there seems to be a need for stricter time-stepping conditions,
	// or the simulations turns out to be unstable. Making this
	// dependent on the additional coefficient for the viscous model
	// seems to work, but a more detailed stability analysis is needed
	// TODO FIXME with ESPANOL_REVENGA we have a similar issue.
	// Definitely need to investigate more.
	float max_kinvisc_for_dt = m_max_kinvisc;
	switch (m_simparams->viscmodel)
	{
	case MORRIS: break; // nothing extra
	case MONAGHAN:
		max_kinvisc_for_dt *= m_physparams->monaghan_visc_coeff;
		break;
	case ESPANOL_REVENGA:
		max_kinvisc_for_dt *= 5;
		break;
	}

	auto ret = forcesEngine->dtreduce(
		m_simparams->slength,
		m_simparams->dtadaptfactor,
		m_max_sound_speed,
		max_kinvisc_for_dt,
		bufread,
		bufwrite,
		m_forcesKernelTotalNumBlocks,
		m_numParticles);

	bufwrite.clear_pending_state();
	return ret;
}

// Aux method to warp signed cell coordinates if periodicity is enabled.
// Cell coordinates are passed by reference; they are left unchanged if periodicity
// is not enabled.
void GPUWorker::periodicityWarp(int &cx, int &cy, int &cz)
{
	// NOTE: checking if c* is negative MUST be done before checking if it's greater than
	// the grid, otherwise it will be cast to uint and "-1" will be "greater" than the gridSize!

	// checking X periodicity
	if (m_simparams->periodicbound & PERIODIC_X) {
		if (cx < 0) {
			cx = gdata->gridSize.x - 1;
		} else
		if (cx >= gdata->gridSize.x) {
			cx = 0;
		}
	}

	// checking Y periodicity
	if (m_simparams->periodicbound & PERIODIC_Y) {
		if (cy < 0) {
			cy = gdata->gridSize.y - 1;
		} else
		if (cy >= gdata->gridSize.y) {
			cy = 0;
		}
	}

	// checking Z periodicity
	if (m_simparams->periodicbound & PERIODIC_Z) {
		if (cz < 0) {
			cz = gdata->gridSize.z - 1;
		} else
		if (cz >= gdata->gridSize.z) {
			cz = 0;
		}
	}
}

// aux method to check wether cell coords are inside the domain (does NOT take into account periodicity)
bool GPUWorker::isCellInsideProblemDomain(int cx, int cy, int cz)
{
	return ((cx >= 0 && cx <= gdata->gridSize.x) &&
			(cy >= 0 && cy <= gdata->gridSize.y) &&
			(cz >= 0 && cz <= gdata->gridSize.z));
}

template<>
void GPUWorker::runCommand<FORCES_ENQUEUE>(CommandStruct const& cmd)
// void GPUWorker::kernel_forces_async_enqueue()
{
	if (!cmd.only_internal)
		printf("WARNING: forces kernel called with only_internal == false, ignoring flag!\n");

	uint numPartsToElaborate = m_particleRangeEnd;

	m_forcesKernelTotalNumBlocks = 0;

	// NOTE: the stripe containing the internal edge particles must be run first, so that the
	// transfers can be performed in parallel with the second stripe. The size of the first
	// stripe, S1, should be:
	// A. Greater or equal to the number of internal edge particles (mandatory). If this value
	//    is zero, we use the next constraints (we might still need to receive particles)
	// B. Greater or equal to the number of particles which saturate the device (recommended)
	// C. As small as possible, or the second stripe might not be long enough to cover the
	//    transfers. For example, one half (recommended)
	// D. Multiple of block size (optional, to possibly save one block). Actually, since
	//    internal edge particles are compacted at the end, we should align its beginning
	//    (i.e. the size of S2 should be a multiple of the block size)
	// So we compute S1 = max( A, min(B,C) ) , and then we round it by excess as
	// S1 = totParticles - round_by_defect(S2)
	// TODO:
	// - Estimate saturation according to the number of MPs
	// - Improve criterion C (one half might be not optimal and leave uncovered transfers)

	// constraint A: internalEdgeParts
	const uint internalEdgeParts =
		(gdata->s_dSegmentsStart[m_deviceIndex][CELLTYPE_INNER_EDGE_CELL] == EMPTY_SEGMENT ?
		0 : numPartsToElaborate - gdata->s_dSegmentsStart[m_deviceIndex][CELLTYPE_INNER_EDGE_CELL]);

	// constraint B: saturatingParticles
	// 64K parts should saturate the newest hardware (y~2014), but it is safe to be "generous".
	const uint saturatingParticles = 64 * 1024;

	// constraint C
	const uint halfParts = numPartsToElaborate / 2;

	// stripe size
	uint edgingStripeSize = max( internalEdgeParts, min( saturatingParticles, halfParts) );

	// round
	uint nonEdgingStripeSize = numPartsToElaborate - edgingStripeSize;
	nonEdgingStripeSize = forcesEngine->round_particles(nonEdgingStripeSize);
	edgingStripeSize = numPartsToElaborate - nonEdgingStripeSize;

	// setup for forces execution
	BufferListPair buffer_lists = pre_forces(cmd, numPartsToElaborate);

	if (numPartsToElaborate > 0 ) {
		// enqueue the first kernel call (on the particles in edging cells)
		m_forcesKernelTotalNumBlocks += enqueueForcesOnRange(cmd, buffer_lists,
			nonEdgingStripeSize, numPartsToElaborate, m_forcesKernelTotalNumBlocks);

		// the following event will be used to wait for the first stripe to complete
		recordHalfForceEvent();

		// enqueue the second kernel call (on the rest)
		m_forcesKernelTotalNumBlocks += enqueueForcesOnRange(cmd, buffer_lists,
			0, nonEdgingStripeSize, m_forcesKernelTotalNumBlocks);

		// We could think of synchronizing in UPDATE_EXTERNAL or APPEND_EXTERNAL instead of here, so that we do not
		// cause any overhead (waiting here means waiting before next barrier, which means that devices which are
		// faster in the computation of the first stripe have to wait the others before issuing the second). However,
		// we need to ensure that the first stripe is finished in the *other* devices, before importing their cells.
		syncHalfForceEvent();
	} else {
		// we didn't call forces because we didn't have particles,
		// but let's mark the write buffers as dirty to be consistent with the workers
		// that did do the work
		buffer_lists.second.mark_dirty();
	}
}

template<>
void GPUWorker::runCommand<FORCES_COMPLETE>(CommandStruct const& cmd)
// void GPUWorker::kernel_forces_async_complete()
{
	uint numPartsToElaborate = (cmd.only_internal ? m_particleRangeEnd : m_numParticles);

	// FLOAT_MAX is returned if kernels are not run (e.g. numPartsToElaborate == 0)
	float returned_dt = FLT_MAX;

	if (numPartsToElaborate > 0 ) {
		// wait for the completion of the kernel
		deviceSynchronize();

		// cleanup post forces and get dt
		returned_dt = post_forces(cmd);
	}

	// for multi-step integrators, use the minumum of the estimations across all timesteps
	// otherwise use the currently computed one
	if (cmd.step > 1)
		gdata->dts[m_deviceIndex] = min(gdata->dts[m_deviceIndex], returned_dt);
	else
		gdata->dts[m_deviceIndex] = returned_dt;
}

template<>
void GPUWorker::runCommand<CALC_CSPM_COEFF>(CommandStruct const& cmd)
{

	uint numPartsToElaborate = (cmd.only_internal ? m_particleRangeEnd : m_numParticles);

	// is the device empty? (unlikely but possible before LB kicks in)
	if (numPartsToElaborate == 0) return;

	const int step = cmd.step.number;

	const BufferList bufread = extractExistingBufferList(m_dBuffers, cmd.reads);
	BufferList bufwrite = extractExistingBufferList(m_dBuffers, cmd.updates) |
		extractGeneralBufferList(m_dBuffers, cmd.writes);

	bufwrite.add_manipulator_on_write("computeCspmCoeff" + to_string(step));

	const float dt = cmd.dt(gdata);

	forcesEngine->compute_cspm_coeff(
		bufread,
		bufwrite,
		m_numParticles,
		numPartsToElaborate,
		gdata->problem->m_deltap,
		m_simparams->slength,
		m_simparams->influenceRadius);

	bufwrite.clear_pending_state();
}

template<>
void GPUWorker::runCommand<FORCES_SYNC>(CommandStruct const& cmd)
// void GPUWorker::kernel_forces()
{
	if (!cmd.only_internal)
		printf("WARNING: forces kernel called with only_internal == false, ignoring flag!\n");

	uint numPartsToElaborate = m_particleRangeEnd;

	m_forcesKernelTotalNumBlocks = 0;

	// FLOAT_MAX is returned if kernels are not run (e.g. numPartsToElaborate == 0)
	float returned_dt = FLT_MAX;

	const uint fromParticle = 0;
	const uint toParticle = numPartsToElaborate;

	// setup for forces execution
	BufferListPair buffer_lists = pre_forces(cmd, numPartsToElaborate);

	if (numPartsToElaborate > 0 ) {
		// enqueue the kernel call
		m_forcesKernelTotalNumBlocks = enqueueForcesOnRange(cmd,
			buffer_lists, fromParticle, toParticle, 0);

		// cleanup post forces and get dt
		returned_dt = post_forces(cmd);
	} else {
		// we didn't call forces because we didn't have particles,
		// but let's mark the write buffers as dirty to be consistent with the workers
		// that did do the work
		for (auto buf_iter : buffer_lists.second) {
			buf_iter.second->mark_dirty();
		}
	}

	// for multi-step integrators, use the minumum of the estimations across all timesteps
	// otherwise use the currently computed one
	if (cmd.step > 1)
		gdata->dts[m_deviceIndex] = min(gdata->dts[m_deviceIndex], returned_dt);
	else
		gdata->dts[m_deviceIndex] = returned_dt;
}

template<>
void GPUWorker::runCommand<EULER>(CommandStruct const& cmd)
// void GPUWorker::kernel_euler()
{
	uint numPartsToElaborate = (cmd.only_internal ? m_particleRangeEnd : m_numParticles);

	uint nans_found = 0;

	const int step = cmd.step.number;

	const BufferList bufread = extractExistingBufferList(m_dBuffers, cmd.reads);
	BufferList bufwrite = extractExistingBufferList(m_dBuffers, cmd.updates) |
		extractGeneralBufferList(m_dBuffers, cmd.writes);
	bufwrite.add_manipulator_on_write("euler" + to_string(step));

	const float dt = cmd.dt(gdata);

	// run the kernel if the device is not empty (unlikely but possible before LB kicks in)
	// otherwise just mark the buffers
	if (numPartsToElaborate > 0) {
		nans_found = integrationEngine->basicstep(
			bufread,
			bufwrite,
			m_numParticles,
			numPartsToElaborate,
			dt,
			step,
			gdata->t + dt,
			m_simparams->slength,
			m_simparams->influenceRadius,
			gdata->run_mode);
	} else {
		bufwrite.mark_dirty();
	}

	// should we rename the state?
	if (!cmd.src.empty() && !cmd.dst.empty())
		m_dBuffers.rename_state(cmd.src, cmd.dst);
	bufwrite.clear_pending_state();

	if (nans_found)
		throw std::runtime_error(to_string(nans_found) + " NaNs found at iteration " +
			to_string(gdata->iterations) + " step " + to_string(step));
}

template<>
void GPUWorker::runCommand<DENSITY_SUM>(CommandStruct const& cmd)
// void GPUWorker::kernel_density_sum()
{
	uint numPartsToElaborate = (cmd.only_internal ? m_particleRangeEnd : m_numParticles);

	// is the device empty? (unlikely but possible before LB kicks in)
	if (numPartsToElaborate == 0) return;

	const int step = cmd.step.number;

	const BufferList bufread = extractExistingBufferList(m_dBuffers, cmd.reads);
	BufferList bufwrite = extractExistingBufferList(m_dBuffers, cmd.updates) |
		extractGeneralBufferList(m_dBuffers, cmd.writes);

	bufwrite.add_manipulator_on_write("densitySum" + to_string(step));

	const float dt = cmd.dt(gdata);

	integrationEngine->density_sum(
		bufread,
		bufwrite,
		m_numParticles,
		numPartsToElaborate,
		dt,
		step,
		gdata->t + dt,
		m_simparams->epsilon,
		gdata->problem->m_deltap,
		m_simparams->slength,
		m_simparams->influenceRadius);

	bufwrite.clear_pending_state();
}

template<>
void GPUWorker::runCommand<INTEGRATE_GAMMA>(CommandStruct const& cmd)
// void GPUWorker::kernel_integrate_gamma()
{
	uint numPartsToElaborate = (cmd.only_internal ? m_particleRangeEnd : m_numParticles);

	// is the device empty? (unlikely but possible before LB kicks in)
	if (numPartsToElaborate == 0) return;

	const int step = cmd.step.number;

	const BufferList bufread = extractExistingBufferList(m_dBuffers, cmd.reads);
	BufferList bufwrite = extractExistingBufferList(m_dBuffers, cmd.updates) |
		extractGeneralBufferList(m_dBuffers, cmd.writes);

	bufwrite.add_manipulator_on_write("integrateGamma" + to_string(step));

	const float dt = cmd.dt(gdata);

	integrationEngine->integrate_gamma(
		bufread,
		bufwrite,
		m_numParticles,
		numPartsToElaborate,
		dt,
		step,
		gdata->t + dt,
		m_simparams->epsilon,
		m_simparams->slength,
		m_simparams->influenceRadius,
		gdata->run_mode);

	bufwrite.clear_pending_state();
}

template<>
void GPUWorker::runCommand<CALC_DENSITY_DIFFUSION>(CommandStruct const& cmd)
// void GPUWorker::kernel_calc_density_diffusion()
{
	uint numPartsToElaborate = (cmd.only_internal ? m_particleRangeEnd : m_numParticles);

	// is the device empty? (unlikely but possible before LB kicks in)
	if (numPartsToElaborate == 0) return;

	const int step = cmd.step.number;

	const BufferList bufread = extractExistingBufferList(m_dBuffers, cmd.reads);
	BufferList bufwrite = extractExistingBufferList(m_dBuffers, cmd.updates) |
		extractGeneralBufferList(m_dBuffers, cmd.writes);

	bufwrite.add_manipulator_on_write("calcDensityDiffusion" + to_string(step));

	const float dt = cmd.dt(gdata);

	forcesEngine->compute_density_diffusion(
		bufread,
		bufwrite,
		m_numParticles,
		numPartsToElaborate,
		gdata->problem->m_deltap,
		m_simparams->slength,
		m_simparams->influenceRadius,
		dt);

	bufwrite.clear_pending_state();
}

template<>
void GPUWorker::runCommand<APPLY_DENSITY_DIFFUSION>(CommandStruct const& cmd)
// void GPUWorker::kernel_apply_density_diffusion()
{
	uint numPartsToElaborate = (cmd.only_internal ? m_particleRangeEnd : m_numParticles);

	// is the device empty? (unlikely but possible before LB kicks in)
	if (numPartsToElaborate == 0) return;

	const int step = cmd.step.number;

	const BufferList bufread = extractExistingBufferList(m_dBuffers, cmd.reads);
	BufferList bufwrite = extractExistingBufferList(m_dBuffers, cmd.updates) |
		extractGeneralBufferList(m_dBuffers, cmd.writes);

	bufwrite.add_manipulator_on_write("applyDensityDiffusion" + to_string(step));

	const float dt = cmd.dt(gdata);

	integrationEngine->apply_density_diffusion(
		bufread,
		bufwrite,
		m_numParticles,
		numPartsToElaborate,
		dt);

	bufwrite.clear_pending_state();
}

template<>
void GPUWorker::runCommand<DOWNLOAD_IOWATERDEPTH>(CommandStruct const& cmd)
// void GPUWorker::kernel_download_iowaterdepth()
{
	uint numPartsToElaborate = (cmd.only_internal ? m_particleRangeEnd : m_numParticles);

	// is the device empty? (unlikely but possible before LB kicks in)
	if (numPartsToElaborate == 0) return;

	memcpyDeviceToHost(
			gdata->h_IOwaterdepth[m_deviceIndex],
			m_dIOwaterdepth,
			m_simparams->numOpenBoundaries * sizeof(uint));

}

template<>
void GPUWorker::runCommand<UPLOAD_IOWATERDEPTH>(CommandStruct const& cmd)
// void GPUWorker::kernel_upload_iowaterdepth()
{
	uint numPartsToElaborate = (cmd.only_internal ? m_particleRangeEnd : m_numParticles);

	// is the device empty? (unlikely but possible before LB kicks in)
	if (numPartsToElaborate == 0) return;

	memcpyHostToDevice(
			m_dIOwaterdepth,
			gdata->h_IOwaterdepth[0],
			m_simparams->numOpenBoundaries * sizeof(uint));

}

template<>
void GPUWorker::runCommand<IMPOSE_OPEN_BOUNDARY_CONDITION>(CommandStruct const& cmd)
// void GPUWorker::kernel_imposeBoundaryCondition()
{
	uint numPartsToElaborate = (cmd.only_internal ? m_particleRangeEnd : m_numParticles);

	// is the device empty? (unlikely but possible before LB kicks in)
	if (numPartsToElaborate == 0) return;

	const int step = cmd.step.number;

	const BufferList bufread = extractExistingBufferList(m_dBuffers, cmd.reads);

	BufferList bufwrite = extractExistingBufferList(m_dBuffers, cmd.updates);

	bufwrite.add_manipulator_on_write("imposeBC" + to_string(step)) ;

	gdata->problem->imposeBoundaryConditionHost(
		bufwrite,
		bufread,
		HAS_WATER_DEPTH(m_simparams->simflags) ? m_dIOwaterdepth : NULL,
		gdata->t,
		m_numParticles,
		m_simparams->numOpenBoundaries,
		numPartsToElaborate);

	bufwrite.clear_pending_state();

}

template<>
void GPUWorker::runCommand<INIT_IO_MASS_VERTEX_COUNT>(CommandStruct const& cmd)
// void GPUWorker::kernel_initIOmass_vertexCount()
{
	uint numPartsToElaborate = m_numParticles;

	// is the device empty? (unlikely but possible before LB kicks in)
	if (numPartsToElaborate == 0) return;

	const BufferList bufread = extractExistingBufferList(m_dBuffers, cmd.reads);
	BufferList bufwrite = extractGeneralBufferList(m_dBuffers, cmd.writes);
	bufwrite.add_manipulator_on_write("initIOmass vertex count");

	bcEngine->initIOmass_vertexCount(
		bufwrite,
		bufread,
		m_numParticles,
		numPartsToElaborate);

	bufwrite.clear_pending_state();

}

template<>
void GPUWorker::runCommand<INIT_IO_MASS>(CommandStruct const& cmd)
// void GPUWorker::kernel_initIOmass()
{
	uint numPartsToElaborate = m_numParticles;

	// is the device empty? (unlikely but possible before LB kicks in)
	if (numPartsToElaborate == 0) return;

	const BufferList bufread = extractExistingBufferList(m_dBuffers, cmd.reads);
	BufferList bufwrite = extractGeneralBufferList(m_dBuffers, cmd.writes);
	bufwrite.add_manipulator_on_write("initIOmass");

	bcEngine->initIOmass(
		bufwrite,
		bufread,
		m_numParticles,
		numPartsToElaborate,
		gdata->problem->m_deltap);

	bufwrite.clear_pending_state();

}

template<>
void GPUWorker::runCommand<FILTER>(CommandStruct const& cmd)
// void GPUWorker::kernel_filter()
{
	uint numPartsToElaborate = (cmd.only_internal ? m_particleRangeEnd : m_numParticles);

	// is the device empty? (unlikely but possible before LB kicks in)
	if (numPartsToElaborate == 0) return;

	FilterType filtertype = FilterType(cmd.flags);
	FilterEngineSet::const_iterator filterpair(filterEngines.find(filtertype));
	// make sure we're going to call an instantiated filter
	if (filterpair == filterEngines.end()) {
		throw invalid_argument("non-existing filter " + to_string(cmd.flags) + " invoked");
	}

	// TODO be more selective
	auto const& bufread = m_dBuffers.getState(cmd.reads[0].state);
	BufferList bufwrite = extractGeneralBufferList(m_dBuffers, cmd.writes);

	bufwrite.add_manipulator_on_write(string("filter/") + FilterName[filtertype]);

	filterpair->second->process(
		bufread, bufwrite,
		m_numParticles,
		numPartsToElaborate,
		m_simparams->slength,
		m_simparams->influenceRadius);

	bufwrite.clear_pending_state();
}

template<>
void GPUWorker::runCommand<POSTPROCESS>(CommandStruct const& cmd)
// void GPUWorker::kernel_postprocess()
{
	uint numPartsToElaborate = (cmd.only_internal ? m_particleRangeEnd : m_numParticles);

	PostProcessType proctype = PostProcessType(cmd.flags);
	PostProcessEngineSet::const_iterator procpair(postProcEngines.find(proctype));
	// make sure we're going to call an instantiated filter
	if (procpair == postProcEngines.end()) {
		throw invalid_argument("non-existing postprocess filter invoked");
	}

	auto& processor = procpair->second;

	const flag_t updated = processor->get_updated_buffers();
	const flag_t written = processor->get_written_buffers();

	/* Add POST_PROCESS_BUFFERS, as needed */
	m_dBuffers.add_state_buffers("step n", written);

	auto const& bufread = m_dBuffers.getState("step n");
	/* TODO currently in post-processing we do not support ping-pong buffering,
	 * so we don't actually differentiate meaningfully between in-place updates
	 * and freshly written buffers */
	BufferList bufwrite = m_dBuffers.state_subset("step n",
		updated | written);

	bufwrite.add_manipulator_on_write(string("postprocess/") + PostProcessName[proctype]);

	// run the kernel if the device is not empty (unlikely but possible before LB kicks in)
	// otherwise just mark the buffers
	if (numPartsToElaborate > 0) {
		processor->process(
			bufread, bufwrite,
			m_numParticles,
			numPartsToElaborate,
			m_deviceIndex,
			gdata);
	} else {
		bufwrite.mark_dirty();
	}

	bufwrite.clear_pending_state();
}

template<>
void GPUWorker::runCommand<COMPUTE_DENSITY>(CommandStruct const& cmd)
// void GPUWorker::kernel_compute_density()
{
	uint numPartsToElaborate = (cmd.only_internal ? m_particleRangeEnd : m_numParticles);

	const int step = cmd.step.number;

	const BufferList bufread = extractExistingBufferList(m_dBuffers, cmd.reads);
	BufferList bufwrite = extractExistingBufferList(m_dBuffers, cmd.updates) |
		extractGeneralBufferList(m_dBuffers, cmd.writes);
	bufwrite.add_manipulator_on_write("compute density" + to_string(step));

	// run the kernel if the device is not empty (unlikely but possible before LB kicks in)
	// otherwise just mark the buffers
	if (numPartsToElaborate > 0) {
		forcesEngine->compute_density(bufread, bufwrite,
			numPartsToElaborate,
			m_simparams->slength,
			m_simparams->influenceRadius);
	} else {
		bufwrite.mark_dirty();
	}

	bufwrite.clear_pending_state();
}


template<>
void GPUWorker::runCommand<CALC_VISC>(CommandStruct const& cmd)
// void GPUWorker::kernel_visc()
{
	uint numPartsToElaborate = (cmd.only_internal ? m_particleRangeEnd : m_numParticles);

	const int step = cmd.step.number;

	const BufferList bufread = extractExistingBufferList(m_dBuffers, cmd.reads);
	BufferList bufwrite = extractGeneralBufferList(m_dBuffers, cmd.writes);
	bufwrite.add_manipulator_on_write("calc visc" + to_string(step));

	// run the kernel if the device is not empty (unlikely but possible before LB kicks in)
	// otherwise just mark the buffers
	if (numPartsToElaborate > 0)  {
		float max_kinvisc = viscEngine->calc_visc(bufread, bufwrite,
			m_numParticles,
			numPartsToElaborate,
			gdata->problem->m_deltap,
			m_simparams->slength,
			m_simparams->influenceRadius);

		// was the maximum kinematic visc computed? store it
		if (!isnan(max_kinvisc))
			m_max_kinvisc = max_kinvisc;
	} else {
		bufwrite.mark_dirty();
		m_max_kinvisc = 0.0f;
	}

	bufwrite.clear_pending_state();
}

template<>
void GPUWorker::runCommand<REDUCE_BODIES_FORCES>(CommandStruct const& cmd)
// void GPUWorker::kernel_reduceRBForces()
{
	const int step = cmd.step.number;
	const string current_state = cmd.src;

	const size_t numforcesbodies = m_simparams->numforcesbodies;

	// make sure this device does not add any obsolete contribute to forces acting on objects
	if (MULTI_DEVICE) {
		for (uint ob = 0; ob < numforcesbodies; ob++) {
			gdata->s_hRbDeviceTotalForce[m_deviceIndex*numforcesbodies + ob] = make_float3(0.0f);
			gdata->s_hRbDeviceTotalTorque[m_deviceIndex*numforcesbodies + ob] = make_float3(0.0f);
		}
	}

	// is the device empty? (unlikely but possible before LB kicks in)
	if (m_numParticles == 0) return;

	// if we have ODE objects but not particles on them, do not reduce
	// (possible? e.g. vector objects?)
	if (m_numForcesBodiesParticles == 0) return;

	if (numforcesbodies) {
		BufferList bufwrite = m_dBuffers.state_subset(current_state, BUFFERS_RB_PARTICLES);
		bufwrite.add_manipulator_on_write("reduceRBforces" + to_string(step));
		forcesEngine->reduceRbForces(bufwrite, gdata->s_hRbLastIndex,
				gdata->s_hRbDeviceTotalForce + m_deviceIndex*numforcesbodies,
				gdata->s_hRbDeviceTotalTorque + m_deviceIndex*numforcesbodies,
				numforcesbodies, m_numForcesBodiesParticles);
	}

}

template<>
void GPUWorker::runCommand<COMPUTE_BOUNDARY_CONDITIONS>(CommandStruct const& cmd)
{
	uint numPartsToElaborate = (cmd.only_internal ? m_particleRangeEnd : m_numParticles);

	// is the device empty? (unlikely but possible before LB kicks in)
	if (numPartsToElaborate == 0) return;

	BufferList const bufread = extractExistingBufferList(m_dBuffers, cmd.reads);
	BufferList bufwrite = extractExistingBufferList(m_dBuffers, cmd.updates) |
		extractGeneralBufferList(m_dBuffers, cmd.writes);
	bufwrite.add_manipulator_on_write("compute boundary conditions");

	// on init, we need to reset and clear the DUMMY_VEL buffer, since it will
	// not have been initialized. This will happen if BUFFER_DUMMY_VEL is in
	// cmd.writes instead of cmd.updates
	if (!cmd.writes.empty()) {
		auto dummyVel = bufwrite.get<BUFFER_DUMMY_VEL>();
		dummyVel->clobber();
		dummyVel->mark_valid();
	}

	//if (!bcEngine) throw runtime_error("boundary conditions engine not implemented");

	bcEngine->compute_boundary_conditions(
		bufread,
		bufwrite,
		m_numParticles,
		numPartsToElaborate,
		m_simparams->slength,
		m_simparams->influenceRadius);

	bufwrite.clear_pending_state();
}

template<>
void GPUWorker::runCommand<SA_CALC_SEGMENT_BOUNDARY_CONDITIONS>(CommandStruct const& cmd)
// void GPUWorker::kernel_saSegmentBoundaryConditions()
{
	uint numPartsToElaborate = (cmd.only_internal ? m_particleRangeEnd : m_numParticles);

	// is the device empty? (unlikely but possible before LB kicks in)
	if (numPartsToElaborate == 0) return;

	const int step = cmd.step.number;

	const BufferList bufread = extractExistingBufferList(m_dBuffers, cmd.reads);
	BufferList bufwrite = extractExistingBufferList(m_dBuffers, cmd.updates);

	bufwrite.add_manipulator_on_write("saSegmentBoundaryConditions" + to_string(step));

	bcEngine->saSegmentBoundaryConditions(
		bufwrite, bufread,
		m_numParticles,
		numPartsToElaborate,
		gdata->problem->m_deltap,
		m_simparams->slength,
		m_simparams->influenceRadius,
		step,
		gdata->run_mode);

	bufwrite.clear_pending_state();
}

template<>
void GPUWorker::runCommand<FIND_OUTGOING_SEGMENT>(CommandStruct const& cmd)
{
	uint numPartsToElaborate = (cmd.only_internal ? m_particleRangeEnd : m_numParticles);

	// is the device empty? (unlikely but possible before LB kicks in)
	if (numPartsToElaborate == 0) return;

	const BufferList bufread = extractExistingBufferList(m_dBuffers, cmd.reads);
	BufferList bufwrite = extractExistingBufferList(m_dBuffers, cmd.updates);

	bufwrite.add_manipulator_on_write("findOutgoingSegment");
	bcEngine->findOutgoingSegment(
		bufwrite, bufread,
		m_numParticles,
		numPartsToElaborate,
		gdata->problem->m_deltap,
		m_simparams->slength,
		m_simparams->influenceRadius);

	bufwrite.clear_pending_state();
}

template<>
void GPUWorker::runCommand<SA_CALC_VERTEX_BOUNDARY_CONDITIONS>(CommandStruct const& cmd)
// void GPUWorker::kernel_saVertexBoundaryConditions()
{
	uint numPartsToElaborate = (cmd.only_internal ? m_particleRangeEnd : m_numParticles);

	// is the device empty? (unlikely but possible before LB kicks in)
	if (numPartsToElaborate == 0) return;

	const int step = cmd.step.number;

	const BufferList bufread = extractExistingBufferList(m_dBuffers, cmd.reads);
	BufferList bufwrite = extractExistingBufferList(m_dBuffers, cmd.updates) |
		/* if this is the last step and we have open boundaries, we will also
		 * be given the buffers needed for cloning in the writes list.
		 * Otherwise this contribution will be empty.
		 */
		extractGeneralBufferList(m_dBuffers, cmd.writes);
	bufwrite.add_manipulator_on_write("saVertexBoundaryConditions" + to_string(step));

	bcEngine->saVertexBoundaryConditions(
		bufwrite, bufread,
				m_numParticles,
				numPartsToElaborate,
				gdata->problem->m_deltap,
				m_simparams->slength,
				m_simparams->influenceRadius,
				step,
				gdata->resume,
				cmd.dt(gdata),
				m_dNewNumParticles,
				m_globalDeviceIdx,
				gdata->totDevices,
				gdata->totParticles,
				gdata->run_mode);

	bufwrite.clear_pending_state();
}

template<>
void GPUWorker::runCommand<SA_COMPUTE_VERTEX_NORMAL>(CommandStruct const& cmd)
// void GPUWorker::kernel_saComputeVertexNormal()
{
	uint numPartsToElaborate = (cmd.only_internal ? m_particleRangeEnd : m_numParticles);

	// is the device empty? (unlikely but possible before LB kicks in)
	if (numPartsToElaborate == 0) return;

	const BufferList bufread = extractExistingBufferList(m_dBuffers, cmd.reads);

	BufferList bufwrite = extractExistingBufferList(m_dBuffers, cmd.updates);

	bufwrite.add_manipulator_on_write("saComputeVertexNormal");

	bcEngine->computeVertexNormal(
				bufread,
				bufwrite,
				m_numParticles,
				numPartsToElaborate);

	bufwrite.clear_pending_state();
}

template<>
void GPUWorker::runCommand<SA_INIT_GAMMA>(CommandStruct const& cmd)
// void GPUWorker::kernel_saInitGamma()
{
	uint numPartsToElaborate = (cmd.only_internal ? m_particleRangeEnd : m_numParticles);

	// is the device empty? (unlikely but possible before LB kicks in)
	if (numPartsToElaborate == 0) return;

	const BufferList bufread = extractExistingBufferList(m_dBuffers, cmd.reads);

	BufferList bufwrite = extractGeneralBufferList(m_dBuffers, cmd.writes);

	bufwrite.add_manipulator_on_write("saInitGamma");

	bcEngine->saInitGamma(
				bufread,
				bufwrite,
				m_simparams->slength,
				m_simparams->influenceRadius,
				gdata->problem->m_deltap,
				m_simparams->epsilon,
				m_numParticles,
				numPartsToElaborate);

	bufwrite.clear_pending_state();
}

template<>
void GPUWorker::runCommand<IDENTIFY_CORNER_VERTICES>(CommandStruct const& cmd)
// void GPUWorker::kernel_saIdentifyCornerVertices()
{
	uint numPartsToElaborate = (cmd.only_internal ? m_particleRangeEnd : m_numParticles);

	// is the device empty? (unlikely but possible before LB kicks in)
	if (numPartsToElaborate == 0) return;

	const BufferList bufread = extractExistingBufferList(m_dBuffers, cmd.reads);
	BufferList bufwrite = extractExistingBufferList(m_dBuffers, cmd.updates);
	bufwrite.add_manipulator_on_write("saIdentifyCornerVertices");

	bcEngine->saIdentifyCornerVertices(
		bufread, bufwrite,
				m_numParticles,
				numPartsToElaborate,
				gdata->problem->m_deltap,
				m_simparams->epsilon);

	bufwrite.clear_pending_state();
}

template<>
void GPUWorker::runCommand<DISABLE_OUTGOING_PARTS>(CommandStruct const& cmd)
// void GPUWorker::kernel_disableOutgoingParts()
{
	uint numPartsToElaborate = (cmd.only_internal ? m_particleRangeEnd : m_numParticles);

	// is the device empty? (unlikely but possible before LB kicks in)
	if (numPartsToElaborate == 0) return;

	const BufferList bufread = extractExistingBufferList(m_dBuffers, cmd.reads);
	BufferList bufwrite = extractExistingBufferList(m_dBuffers, cmd.updates);
	bufwrite.add_manipulator_on_write("disableOutgoingParts");

	bcEngine->disableOutgoingParts(
		bufread, bufwrite,
				m_numParticles,
				numPartsToElaborate);

	bufwrite.clear_pending_state();
}

template<>
void GPUWorker::runCommand<DISABLE_FREE_SURF_PARTS>(CommandStruct const& cmd)
{
	uint numPartsToElaborate = (cmd.only_internal ? m_particleRangeEnd : m_numParticles);

	// is the device empty? (unlikely but possible before LB kicks in)
	if (numPartsToElaborate == 0) return;

	const BufferList bufread = extractExistingBufferList(m_dBuffers, cmd.reads);
	BufferList bufwrite = extractExistingBufferList(m_dBuffers, cmd.updates);
	bufwrite.add_manipulator_on_write("disableFreeSurfParts");

	integrationEngine->disableFreeSurfParts(
			bufwrite.getData<BUFFER_POS>(),
			bufread.getData<BUFFER_INFO>(),
			m_numParticles,
			numPartsToElaborate);

	bufwrite.clear_pending_state();
}

template<>
void GPUWorker::runCommand<JACOBI_FS_BOUNDARY_CONDITIONS>(CommandStruct const& cmd)
{
	uint numPartsToElaborate = (cmd.only_internal ? m_particleRangeEnd : m_numParticles);

	// is the device empty? (unlikely but possible before LB kicks in)
	if (numPartsToElaborate == 0) return;

	const BufferList bufread = extractExistingBufferList(m_dBuffers, cmd.reads);
	BufferList bufwrite = extractExistingBufferList(m_dBuffers, cmd.updates);
	bufwrite.add_manipulator_on_write("enforce_jacobi_fs_boundary_conditions");

	viscEngine->enforce_jacobi_fs_boundary_conditions(
		bufread, bufwrite,
		m_numParticles,
		numPartsToElaborate,
		gdata->problem->m_deltap,
		m_simparams->slength,
		m_simparams->influenceRadius);

	bufwrite.clear_pending_state();
}

template<>
void GPUWorker::runCommand<JACOBI_WALL_BOUNDARY_CONDITIONS>(CommandStruct const& cmd)
{
	uint numPartsToElaborate = (cmd.only_internal ? m_particleRangeEnd : m_numParticles);

	// is the device empty? (unlikely but possible before LB kicks in)
	if (numPartsToElaborate == 0) return;

	const BufferList bufread = extractExistingBufferList(m_dBuffers, cmd.reads);
	BufferList bufwrite = extractExistingBufferList(m_dBuffers, cmd.updates) |
		extractGeneralBufferList(m_dBuffers, cmd.writes);
	bufwrite.add_manipulator_on_write("enforce_jacobi_wall_boundary_conditions");

	gdata->h_jacobiBackwardError[m_deviceIndex] = viscEngine->enforce_jacobi_wall_boundary_conditions(
		bufread, bufwrite,
		m_numParticles,
		numPartsToElaborate,
		gdata->problem->m_deltap,
		m_simparams->slength,
		m_simparams->influenceRadius);

	bufwrite.clear_pending_state();
}

template<>
void GPUWorker::runCommand<JACOBI_BUILD_VECTORS>(CommandStruct const& cmd)
{
	uint numPartsToElaborate = (cmd.only_internal ? m_particleRangeEnd : m_numParticles);

	// is the device empty? (unlikely but possible before LB kicks in)
	if (numPartsToElaborate == 0) return;

	const BufferList bufread = extractExistingBufferList(m_dBuffers, cmd.reads);
	BufferList bufwrite = extractExistingBufferList(m_dBuffers, cmd.updates) |
		extractGeneralBufferList(m_dBuffers, cmd.writes);
	bufwrite.add_manipulator_on_write("build_jacobi_vectors");

	viscEngine->build_jacobi_vectors(bufread, bufwrite,
		m_numParticles,
		numPartsToElaborate,
		gdata->problem->m_deltap,
		m_simparams->slength,
		m_simparams->influenceRadius);

	bufwrite.clear_pending_state();
}

template<>
void GPUWorker::runCommand<JACOBI_UPDATE_EFFPRES>(CommandStruct const& cmd)
{
	uint numPartsToElaborate = (cmd.only_internal ? m_particleRangeEnd : m_numParticles);

	// is the device empty? (unlikely but possible before LB kicks in)
	if (numPartsToElaborate == 0) return;

	const BufferList bufread = extractExistingBufferList(m_dBuffers, cmd.reads);
	BufferList bufwrite = extractExistingBufferList(m_dBuffers, cmd.updates) |
		extractGeneralBufferList(m_dBuffers, cmd.writes);

	bufwrite.add_manipulator_on_write("update_jacobi_effpres");

	gdata->h_jacobiResidual[m_deviceIndex] = viscEngine->update_jacobi_effpres(
		bufread, bufwrite,
		m_numParticles,
		numPartsToElaborate,
		gdata->problem->m_deltap,
		m_simparams->slength,
		m_simparams->influenceRadius);

	bufwrite.clear_pending_state();
}

void GPUWorker::uploadConstants()
{
	// NOTE: visccoeff must be set before uploading the constants. This is done in GPUSPH main cycle

	// Setting kernels and kernels derivative factors
	forcesEngine->setconstants(m_simparams, m_physparams, gdata->worldOrigin, gdata->gridSize, gdata->cellSize,
		m_numAllocatedParticles);
	integrationEngine->setconstants(m_physparams, gdata->worldOrigin, gdata->gridSize, gdata->cellSize,
		m_numAllocatedParticles, m_simparams->neiblistsize, m_simparams->slength);
	neibsEngine->setconstants(m_simparams, m_physparams, gdata->worldOrigin, gdata->gridSize, gdata->cellSize,
		m_numAllocatedParticles);
	if(!postProcEngines.empty())
		postProcEngines.begin()->second->setconstants(m_simparams, m_physparams, m_numAllocatedParticles);

	// Compute maximum viscosity in Newtonian case
	if (m_simparams->rheologytype == NEWTONIAN)
		for (uint f = 0; f < m_physparams->numFluids(); ++f)
			m_max_kinvisc = fmaxf(m_max_kinvisc, m_physparams->kinematicvisc[f]);

	// Compute maximum sound speed, for CFL condition
	for (uint f = 0; f < m_physparams->numFluids(); ++f)
		m_max_sound_speed = fmaxf(m_max_sound_speed, m_physparams->sscoeff[f]);
	m_max_sound_speed *= 1.1;

}

// Auxiliary method for debugging purposes: downloads on the host one or multiple field values of
// a single particle of given INDEX. It should be considered a canvas for writing more complex,
// context-dependent checks. It replaces a minimal subset of capabilities of a proper debugger
// (like cuda-dbg) when that is not available or too slow.
// Parameters:
// - printID is just a constant string to distinguish method calls in different parts of the code;
// - pindex is the current index of the particle being investigated (to be found with BUFFER_VERTIDINDEX
//   (when available) or in doWrite() after saving (if a save was performed after last reorder).
// Possible improvement: make it accept buffer flags. But is it worth the time?
void GPUWorker::checkPartValByIndex(CommandStruct const& cmd,
	const char* printID, const uint pindex)
{
	// here it is possible to set a condition on the simulation state, device number, e.g.:
	// if (gdata->iterations <= 900 || gdata->iterations >= 1000) return;
	// if (m_deviceIndex == 1) return;

	const string current_state = cmd.src;
	const string next_state = cmd.dst;

	BufferList const& bufread = m_dBuffers.getState(current_state);
	BufferList const& bufwrite = m_dBuffers.getState(next_state);

	// get particle info
	particleinfo pinfo;
	memcpyDeviceToHost(&pinfo, bufread.getData<BUFFER_INFO>() + pindex, sizeof(particleinfo));

	// this is the right place to filter for particle type, e.g.:
	// if (!FLUID(pinfo)) return;

	/*
	// get hash
	hashKey phash;
	memcpyDeviceToHost(&phash, m_dBuffers.getData<BUFFER_HASH>() + pindex, sizeof(hashKey));
	uint3 gridpos = gdata->calcGridPosFromCellHash(cellHashFromParticleHash(phash));
	printf("HHd%u_%s: id %u (%s) idx %u IT %u, phash %lx, cell %u (%d,%d,%d)\n",
		m_deviceIndex, printID, id(pinfo),
		(FLUID(pinfo) ? "F" : (BOUNDARY(pinfo) ? "B" : (VERTEX(pinfo) ? "V" : "-"))),
		pindex, gdata->iterations, phash, cellHashFromParticleHash(phash),
		gridpos.x, gridpos.y, gridpos.z);
	*/

	// get vel(s)
	float4 rVel, wVel;
	memcpyDeviceToHost(&rVel, bufread.getData<BUFFER_VEL>() + pindex, sizeof(float4));
	memcpyDeviceToHost(&wVel, bufwrite.getData<BUFFER_VEL>() + pindex, sizeof(float4));
	printf("XXd%u_%s: id %u (%s) idx %u IT %lu, readVel (%g,%g,%g %g) writeVel  (%g,%g,%g %g)\n",
		m_deviceIndex, printID, id(pinfo),
		(FLUID(pinfo) ? "F" : (BOUNDARY(pinfo) ? "B" : (VERTEX(pinfo) ? "V" : "-"))),
		pindex, gdata->iterations,
		rVel.x, rVel.y, rVel.z, rVel.w, wVel.x, wVel.y, wVel.z, wVel.w );

	/*
	// get pos(s)
	// WARNING: it is a *local* pos! It is only useful if we are checking for relative distances of clearly wrong values
	float4 rPos, wPos;
	memcpyDeviceToHost(&rPos, bufread.getData<BUFFER_POS>() + pindex, sizeof(float4));
	memcpyDeviceToHost(&wPos, bufwrite.getData<BUFFER_POS>() + pindex, sizeof(float4));
	printf("XXd%u_%s: id %u (%s) idx %u IT %u, readPos (%g,%g,%g %g) writePos (%g,%g,%g %g)\n",
		m_deviceIndex, printID, id(pinfo),
		(FLUID(pinfo) ? "F" : (BOUNDARY(pinfo) ? "B" : (VERTEX(pinfo) ? "V" : "-"))),
		pindex, gdata->iterations,
		rPos.x, rPos.y, rPos.z, rPos.w, wPos.x, wPos.y, wPos.z, wPos.w );
	*/

	/*
	// get force
	float4 force;
	memcpyDeviceToHost(&force, bufread.getData<BUFFER_FORCES>() + pindex, sizeof(float4));
	printf("XXd%u_%s: id %u (%s) idx %u IT %u, force (%g,%g,%g %g)\n",
		m_deviceIndex, printID, id(pinfo),
		(FLUID(pinfo) ? "F" : (BOUNDARY(pinfo) ? "B" : (VERTEX(pinfo) ? "V" : "-"))),
		pindex, gdata->iterations,
		force.x, force.y, force.z, force.w);
	*/

	/*
	// example of additional values
	if (m_simparams->boundarytype == SA_BOUNDARY) {
		// get grad_gammas
		float4 rGgam, wGgam;
		memcpyDeviceToHost(&rGgam, bufread.getData<BUFFER_GRADGAMMA>() + pindex, sizeof(float4));
		memcpyDeviceToHost(&wGgam, bufwrite.getData<BUFFER_GRADGAMMA>() + pindex, sizeof(float4));
		printf("XXd%u_%s: id %u (%s) idx %u IT %u, rGGam (%g,%g,%g %g) wGGam (%g,%g,%g %g)\n",
			m_deviceIndex, printID, id(pinfo),
			(FLUID(pinfo) ? "F" : (BOUNDARY(pinfo) ? "B" : (VERTEX(pinfo) ? "V" : "-"))),
			pindex, gdata->iterations,
			rGgam.x, rGgam.y, rGgam.z, rGgam.w, wGgam.x, wGgam.y, wGgam.z, wGgam.w );

		if (BOUNDARY(pinfo)) {
			// get vert pos
			float2 vPos0, vPos1, vPos2;
			memcpyDeviceToHost(&vPos0, bufread.getData<BUFFER_VERTPOS>(0) + pindex, sizeof(float2));
			memcpyDeviceToHost(&vPos1, bufread.getData<BUFFER_VERTPOS>(1) + pindex, sizeof(float2));
			memcpyDeviceToHost(&vPos2, bufread.getData<BUFFER_VERTPOS>(2) + pindex, sizeof(float2));
			// printf...
		}
	}
	*/
}


void GPUWorker::uploadEulerBodiesCentersOfGravity()
{
	integrationEngine->setrbcg(gdata->s_hRbCgGridPos, gdata->s_hRbCgPos, m_simparams->numbodies);
}
template<>
void GPUWorker::runCommand<EULER_UPLOAD_OBJECTS_CG>(CommandStruct const& cmd)
{ uploadEulerBodiesCentersOfGravity(); }

void GPUWorker::uploadForcesBodiesCentersOfGravity()
{
	forcesEngine->setrbcg(gdata->s_hRbCgGridPos, gdata->s_hRbCgPos, m_simparams->numbodies);
}
template<>
void GPUWorker::runCommand<FORCES_UPLOAD_OBJECTS_CG>(CommandStruct const& cmd)
{ uploadForcesBodiesCentersOfGravity(); }


template<>
void GPUWorker::runCommand<UPLOAD_OBJECTS_MATRICES>(CommandStruct const& cmd)
// void GPUWorker::uploadBodiesTransRotMatrices()
{
	integrationEngine->setrbtrans(gdata->s_hRbTranslations, m_simparams->numbodies);
	integrationEngine->setrbsteprot(gdata->s_hRbRotationMatrices, m_simparams->numbodies);
}

template<>
void GPUWorker::runCommand<UPLOAD_OBJECTS_VELOCITIES>(CommandStruct const& cmd)
// void GPUWorker::uploadBodiesVelocities()
{
	integrationEngine->setrblinearvel(gdata->s_hRbLinearVelocities, m_simparams->numbodies);
	integrationEngine->setrbangularvel(gdata->s_hRbAngularVelocities, m_simparams->numbodies);
}

template<>
void GPUWorker::runCommand<IDLE>(CommandStruct const& cmd)
{ /* do nothing */ }

template<>
void GPUWorker::runCommand<QUIT>(CommandStruct const& cmd)
{
	/* TODO: this currently does nothing, but it should probably check
	 * that gdata->keep_going has been set false
	 */
}

template<>
void GPUWorker::runCommand<NUM_WORKER_COMMANDS>(CommandStruct const& cmd)
{
	unknownCommand(NUM_WORKER_COMMANDS);
}

void GPUWorker::unknownCommand(CommandName cmd)
{
	string err = "FATAL: command " + to_string(cmd)
		+ " (" + getCommandName(cmd) + ") issued on device " + to_string(m_deviceIndex)
		+ " is not implemented";
	throw std::runtime_error(err);
}


template<CommandName Cmd>
void GPUWorker::describeCommand(CommandStruct const& cmd)
{
	if (Cmd >= NUM_WORKER_COMMANDS) {
		/* nothing to describe, this is an error condition;
		 * it will be handled separately in the command dispatch switch
		 */
		return;
	}

	string desc = " T " + to_string(m_deviceIndex) +
		" issuing " + getCommandName(Cmd);

	// Add buffer specification, if needed
	if (CommandTraits<Cmd>::buffer_usage == DYNAMIC_BUFFER_USAGE)
		desc += describeCommandFlagsBuffers(cmd.flags);

	// Add extra information, if needed
	switch (Cmd) {
	case FILTER:
		desc += " " + string(FilterName[cmd.flags]);
		break;
	case POSTPROCESS:
		desc += " " + string(PostProcessName[cmd.flags]);
		break;
	case INIT_STATE:
	case RELEASE_STATE:
		desc += " " + cmd.src;
		break;
	case RENAME_STATE:
		desc += " " + cmd.src + " -> " + cmd.dst;
		break;
	case REMOVE_STATE_BUFFERS:
		desc += " < " + cmd.src;
		break;
	case SHARE_BUFFERS:
		desc += " : " + cmd.src + " <> " + cmd.dst;
		break;
	default:
		/* no other special cases */
		break;
	}

	cout << desc << endl;

}

// Actual thread calling GPU-methods
// Note that this has to be defined last because it needs to know about all
// the specializations of runCommand
void GPUWorker::simulationThread() {
	// INITIALIZATION PHASE

	CommandStruct cmd(IDLE);

	try {

		setDeviceProperties();

		initialize();

		gdata->threadSynchronizer->barrier(); // end of INITIALIZATION ***

		// here GPUSPH::initialize is over and GPUSPH::runSimulation() is called

		gdata->threadSynchronizer->barrier(); // begins UPLOAD ***

		// if anything else failed (e.g. another worker was assigned an
		// non-existent device number and failed to complete initialize()
		// correctly), we shouldn't do anything. So check that keep_going is still true
		if (gdata->keep_going)
			uploadSubdomain();

		if (HAS_INLET_OUTLET(gdata->problem->simparams()->simflags))
			uploadNumOpenVertices();

		gdata->threadSynchronizer->barrier();  // end of UPLOAD, begins SIMULATION ***

		const bool dbg_step_printf = g_debug.print_step;
		const bool dbg_buffer_lists = g_debug.inspect_buffer_lists;

		// TODO automate the dbg_step_printf output
		// Here is a copy-paste from the CPU thread worker of branch cpusph, as a canvas
		while (gdata->keep_going) {

			cmd = gdata->nextCommand;

			switch (cmd.command) {
#define DEFINE_COMMAND(code, ...) \
			case code: \
				if (dbg_step_printf) describeCommand<code>(cmd); \
				runCommand<code>(cmd); \
				break;
#include "define_worker_commands.h"
#undef DEFINE_COMMAND
			default:
				unknownCommand(cmd.command);
			}
			if (dbg_buffer_lists) {
				string desc = " T " + to_string(m_deviceIndex) + " " + m_dBuffers.inspect();
				cout << desc << endl;
			}
			if (gdata->keep_going) {
				/*
				// example usage of checkPartValBy*()
				// alternatively, can be used in the previous switch construct, to check who changes what
				if (gdata->iterations >= 10) {
				dbg_step_printf = true; // optional
				checkPartValByIndex(cmd, "test", 0);
				}
				*/
				// the first barrier waits for the main thread to set the next command; the second is to unlock
				gdata->threadSynchronizer->barrier();  // CYCLE BARRIER 1
				gdata->threadSynchronizer->barrier();  // CYCLE BARRIER 2
			}
		}
	} catch (exception const& e) {
		cerr << "Device " << (int)m_deviceIndex << " thread " << hex << this_thread::get_id() << dec
			<< " iteration " << gdata->iterations
			<< " last command: " << cmd.command << " (" << getCommandName(cmd)
			<< "). Exception: " << e.what() << endl;
		// TODO FIXME cleaner way to handle this
		const_cast<GlobalData*>(gdata)->keep_going = false;
		const_cast<GlobalData*>(gdata)->ret |= 1;
		if (MULTI_NODE)
			gdata->networkManager->sendKillRequest();
	}

	gdata->threadSynchronizer->barrier();  // end of SIMULATION, begins FINALIZATION ***

	try {
		finalize();
	} catch (exception const& e) {
		// if anything goes wrong here, there isn't much we can do,
		// so just show the error and carry on
		cerr << e.what() << endl;
		const_cast<GlobalData*>(gdata)->ret |= 1;
		if (MULTI_NODE)
			gdata->networkManager->sendKillRequest();
	}

	gdata->threadSynchronizer->barrier();  // end of FINALIZATION ***

}
<|MERGE_RESOLUTION|>--- conflicted
+++ resolved
@@ -35,15 +35,10 @@
 #include <cfloat>
 
 #include "GPUWorker.h"
-<<<<<<< HEAD
-=======
 #include "ProblemCore.h"
 #include "Synchronizer.h"
 #include "NetworkManager.h"
 #include "simframework.h"
-
-#include "cudautil.h"
->>>>>>> c80e64a5
 
 #include "hostbuffer.h"
 
@@ -110,140 +105,7 @@
 	m_forcesKernelTotalNumBlocks()
 {
 	printf("number of forces rigid bodies particles = %d\n", m_numForcesBodiesParticles);
-<<<<<<< HEAD
-=======
 	printf("number of fea nodes particles = %d\n", m_numFeaNodes);
-
-	m_dBuffers.setAllocPolicy(gdata->simframework->getAllocPolicy());
-
-	m_dBuffers.addBuffer<CUDABuffer, BUFFER_POS>();
-	m_dBuffers.addBuffer<CUDABuffer, BUFFER_VEL>();
-	m_dBuffers.addBuffer<CUDABuffer, BUFFER_INFO>();
-	m_dBuffers.addBuffer<CUDABuffer, BUFFER_FORCES>(0);
-
-	if (HAS_FEA(m_simparams->simflags)) {
-		m_dBuffers.addBuffer<CUDABuffer, BUFFER_FEA_FORCES>(0);
-		m_dBuffers.addBuffer<CUDABuffer, BUFFER_FEA_VEL>(0);
-	}
-
-	if (m_simparams->numforcesbodies) {
-		m_dBuffers.addBuffer<CUDABuffer, BUFFER_RB_FORCES>(0);
-		m_dBuffers.addBuffer<CUDABuffer, BUFFER_RB_TORQUES>(0);
-		m_dBuffers.addBuffer<CUDABuffer, BUFFER_RB_KEYS>();
-	}
-
-
-	m_dBuffers.addBuffer<CUDABuffer, BUFFER_CELLSTART>(-1);
-	m_dBuffers.addBuffer<CUDABuffer, BUFFER_CELLEND>(-1);
-	if (MULTI_DEVICE) {
-		m_dBuffers.addBuffer<CUDABuffer, BUFFER_COMPACT_DEV_MAP>();
-		m_hBuffers.addBuffer<HostBuffer, BUFFER_COMPACT_DEV_MAP>();
-	}
-
-	m_dBuffers.addBuffer<CUDABuffer, BUFFER_HASH>();
-	m_dBuffers.addBuffer<CUDABuffer, BUFFER_PARTINDEX>();
-	m_dBuffers.addBuffer<CUDABuffer, BUFFER_NEIBSLIST>(-1); // neib list is initialized to all bits set
-
-	if (HAS_DEM_OR_PLANES(m_simparams->simflags))
-		m_dBuffers.addBuffer<CUDABuffer, BUFFER_NEIBPLANES>(-1); // neib planes list is initialized to all bits set
-
-	if (HAS_XSPH(m_simparams->simflags))
-		m_dBuffers.addBuffer<CUDABuffer, BUFFER_XSPH>(0);
-
-	// TODO we may want to allocate them for delta-SPH in the debugging case
-	if (HAS_CCSPH(m_simparams->simflags)) {
-		m_dBuffers.addBuffer<CUDABuffer, BUFFER_WCOEFF>(0);
-		m_dBuffers.addBuffer<CUDABuffer, BUFFER_FCOEFF>(0);
-	}
-
-	if (m_simparams->densitydiffusiontype == ANTUONO) {
-		m_dBuffers.addBuffer<CUDABuffer, BUFFER_RENORMDENS>(0);
-	}
-
-	// If the user enabled a(n actual) turbulence model, enable BUFFER_TAU, to
-	// store the shear stress tensor.
-	// TODO FIXME temporary: k-eps needs TAU only for temporary storage
-	// across the split kernel calls in forces
-	if (m_simparams->turbmodel > ARTIFICIAL)
-		m_dBuffers.addBuffer<CUDABuffer, BUFFER_TAU>(0);
-
-	if (m_simframework->hasPostProcessOption(SURFACE_DETECTION, BUFFER_NORMALS))
-		m_dBuffers.addBuffer<CUDABuffer, BUFFER_NORMALS>();
-	if (m_simframework->hasPostProcessOption(INTERFACE_DETECTION, BUFFER_NORMALS))
-		m_dBuffers.addBuffer<CUDABuffer, BUFFER_NORMALS>();
-
-	if (m_simframework->hasPostProcessEngine(VORTICITY))
-		m_dBuffers.addBuffer<CUDABuffer, BUFFER_VORTICITY>();
-
-	if (HAS_DTADAPT(m_simparams->simflags)) {
-		m_dBuffers.addBuffer<CUDABuffer, BUFFER_CFL>();
-		m_dBuffers.addBuffer<CUDABuffer, BUFFER_CFL_TEMP>();
-		if (m_simparams->boundarytype == SA_BOUNDARY && USING_DYNAMIC_GAMMA(m_simparams->simflags))
-			m_dBuffers.addBuffer<CUDABuffer, BUFFER_CFL_GAMMA>();
-		if (m_simparams->turbmodel == KEPSILON)
-			m_dBuffers.addBuffer<CUDABuffer, BUFFER_CFL_KEPS>();
-	}
-
-	if (m_simparams->boundarytype == SA_BOUNDARY) {
-		m_dBuffers.addBuffer<CUDABuffer, BUFFER_GRADGAMMA>();
-		m_dBuffers.addBuffer<CUDABuffer, BUFFER_BOUNDELEMENTS>();
-		m_dBuffers.addBuffer<CUDABuffer, BUFFER_VERTICES>();
-		m_dBuffers.addBuffer<CUDABuffer, BUFFER_VERTPOS>();
-	}
-
-	if (m_simparams->boundarytype == DUMMY_BOUNDARY) {
-		m_dBuffers.addBuffer<CUDABuffer, BUFFER_DUMMY_VEL>(0);
-	}
-
-	if (m_simparams->turbmodel == KEPSILON) {
-		m_dBuffers.addBuffer<CUDABuffer, BUFFER_TKE>();
-		m_dBuffers.addBuffer<CUDABuffer, BUFFER_EPSILON>();
-		m_dBuffers.addBuffer<CUDABuffer, BUFFER_TURBVISC>();
-		m_dBuffers.addBuffer<CUDABuffer, BUFFER_DKDE>(0);
-	}
-
-	if (m_simparams->turbmodel == SPS) {
-		m_dBuffers.addBuffer<CUDABuffer, BUFFER_SPS_TURBVISC>();
-	}
-
-	if (NEEDS_EFFECTIVE_VISC(m_simparams->rheologytype))
-		m_dBuffers.addBuffer<CUDABuffer, BUFFER_EFFVISC>();
-
-	if (m_simparams->rheologytype == GRANULAR) {
-		m_dBuffers.addBuffer<CUDABuffer, BUFFER_EFFPRES>();
-		m_dBuffers.addBuffer<CUDABuffer, BUFFER_JACOBI>();
-	}
-
-	if (m_simparams->boundarytype == SA_BOUNDARY &&
-		(HAS_INLET_OUTLET(m_simparams->simflags) || m_simparams->turbmodel == KEPSILON))
-		m_dBuffers.addBuffer<CUDABuffer, BUFFER_EULERVEL>();
-
-	if (HAS_INLET_OUTLET(m_simparams->simflags))
-		m_dBuffers.addBuffer<CUDABuffer, BUFFER_NEXTID>();
-
-	if (m_simparams->sph_formulation == SPH_GRENIER) {
-		m_dBuffers.addBuffer<CUDABuffer, BUFFER_VOLUME>();
-		m_dBuffers.addBuffer<CUDABuffer, BUFFER_SIGMA>();
-	}
-
-	if (m_simframework->hasPostProcessEngine(CALC_PRIVATE)) {
-		m_dBuffers.addBuffer<CUDABuffer, BUFFER_PRIVATE>();
-		if (m_simframework->hasPostProcessOption(CALC_PRIVATE, BUFFER_PRIVATE2))
-			m_dBuffers.addBuffer<CUDABuffer, BUFFER_PRIVATE2>();
-		if (m_simframework->hasPostProcessOption(CALC_PRIVATE, BUFFER_PRIVATE4))
-			m_dBuffers.addBuffer<CUDABuffer, BUFFER_PRIVATE4>();
-	}
-
-	if (HAS_INTERNAL_ENERGY(m_simparams->simflags)) {
-		m_dBuffers.addBuffer<CUDABuffer, BUFFER_INTERNAL_ENERGY>();
-		m_dBuffers.addBuffer<CUDABuffer, BUFFER_INTERNAL_ENERGY_UPD>(0);
-	}
-
-	// all workers begin with an "initial upload” state in their particle system,
-	// to hold all the buffers that will be initialized from host
-	m_dBuffers.initialize_state("initial upload");
-
->>>>>>> c80e64a5
 }
 
 GPUWorker::~GPUWorker() {
@@ -1045,13 +907,11 @@
 	float4* fea_forces = gdata->s_hBuffers.getData<BUFFER_FEA_FORCES>();
 	float4* fea_vel = gdata->s_hBuffers.getData<BUFFER_FEA_VEL>();
 
-	if (m_deviceIndex == 0) {
-		CUDA_SAFE_CALL(cudaHostRegister(fea_forces, sizeof(float4)*m_numFeaNodes, cudaHostRegisterPortable));
-		cout << "Pinned BUFFER_FEA_FORCES for " << m_numFeaNodes << " particles " << endl;
-
-		CUDA_SAFE_CALL(cudaHostRegister(fea_vel, sizeof(float4)*m_numFeaNodes, cudaHostRegisterPortable));
-		cout << "Pinned BUFFER_FEA_VEL for " << m_numFeaNodes << " particles " << endl;
-	}
+	pinHostBuffer(fea_forces, sizeof(float4)*m_numFeaNodes);
+	cout << "Pinned BUFFER_FEA_FORCES for " << m_numFeaNodes << " particles " << endl;
+
+	pinHostBuffer(fea_vel, sizeof(float4)*m_numFeaNodes);
+	cout << "Pinned BUFFER_FEA_VEL for " << m_numFeaNodes << " particles " << endl;
 
 }
 
@@ -1063,13 +923,11 @@
 	float4* fea_forces = gdata->s_hBuffers.getData<BUFFER_FEA_FORCES>();
 	float4* fea_vel= gdata->s_hBuffers.getData<BUFFER_FEA_VEL>();
 
-	if (m_deviceIndex == 0) {
-		CUDA_SAFE_CALL(cudaHostUnregister(fea_forces));
-		cout << "Unpinned BUFFER_FEA_FORCES for " << m_numFeaNodes << " particles " << endl;
-
-		CUDA_SAFE_CALL(cudaHostUnregister(fea_vel));
-		cout << "Unpinned BUFFER_FEA_VEL for " << m_numFeaNodes << " particles " << endl;
-	}
+	unpinHostBuffer(fea_forces);
+	cout << "Unpinned BUFFER_FEA_FORCES for " << m_numFeaNodes << " particles " << endl;
+
+	unpinHostBuffer(fea_vel);
+	cout << "Unpinned BUFFER_FEA_VEL for " << m_numFeaNodes << " particles " << endl;
 
 }
 
@@ -1180,11 +1038,7 @@
 
 		printf("Thread %d uploading %d %s items (%s) on device %d from position %d\n",
 				m_deviceIndex, howManyParticles, buf->get_buffer_name(),
-<<<<<<< HEAD
-				gdata->memString(_size).c_str(), hwDeviceNumber, firstInnerParticle);
-=======
-				gdata->memString(_size).c_str(), m_cudaDeviceNumber, firstCopyParticle);
->>>>>>> c80e64a5
+				gdata->memString(_size).c_str(), hwDeviceNumber, firstCopyParticle);
 
 		// only do the actual upload if the device is not empty
 		// (unlikely but possible before LB kicks in)
@@ -1196,13 +1050,8 @@
 			// and VERTPOS) have no host counterpart)
 			for (uint ai = 0; ai < buf->get_array_count(); ++ai) {
 				void *dstptr = buf->get_buffer(ai);
-<<<<<<< HEAD
-				const void *srcptr = host_buf->get_offset_buffer(ai, firstInnerParticle);
+				const void *srcptr = host_buf->get_offset_buffer(ai, firstCopyParticle);
 				memcpyHostToDevice(dstptr, srcptr, _size);
-=======
-				const void *srcptr = host_buf->get_offset_buffer(ai, firstCopyParticle);
-				CUDA_SAFE_CALL(cudaMemcpy(dstptr, srcptr, _size, cudaMemcpyHostToDevice));
->>>>>>> c80e64a5
 			}
 		}
 
@@ -1378,7 +1227,7 @@
 		for (uint ai = 0; ai < buf->get_array_count(); ++ai) {
 			const void *srcptr = hostbuf->get_offset_buffer(ai, firstCopyParticle);
 			void *dstptr = buf->get_buffer(ai);
-			CUDA_SAFE_CALL(cudaMemcpy(dstptr, srcptr, _size, cudaMemcpyHostToDevice));
+			memcpyHostToDevice(dstptr, srcptr, _size);
 		}
 		buf->mark_valid();
 	}
@@ -1785,14 +1634,10 @@
 	deallocateDeviceBuffers();
 	// ...what else?
 
-<<<<<<< HEAD
-	deviceReset();
-=======
 	if (HAS_FEA(m_simparams->simflags))
 		unpinGlobalHostBuffers();
 
-	cudaDeviceReset();
->>>>>>> c80e64a5
+	deviceReset();
 }
 
 template<>
