--- conflicted
+++ resolved
@@ -195,12 +195,6 @@
 	memPerCells = (size_t)gdata->nGridCells * computeMemoryPerCell();
 
 	freeMemory -= 16; // segments
-<<<<<<< HEAD
-	freeMemory -= 100*1024*1024; // leave 100Mb as safety margin
-	uint  numAllocableParticles = (freeMemory / computeMemoryPerParticle());
-
-	m_numAllocatedParticles = min( numAllocableParticles, gdata->totParticles);
-=======
 	freeMemory -= safetyMargin;
 
 	if (memPerCells > freeMemory) {
@@ -218,7 +212,6 @@
 
 	// allocate at most the number of particles required for the whole simulation
 	m_numAllocatedParticles = min( numAllocableParticles, gdata->totParticles );
->>>>>>> a5fd9378
 
 	if (m_numAllocatedParticles < m_numParticles) {
 		fprintf(stderr, "FATAL: thread %u needs %u particles, but we can only store %u in %s available of %s total with %s safety margin\n",
@@ -416,40 +409,6 @@
 				} else {
 					// Previous burst is not compatible, need to flush the "buffer" and reset it to the current cell.
 
-<<<<<<< HEAD
-					// retrieve the appropriate peer memory pointer and transfer the requested data
-					if ( (gdata->commandFlags & BUFFER_POS) && dbl_buffer_specified) {
-						_size = burst_numparts * sizeof(float4);
-						peer_dPos = gdata->GPUWORKERS[burst_peer_dev_index]->getDPosBuffers();
-						dbl_buf_idx = (gdata->commandFlags & DBLBUFFER_READ ? gdata->currentPosRead : gdata->currentPosWrite );
-						peerAsyncTransfer( m_dPos[ dbl_buf_idx ] + burst_self_index_begin, m_cudaDeviceNumber,
-											peer_dPos[ dbl_buf_idx ] + burst_peer_index_begin, gdata->device[burst_peer_dev_index], _size);
-					}
-					if ( (gdata->commandFlags & BUFFER_VEL) && dbl_buffer_specified) {
-						_size = burst_numparts * sizeof(float4);
-						peer_dVel = gdata->GPUWORKERS[burst_peer_dev_index]->getDVelBuffers();
-						dbl_buf_idx = (gdata->commandFlags & DBLBUFFER_READ ? gdata->currentVelRead : gdata->currentVelWrite );
-						peerAsyncTransfer( m_dVel[ dbl_buf_idx ] + burst_self_index_begin, m_cudaDeviceNumber,
-											peer_dVel[ dbl_buf_idx ] + burst_peer_index_begin, gdata->device[burst_peer_dev_index], _size);
-					}
-					if ( (gdata->commandFlags & BUFFER_INFO) && dbl_buffer_specified) {
-						_size = burst_numparts * sizeof(particleinfo);
-						peer_dInfo = gdata->GPUWORKERS[burst_peer_dev_index]->getDInfoBuffers();
-						dbl_buf_idx = (gdata->commandFlags & DBLBUFFER_READ ? gdata->currentInfoRead : gdata->currentInfoWrite );
-						peerAsyncTransfer( m_dInfo[ dbl_buf_idx ] + burst_self_index_begin, m_cudaDeviceNumber,
-											peer_dInfo[ dbl_buf_idx ] + burst_peer_index_begin, gdata->device[burst_peer_dev_index], _size);
-					}
-					if ( gdata->commandFlags & BUFFER_FORCES) {
-						_size = burst_numparts * sizeof(float4);
-						peer_dForces = gdata->GPUWORKERS[burst_peer_dev_index]->getDForceBuffer();
-						peerAsyncTransfer( m_dForces + burst_self_index_begin, m_cudaDeviceNumber, peer_dForces + burst_peer_index_begin, gdata->device[burst_peer_dev_index], _size);
-					}
-					if ( gdata->commandFlags & BUFFER_TAU) {
-						_size = burst_numparts * sizeof(float2);
-						peer_dTaus = gdata->GPUWORKERS[burst_peer_dev_index]->getDTauBuffers();
-						for (uint itau = 0; itau < 3; itau++)
-							peerAsyncTransfer( m_dTau[itau] + burst_self_index_begin, m_cudaDeviceNumber, peer_dTaus[itau] + burst_peer_index_begin, gdata->device[burst_peer_dev_index], _size);
-=======
 					// iterate over all defined buffers and see which were requested
 					// NOTE: std::map, from which BufferList is derived, is an _ordered_ container,
 					// with the ordering set by the key, in our case the unsigned integer type flag_t,
@@ -502,7 +461,6 @@
 								peerAsyncTransfer(dstptr, m_cudaDeviceNumber, srcptr, gdata->device[burst_peer_dev_index], _size);
 							}
 						}
->>>>>>> a5fd9378
 					}
 
 					// reset burst to current cell
@@ -515,42 +473,6 @@
 	// flush the burst if not empty (should always happen if at least one edge cell is not empty)
 	if (!BURST_IS_EMPTY) {
 
-<<<<<<< HEAD
-		// transfer the requested data
-		if ( (gdata->commandFlags & BUFFER_POS) && dbl_buffer_specified) {
-			_size = burst_numparts * sizeof(float4);
-			peer_dPos = gdata->GPUWORKERS[burst_peer_dev_index]->getDPosBuffers();
-			dbl_buf_idx = (gdata->commandFlags & DBLBUFFER_READ ? gdata->currentPosRead : gdata->currentPosWrite );
-			peerAsyncTransfer( m_dPos[ dbl_buf_idx ] + burst_self_index_begin, m_cudaDeviceNumber,
-								peer_dPos[ dbl_buf_idx ] + burst_peer_index_begin, gdata->device[burst_peer_dev_index], _size);
-		}
-		if ( (gdata->commandFlags & BUFFER_VEL) && dbl_buffer_specified) {
-			_size = burst_numparts * sizeof(float4);
-			peer_dVel = gdata->GPUWORKERS[burst_peer_dev_index]->getDVelBuffers();
-			dbl_buf_idx = (gdata->commandFlags & DBLBUFFER_READ ? gdata->currentVelRead : gdata->currentVelWrite );
-			peerAsyncTransfer( m_dVel[ dbl_buf_idx ] + burst_self_index_begin, m_cudaDeviceNumber,
-								peer_dVel[ dbl_buf_idx ] + burst_peer_index_begin, gdata->device[burst_peer_dev_index], _size);
-		}
-		if ( (gdata->commandFlags & BUFFER_INFO) && dbl_buffer_specified) {
-			_size = burst_numparts * sizeof(particleinfo);
-			peer_dInfo = gdata->GPUWORKERS[burst_peer_dev_index]->getDInfoBuffers();
-			dbl_buf_idx = (gdata->commandFlags & DBLBUFFER_READ ? gdata->currentInfoRead : gdata->currentInfoWrite );
-			peerAsyncTransfer( m_dInfo[ dbl_buf_idx ] + burst_self_index_begin, m_cudaDeviceNumber,
-								peer_dInfo[ dbl_buf_idx ] + burst_peer_index_begin, gdata->device[burst_peer_dev_index], _size);
-		}
-		if ( gdata->commandFlags & BUFFER_FORCES) {
-			_size = burst_numparts * sizeof(float4);
-			peer_dForces = gdata->GPUWORKERS[burst_peer_dev_index]->getDForceBuffer();
-			peerAsyncTransfer( m_dForces + burst_self_index_begin, m_cudaDeviceNumber,
-								peer_dForces + burst_peer_index_begin, gdata->device[burst_peer_dev_index], _size);
-		}
-		if ( gdata->commandFlags & BUFFER_TAU) {
-			_size = burst_numparts * sizeof(float2);
-			peer_dTaus = gdata->GPUWORKERS[burst_peer_dev_index]->getDTauBuffers();
-			for (uint itau = 0; itau < 3; itau++)
-				peerAsyncTransfer( m_dTau[itau] + burst_self_index_begin, m_cudaDeviceNumber, peer_dTaus[itau] + burst_peer_index_begin, gdata->device[burst_peer_dev_index], _size);
-		}
-=======
 		// iterate over all defined buffers and see which were requested
 		// see NOTE above about std::map traversal order
 		// TODO it seems this is exactly the same code as above. Refactor?
@@ -584,7 +506,6 @@
 
 			const AbstractBuffer *srcbuf = gdata->GPUWORKERS[burst_peer_dev_index]->getBuffer(bufkey);
 			_size = burst_numparts * dstbuf->get_element_size();
->>>>>>> a5fd9378
 
 			// special treatment for TAU, since in that case we need to transfers all 3 arrays
 			if (!(bufkey & BUFFER_BIG)) {
@@ -1042,22 +963,6 @@
 size_t GPUWorker::allocateDeviceBuffers() {
 	// common sizes
 	// compute common sizes (in bytes)
-<<<<<<< HEAD
-	//const uint floatSize = sizeof(float) * m_numAlocatedParticles;
-	const uint float2Size = sizeof(float2) * m_numAllocatedParticles;
-	const uint float3Size = sizeof(float3) * m_numAllocatedParticles;
-	const uint float4Size = sizeof(float4) * m_numAllocatedParticles;
-	const uint infoSize = sizeof(particleinfo) * m_numAllocatedParticles;
-	const uint intSize = sizeof(uint) * m_numAllocatedParticles;
-	const uint uintCellsSize = sizeof(uint) * m_nGridCells;
-	// ulong for the neibslistSize since it is at least 2 orders of magnitude bigger than the other sizes and could overflow
-	const ulong neibslistSize = sizeof(uint) * m_simparams->maxneibsnum*(m_numAllocatedParticles/NEIBINDEX_INTERLEAVE + 1)*NEIBINDEX_INTERLEAVE;
-	const uint hashSize = sizeof(hashKey) * m_numAllocatedParticles;
-	const uint segmentsSize = sizeof(uint) * 4; // 4 = types of cells
-	//const uint neibslistSize = sizeof(uint) * 128 * m_numAlocatedParticles;
-	//const uint sliceArraySize = sizeof(uint) * m_gridSize.PSA;
-=======
->>>>>>> a5fd9378
 
 	const size_t uintCellsSize = sizeof(uint) * m_nGridCells;
 	const size_t segmentsSize = sizeof(uint) * 4; // 4 = types of cells
