--- conflicted
+++ resolved
@@ -869,7 +869,6 @@
 				// The same pair of gidx usually needs both to send and receive, but this would lead to deadlock if both used
 				// the same order. So we invert the direction if self gidx is bigger than the other
 				const uint corrected_sending_dir = (m_globalDeviceIdx < device_gidx ? sending_dir : 1 - sending_dir);
-<<<<<<< HEAD
 
 				// skip burst if empty
 				if (burst_numparts[device_gidx][corrected_sending_dir] == 0) continue;
@@ -879,15 +878,19 @@
 				// abstract from self / other
 				const uint sender_gidx = (corrected_sending_dir == B_SEND ? m_globalDeviceIdx : device_gidx);
 				const uint recipient_gidx = (corrected_sending_dir == B_SEND ? device_gidx : m_globalDeviceIdx);
-=======
->>>>>>> 08515c3e
-
-				// skip burst if empty
-				if (burst_numparts[device_gidx][corrected_sending_dir] == 0) continue;
-				// we do not skip burst if not closed. Actually, the flush is mainly meant to flush still open bursts
-				// if (!burst_is_closed[device_gidx][corrected_sending_dir]) continue;
-
-<<<<<<< HEAD
+
+				// iterate over all defined buffers and see which were requested
+				// NOTE: std::map, from which BufferList is derived, is an _ordered_ container,
+				// with the ordering set by the key, in our case the unsigned integer type flag_t,
+				// so we have guarantee that the map will always be traversed in the same order
+				// (unless stuff is inserted/deleted, which shouldn't happen at program runtime)
+				BufferList::iterator bufset = m_dBuffers.begin();
+				const BufferList::iterator stop = m_dBuffers.end();
+				for ( ; bufset != stop ; ++bufset) {
+					flag_t bufkey = bufset->first;
+					if (!(gdata->commandFlags & bufkey))
+						continue; // skip unwanted buffers
+
 					AbstractBuffer *buf = bufset->second;
 
 					// handling of double-buffered arrays
@@ -931,87 +934,11 @@
 						}
 					}
 				} // for each buffer type
-=======
-				// abstract from self / other
-				const uint sender_gidx = (corrected_sending_dir == B_SEND ? m_globalDeviceIdx : device_gidx);
-				const uint recipient_gidx = (corrected_sending_dir == B_SEND ? device_gidx : m_globalDeviceIdx);
-
-				// iterate over all defined buffers and see which were requested
-				// NOTE: std::map, from which BufferList is derived, is an _ordered_ container,
-				// with the ordering set by the key, in our case the unsigned integer type flag_t,
-				// so we have guarantee that the map will always be traversed in the same order
-				// (unless stuff is inserted/deleted, which shouldn't happen at program runtime)
-				BufferList::iterator bufset = m_dBuffers.begin();
-				const BufferList::iterator stop = m_dBuffers.end();
-				for ( ; bufset != stop ; ++bufset) {
-					flag_t bufkey = bufset->first;
-					if (!(gdata->commandFlags & bufkey))
-						continue; // skip unwanted buffers
->>>>>>> 08515c3e
-
-					AbstractBuffer *buf = bufset->second;
-
-					// handling of double-buffered arrays
-					// note that TAU is not considered here
-					if (buf->get_array_count() == 2) {
-						// for buffers with more than one array the caller should have specified which buffer
-						// is to be imported. complain
-						if (!dbl_buffer_specified) {
-							std::stringstream err_msg;
-							err_msg << "Import request for double-buffered " << buf->get_buffer_name()
-								<< " array without a specification of which buffer to use.";
-							throw runtime_error(err_msg.str());
-						}
-
-						if (gdata->commandFlags & DBLBUFFER_READ)
-							dbl_buf_idx = gdata->currentRead[bufkey];
-						else
-							dbl_buf_idx = gdata->currentWrite[bufkey];
-					} else {
-						dbl_buf_idx = 0;
-					}
-
-					const unsigned int _size = burst_numparts[device_gidx][corrected_sending_dir] * buf->get_element_size();
-
-					// special treatment for TAU, since in that case we need to transfers all 3 arrays
-<<<<<<< HEAD
-					if (!(bufkey & BUFFER_BIG)) {
-						void *dstptr = dstbuf->get_offset_buffer(dbl_buf_idx, burst_self_index_begin[otherDevGlobalIdx]);
-						gdata->networkManager->receiveBuffer(otherDevGlobalIdx, m_globalDeviceIdx, _size, dstptr);
-=======
-					if (bufkey != BUFFER_BIG) {
-						void *ptr = buf->get_offset_buffer(dbl_buf_idx, burst_self_index_begin[device_gidx][corrected_sending_dir]);
-						if (corrected_sending_dir == B_SEND)
-							gdata->networkManager->sendBuffer(sender_gidx, recipient_gidx, _size, ptr);
-						else
-							gdata->networkManager->receiveBuffer(sender_gidx, recipient_gidx, _size, ptr);
->>>>>>> 08515c3e
-					} else {
-						// generic, so that it can work for other buffers like TAU, if they are ever
-						// introduced; just fix the conditional
-						for (uint ai = 0; ai < buf->get_array_count(); ++ai) {
-							void *ptr = buf->get_offset_buffer(ai, burst_self_index_begin[device_gidx][corrected_sending_dir]);
-							if (corrected_sending_dir == B_SEND)
-								gdata->networkManager->sendBuffer(sender_gidx, recipient_gidx, _size, ptr);
-							else
-								gdata->networkManager->receiveBuffer(sender_gidx, recipient_gidx, _size, ptr);
-						}
-					}
-				} // for each buffer type
-
-<<<<<<< HEAD
-		}
-=======
-=======
->>>>>>> 08515c3e
+
 				// reset the flushed burst
 				burst_numparts[device_gidx][corrected_sending_dir] = 0; // probably useless here
 				burst_is_closed[device_gidx][corrected_sending_dir] = false; // for sure useless
 			} // for each non-empty, closed burst, in every direction
-<<<<<<< HEAD
->>>>>>> GPUWorker::importNetworkPeerEdgeCells() rewritten and fixed
-=======
->>>>>>> 08515c3e
 
 }
 
@@ -1864,11 +1791,7 @@
 					m_dBuffers.getData<BUFFER_INFO>(gdata->currentRead[BUFFER_INFO]),
 					m_dBuffers.getData<BUFFER_VERTICES>(gdata->currentRead[BUFFER_VERTICES]),
 					m_dBuffers.getData<BUFFER_BOUNDELEMENTS>(gdata->currentRead[BUFFER_BOUNDELEMENTS]),
-<<<<<<< HEAD
-					m_dBuffers.get<BUFFER_VERTPOS>()->get_raw_ptr(),
-=======
 					m_dBuffers.getRawPtr<BUFFER_VERTPOS>(),
->>>>>>> 08515c3e
 					m_dBuffers.getData<BUFFER_HASH>(),
 					m_dCellStart,
 					m_dCellEnd,
@@ -1904,11 +1827,7 @@
 	if (numPartsToElaborate > 0 )
 		returned_dt = forces(
 						m_dBuffers.getData<BUFFER_POS>(gdata->currentRead[BUFFER_POS]),   // pos(n)
-<<<<<<< HEAD
-						m_dBuffers.get<BUFFER_VERTPOS>()->get_raw_ptr(),
-=======
 						m_dBuffers.getRawPtr<BUFFER_VERTPOS>(),
->>>>>>> 08515c3e
 						m_dBuffers.getData<BUFFER_VEL>(gdata->currentRead[BUFFER_VEL]),   // vel(n)
 						m_dBuffers.getData<BUFFER_FORCES>(),					// f(n
 						m_dBuffers.getData<BUFFER_GRADGAMMA>(gdata->currentRead[BUFFER_GRADGAMMA]),
@@ -2086,11 +2005,7 @@
 	// is the device empty? (unlikely but possible before LB kicks in)
 	if (numPartsToElaborate == 0) return;
 
-<<<<<<< HEAD
-	sps(m_dBuffers.get<BUFFER_TAU>()->get_raw_ptr(),
-=======
 	sps(m_dBuffers.getRawPtr<BUFFER_TAU>(),
->>>>>>> 08515c3e
 		m_dBuffers.getData<BUFFER_POS>(gdata->currentRead[BUFFER_POS]),
 		m_dBuffers.getData<BUFFER_VEL>(gdata->currentRead[BUFFER_VEL]),
 		m_dBuffers.getData<BUFFER_INFO>(gdata->currentRead[BUFFER_INFO]),
