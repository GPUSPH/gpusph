--- conflicted
+++ resolved
@@ -1971,12 +1971,8 @@
 
 	bufwrite.clear_pending_state();
 
-<<<<<<< HEAD
-	forcesEngine->bind_textures(bufread, m_numParticles, gdata->run_mode);
-=======
 	if (numPartsToElaborate > 0)
-		forcesEngine->bind_textures(bufread, m_numParticles);
->>>>>>> add5af07
+		forcesEngine->bind_textures(bufread, m_numParticles, gdata->run_mode);
 
 	return make_pair(bufread, bufwrite);
 
@@ -2239,19 +2235,6 @@
 
 	const float dt = cmd.dt(gdata);
 
-<<<<<<< HEAD
-	integrationEngine->basicstep(
-		bufread,
-		bufwrite,
-		m_numParticles,
-		numPartsToElaborate,
-		dt,
-		step,
-		gdata->t + dt,
-		m_simparams->slength,
-		m_simparams->influenceRadius,
-		gdata->run_mode);
-=======
 	// run the kernel if the device is not empty (unlikely but possible before LB kicks in)
 	// otherwise just mark the buffers
 	if (numPartsToElaborate > 0) {
@@ -2264,11 +2247,11 @@
 			step,
 			gdata->t + dt,
 			m_simparams->slength,
-			m_simparams->influenceRadius);
+			m_simparams->influenceRadius,
+			gdata->run_mode);
 	} else {
 		bufwrite.mark_dirty();
 	}
->>>>>>> add5af07
 
 	// should we rename the state?
 	if (!cmd.src.empty() && !cmd.dst.empty())
