/*  Copyright 2011-2013 Alexis Herault, Giuseppe Bilotta, Robert A. Dalrymple, Eugenio Rustico, Ciro Del Negro

    Istituto Nazionale di Geofisica e Vulcanologia
        Sezione di Catania, Catania, Italy

    Università di Catania, Catania, Italy

    Johns Hopkins University, Baltimore, MD

    This file is part of GPUSPH.

    GPUSPH is free software: you can redistribute it and/or modify
    it under the terms of the GNU General Public License as published by
    the Free Software Foundation, either version 3 of the License, or
    (at your option) any later version.

    GPUSPH is distributed in the hope that it will be useful,
    but WITHOUT ANY WARRANTY; without even the implied warranty of
    MERCHANTABILITY or FITNESS FOR A PARTICULAR PURPOSE.  See the
    GNU General Public License for more details.

    You should have received a copy of the GNU General Public License
    along with GPUSPH.  If not, see <http://www.gnu.org/licenses/>.
*/


// endl, cerr, etc.
#include <iostream>
// signal, sigaction, etc.
#include <signal.h>

#include "GPUSPH.h"
#include "Options.h"
#include "GlobalData.h"
#include "NetworkManager.h"

// Include only the problem selected at compile time (PROBLEM, QUOTED_PROBLEM)
#include "problem_select.opt"

/* Include all other opt file for show_version */
#include "gpusph_version.opt"
#include "fastmath_select.opt"
#include "dbg_select.opt"
#include "compute_select.opt"

void show_version()
{
	static const char dbg_or_rel[] =
#if defined(_DEBUG_)
		"Debug";
#else
		"Release";
#endif

	printf("GPUSPH version %s\n", GPUSPH_VERSION);
	printf("%s version %s fastmath for compute capability %u.%u\n",
		dbg_or_rel,
		FASTMATH ? "with" : "without",
		COMPUTE/10, COMPUTE%10);
	printf("Compiled for problem \"%s\"\n", QUOTED_PROBLEM);
}


// TODO: cleanup, no exit
void print_usage() {
	show_version();
<<<<<<< HEAD
	cout << "Syntax: " << endl;
	cout << "\tGPUSPH [--device n[,n...]] [--dem dem_file] [--deltap VAL] [--tend VAL]\n";
	cout << "\t       [--resume fname] [--checkpoint-every VAL] [--checkpoints VAL]\n";
	cout << "\t       [--dir directory] [--nosave] [--striping] [--gpudirect [--asyncmpi]]\n";
	cout << "\t       [--num-hosts VAL [--byslot-scheduling]]\n";
	cout << "\t       [--debug FLAGS]\n";
	cout << "\tGPUSPH --help\n\n";
	cout << " --resume : resume from the given file (HotStart file saved by HotWriter)\n";
	cout << " --checkpoint-every : HotStart checkpoints will be created every VAL seconds\n";
	cout << "                      of simulated time (float VAL, 0 disables)\n";
	cout << " --checkpoints : number of HotStart checkpoints to keep (integer VAL)\n";
	cout << " --device n[,n...] : Use device number n; runs multi-gpu if multiple n are given\n";
	cout << " --dem : Use given DEM (if problem supports it)\n";
	cout << " --deltap : Use given deltap (VAL is cast to float)\n";
	cout << " --tend : Break at given time (VAL is cast to float)\n";
	cout << " --maxiter : Break after this many iterations (integer VAL)\n";
	cout << " --dir : Use given directory for dumps instead of date-based one\n";
	cout << " --nosave : Disable all file dumps but the last\n";
	cout << " --gpudirect: Enable GPUDirect for RDMA (requires a CUDA-aware MPI library)\n";
	cout << " --striping : Enable computation/transfer overlap  in multi-GPU (usually convenient for 3+ devices)\n";
	cout << " --asyncmpi : Enable asynchronous network transfers (requires GPUDirect and 1 process per device)\n";
	cout << " --num-hosts : Uses multiple processes per node by specifying the number of nodes (VAL is cast to uint)\n";
	cout << " --byslot-scheduling : MPI scheduler is filling hosts first, as opposite to round robin scheduling\n";
	//cout << " --nobalance : Disable dynamic load balancing\n";
	//cout << " --lb-threshold : Set custom LB activation threshold (VAL is cast to float)\n";
	cout << " --debug : enable debug flags FLAGS\n";
	cout << " --help: Show this help and exit\n";
=======
	std::cout << "Syntax: " << std::endl;
	std::cout << "\tGPUSPH [--device n[,n...]] [--dem dem_file] [--deltap VAL] [--tend VAL]\n";
	std::cout << "\t       [--resume fname] [--checkpoint-every VAL] [--checkpoints VAL]\n";
	std::cout << "\t       [--dir directory] [--nosave] [--striping] [--gpudirect [--asyncmpi]]\n";
	std::cout << "\t       [--num-hosts VAL [--byslot-scheduling]]\n";
	std::cout << "\tGPUSPH --help\n\n";
	std::cout << " --resume : resume from the given file (HotStart file saved by HotWriter)\n";
	std::cout << " --checkpoint-every : HotStart checkpoints will be created every VAL seconds\n";
	std::cout << "                      of simulated time (float VAL, 0 disables)\n";
	std::cout << " --checkpoints : number of HotStart checkpoints to keep (integer VAL)\n";
	std::cout << " --device n[,n...] : Use device number n; runs multi-gpu if multiple n are given\n";
	std::cout << " --dem : Use given DEM (if problem supports it)\n";
	std::cout << " --deltap : Use given deltap (VAL is cast to float)\n";
	std::cout << " --tend : Break at given time (VAL is cast to float)\n";
	std::cout << " --maxiter : Break after this many iterations (integer VAL)\n";
	std::cout << " --dir : Use given directory for dumps instead of date-based one\n";
	std::cout << " --nosave : Disable all file dumps but the last\n";
	std::cout << " --gpudirect: Enable GPUDirect for RDMA (requires a CUDA-aware MPI library)\n";
	std::cout << " --striping : Enable computation/transfer overlap  in multi-GPU (usually convenient for 3+ devices)\n";
	std::cout << " --asyncmpi : Enable asynchronous network transfers (requires GPUDirect and 1 process per device)\n";
	std::cout << " --num-hosts : Uses multiple processes per node by specifying the number of nodes (VAL is cast to uint)\n";
	std::cout << " --byslot-scheduling : MPI scheduler is filling hosts first, as opposite to round robin scheduling\n";
	//cout << " --nobalance : Disable dynamic load balancing\n";
	//cout << " --lb-threshold : Set custom LB activation threshold (VAL is cast to float)\n";
	std::cout << " --help: Show this help and exit\n";
>>>>>>> 2426123f
}

// if some option needs to be passed to GlobalData, remember to set it in GPUSPH::initialize()
int parse_options(int argc, char **argv, GlobalData *gdata)
{
	const char *arg(NULL);

	if (!gdata) return -1;
	Options* _clOptions = gdata->clOptions;

	// skip arg 0 (program name)
	argv++; argc--;

	while (argc > 0) {
		arg = *argv;
		argv++;
		argc--;
		if (!strcmp(arg, "--resume")) {
			_clOptions->resume_fname = std::string(*argv);
			argv++;
			argc--;
		} else if (!strcmp(arg, "--checkpoint-every")) {
			sscanf(*argv, "%f", &(_clOptions->checkpoint_freq));
			argv++;
			argc--;
		} else if (!strcmp(arg, "--checkpoints")) {
			sscanf(*argv, "%d", &(_clOptions->checkpoints));
			argv++;
			argc--;
		} else if (!strcmp(arg, "--device")) {
			/* read the next arg as a list of integers */
			char * pch;
			pch = strtok (*argv,",");
			while (pch != NULL) {
				//printf ("%s\n",pch);
				if (gdata->devices==MAX_DEVICES_PER_NODE) {
					printf("WARNING: devices exceeding number %u will be ignored\n",
						gdata->device[MAX_DEVICES_PER_NODE-1]);
					break;
				} else {
					// inc _clOptions->devices only if scanf was successful
					if (sscanf(pch, "%u", &(gdata->device[gdata->devices]))>0) {
						gdata->devices++;
						gdata->totDevices++;
					} else {
						printf("WARNING: token %s is not a number - ignored\n", pch);
						//break;
					}
				}
				pch = strtok (NULL, " ,.-");
			}
			if (gdata->devices<1) {
				fprintf(stderr, "ERROR: --device option given, but no device specified\n");
				return -1;
			}
			argv++;
			argc--;
		} else if (!strcmp(arg, "--deltap")) {
			/* read the next arg as a double */
			sscanf(*argv, "%lf", &(_clOptions->deltap));
			argv++;
			argc--;
		} else if (!strcmp(arg, "--tend")) {
			/* read the next arg as a float */
			sscanf(*argv, "%f", &(_clOptions->tend));
			argv++;
			argc--;
		} else if (!strcmp(arg, "--maxiter")) {
			/* read the next arg as a int */
			sscanf(*argv, "%d", &(_clOptions->maxiter));
			argv++;
			argc--;
		} else if (!strcmp(arg, "--dem")) {
			_clOptions->dem = std::string(*argv);
			argv++;
			argc--;
		} else if (!strcmp(arg, "--dir")) {
			_clOptions->dir = std::string(*argv);
			argv++;
			argc--;
		} else if (!strcmp(arg, "--nosave")) {
			_clOptions->nosave = true;
		} else if (!strcmp(arg, "--gpudirect")) {
			_clOptions->gpudirect = true;
		} else if (!strcmp(arg, "--striping")) {
			_clOptions->striping = true;
		} else if (!strcmp(arg, "--asyncmpi")) {
			_clOptions->asyncNetworkTransfers = true;
		} else if (!strcmp(arg, "--num-hosts") || !strcmp(arg, "--num_hosts")) {
			/* read the next arg as a uint */
			sscanf(*argv, "%u", &(_clOptions->num_hosts));
			argv++;
			argc--;
		} else if (!strcmp(arg, "--version")) {
			show_version();
			return 0;
		} else if (!strcmp(arg, "--byslot-scheduling") || !strcmp(arg, "--byslot_scheduling")) {
			_clOptions->byslot_scheduling = true;
#if 0 // options will be enabled later
		} else if (!strcmp(arg, "--nobalance")) {
			_clOptions->nobalance = true;
		} else if (!strcmp(arg, "--lb-threshold")) {
			// read the next arg as a float
			sscanf(*argv, "%f", &(_clOptions->custom_lb_threshold));
			argv++;
			argc--;
#endif
		} else if (!strcmp(arg, "--debug")) {
			gdata->debug = parse_debug_flags(*argv);
			argv++;
			argc--;
		} else if (!strcmp(arg, "--help")) {
			print_usage();
			return 0;
		} else if (!strncmp(arg, "--", 2)) {
			// TODO bool options would need to be treated specially,
			// currently they require a following 1 or 0
			_clOptions->set(arg+2, *argv);
			argv++;
			argc--;
		} else {
			std::cerr << "Fatal: Unknown option: " << arg << std::endl;
			return -1;

			// Left for future dynamic loading:
			/*if (_clOptions->problem.empty()) {
				_clOptions->problem = std::string(arg);
			} else {
				cout << "Problem " << arg << " selected after problem " << _clOptions->problem << endl;
			}*/
		}
	}

	if (gdata->devices==0) {
		printf(" * No devices specified, falling back to default (dev 0)...\n");
		// default: use first device. May use cutGetMaxGflopsDeviceId() instead.
		gdata->device[gdata->devices++] = 0;
	}

	// only for single-gpu
	_clOptions->device = gdata->device[0];

	_clOptions->problem = std::string( QUOTED_PROBLEM );

	// Left for future dynamic loading:
	/*if (_clOptions->problem.empty()) {
		problem_list();
		exit(0);
	}*/

	return 1;
}

bool check_short_length() {
	return (sizeof(uint) == 2*sizeof(short));
}

// SIGINT handler: issues a quit_request
void sigint_handler(int signum) {
	// if issued the second time, brutally terminate everything
	if (gdata_static_pointer->quit_request) {
		uint reachedt = gdata_static_pointer->threadSynchronizer->queryReachedThreads();
		uint maxt = gdata_static_pointer->threadSynchronizer->getNumThreads();
		if (reachedt > 0 && reachedt < maxt && !gdata_static_pointer->threadSynchronizer->didForceUnlockOccurr()) {
			printf("Second quit request - threads waiting: %u/%u. Forcing unlock...\n", reachedt, maxt);
			gdata_static_pointer->threadSynchronizer->forceUnlock();
		} else {
			printf("Unable to force unlock. Issuing exit(1)\n");
			exit(1);
		}
	} else {
		printf("Kindly asking to quit - please wait for the current iteration to complete\n");
		gdata_static_pointer->quit_request = true;
	}
}

void sigusr1_handler(int signum) {
	gdata_static_pointer->save_request = true;
}

int main(int argc, char** argv) {
	if (!check_short_length()) {
		printf("Fatal: this architecture does not have uint = 2 short\n");
		exit(1);
	}

	GlobalData gdata;
	gdata_static_pointer = &gdata;

	// Command line options
	gdata.clOptions = new Options();

	// catch SIGINT and SIGUSR1
	struct sigaction int_action, usr1_action;

	memset(&int_action, 0, sizeof(struct sigaction));
	int_action.sa_handler = sigint_handler;
	sigaction(SIGINT, &int_action, NULL);

	memset(&usr1_action, 0, sizeof(struct sigaction));
	usr1_action.sa_handler = sigusr1_handler;
	sigaction(SIGUSR1, &usr1_action, NULL);

	// parse command-line options
	int ret = parse_options(argc, argv, &gdata);
	if (ret <= 0)
		exit(ret);

	show_version();

	// TODO: check options, i.e. consistency

	// NOTE: Although GPUSPH has been designed to be run with one multi-threaded process per node, it is important not to create
	// any file or lock singleton resources before initializing the network, as the process might be forked
	gdata.networkManager = new NetworkManager();
	gdata.networkManager->initNetwork();
	gdata.networkManager->printInfo();

	int nm_worldsize = gdata.networkManager->getWorldSize();
	if (nm_worldsize > MAX_NODES_PER_CLUSTER) {
		std::cerr << "Too many nodes in cluster: " << nm_worldsize << " > " << MAX_NODES_PER_CLUSTER << std::endl;
		exit(1);
	}

	gdata.mpi_nodes = devcount_t(nm_worldsize);
	gdata.mpi_rank = gdata.networkManager->getProcessRank();

	// We "shift" the cuda device indices by devIndexOffset. It is useful in case of multiple processes per node. Will write external docs about the formula
	uint devIndexOffset = 0;
	if (gdata.clOptions->num_hosts > 0) {
		if (gdata.clOptions->byslot_scheduling)
			// non round-robin scheduling: fill first node, then start assigning to the second
			devIndexOffset = (gdata.mpi_rank % ( gdata.mpi_nodes / gdata.clOptions->num_hosts ) ) * gdata.devices;
		else
			// round-robin scheduling: distribute to non-empty node only if others have at least n-1 processes already
			devIndexOffset = (gdata.mpi_rank / gdata.clOptions->num_hosts) * gdata.devices;

		for (uint d=0; d < gdata.devices; d++)
				gdata.device[d] += devIndexOffset;
	} else
		if (gdata.clOptions->byslot_scheduling)
			printf("WARNING: --byslot-scheduling was enabled, but number of hosts is zero!\n");

	gdata.totDevices = gdata.mpi_nodes * gdata.devices;
	printf(" tot devs = %u (%u * %u)\n",gdata.totDevices, gdata.mpi_nodes, gdata.devices );
	if (gdata.clOptions->num_hosts > 0)
		printf(" num-hosts was specified: %u; shifting device numbers with offset %u\n", gdata.clOptions->num_hosts, devIndexOffset);

	if (gdata.clOptions->asyncNetworkTransfers) {

		if (!gdata.clOptions->gpudirect) {
			// since H2D and D2H transfers have to wait for network transfers
			fprintf(stderr, "FATAL: asynchronous network transfers require --gpudirect\n");
			gdata.networkManager->finalizeNetwork();
			return 1;
		}

		if (gdata.devices > 1) {
			// since we were too lazy to implement a more complex mechanism
			fprintf(stderr, "FATAL: asynchronous network transfers only supported with 1 process per device\n");
			gdata.networkManager->finalizeNetwork();
			return 1;
		}

	}

	// the Problem could (should?) be initialized inside GPUSPH::initialize()
	gdata.problem = new PROBLEM(&gdata);
	if (gdata.problem->simframework())
		gdata.simframework = gdata.problem->simframework();
	else
		throw std::invalid_argument("no simulation framework defined in the problem!");
	gdata.allocPolicy = gdata.simframework->getAllocPolicy();


	// get - and actually instantiate - the existing instance of GPUSPH
	GPUSPH *Simulator = GPUSPH::getInstance();

	// initialize CUDA, start workers, allocate CPU and GPU buffers
	bool initialized  = Simulator->initialize(&gdata);

	if (initialized) {
		printf("GPUSPH: initialized\n");

		// run the simulation until a quit request is triggered or an exception is thrown (TODO)
		Simulator->runSimulation();

		// finalize everything
		Simulator->finalize();
	} else
		printf("GPUSPH: problem during initialization, aborting...\n");

	// same consideration as above
	delete gdata.problem;

	// finalize MPI
	gdata.networkManager->finalizeNetwork();

	delete gdata.networkManager;

	return 0;
}
<|MERGE_RESOLUTION|>--- conflicted
+++ resolved
@@ -64,40 +64,12 @@
 // TODO: cleanup, no exit
 void print_usage() {
 	show_version();
-<<<<<<< HEAD
-	cout << "Syntax: " << endl;
-	cout << "\tGPUSPH [--device n[,n...]] [--dem dem_file] [--deltap VAL] [--tend VAL]\n";
-	cout << "\t       [--resume fname] [--checkpoint-every VAL] [--checkpoints VAL]\n";
-	cout << "\t       [--dir directory] [--nosave] [--striping] [--gpudirect [--asyncmpi]]\n";
-	cout << "\t       [--num-hosts VAL [--byslot-scheduling]]\n";
-	cout << "\t       [--debug FLAGS]\n";
-	cout << "\tGPUSPH --help\n\n";
-	cout << " --resume : resume from the given file (HotStart file saved by HotWriter)\n";
-	cout << " --checkpoint-every : HotStart checkpoints will be created every VAL seconds\n";
-	cout << "                      of simulated time (float VAL, 0 disables)\n";
-	cout << " --checkpoints : number of HotStart checkpoints to keep (integer VAL)\n";
-	cout << " --device n[,n...] : Use device number n; runs multi-gpu if multiple n are given\n";
-	cout << " --dem : Use given DEM (if problem supports it)\n";
-	cout << " --deltap : Use given deltap (VAL is cast to float)\n";
-	cout << " --tend : Break at given time (VAL is cast to float)\n";
-	cout << " --maxiter : Break after this many iterations (integer VAL)\n";
-	cout << " --dir : Use given directory for dumps instead of date-based one\n";
-	cout << " --nosave : Disable all file dumps but the last\n";
-	cout << " --gpudirect: Enable GPUDirect for RDMA (requires a CUDA-aware MPI library)\n";
-	cout << " --striping : Enable computation/transfer overlap  in multi-GPU (usually convenient for 3+ devices)\n";
-	cout << " --asyncmpi : Enable asynchronous network transfers (requires GPUDirect and 1 process per device)\n";
-	cout << " --num-hosts : Uses multiple processes per node by specifying the number of nodes (VAL is cast to uint)\n";
-	cout << " --byslot-scheduling : MPI scheduler is filling hosts first, as opposite to round robin scheduling\n";
-	//cout << " --nobalance : Disable dynamic load balancing\n";
-	//cout << " --lb-threshold : Set custom LB activation threshold (VAL is cast to float)\n";
-	cout << " --debug : enable debug flags FLAGS\n";
-	cout << " --help: Show this help and exit\n";
-=======
 	std::cout << "Syntax: " << std::endl;
 	std::cout << "\tGPUSPH [--device n[,n...]] [--dem dem_file] [--deltap VAL] [--tend VAL]\n";
 	std::cout << "\t       [--resume fname] [--checkpoint-every VAL] [--checkpoints VAL]\n";
 	std::cout << "\t       [--dir directory] [--nosave] [--striping] [--gpudirect [--asyncmpi]]\n";
 	std::cout << "\t       [--num-hosts VAL [--byslot-scheduling]]\n";
+	std::cout << "\t       [--debug FLAGS]\n";
 	std::cout << "\tGPUSPH --help\n\n";
 	std::cout << " --resume : resume from the given file (HotStart file saved by HotWriter)\n";
 	std::cout << " --checkpoint-every : HotStart checkpoints will be created every VAL seconds\n";
@@ -115,10 +87,10 @@
 	std::cout << " --asyncmpi : Enable asynchronous network transfers (requires GPUDirect and 1 process per device)\n";
 	std::cout << " --num-hosts : Uses multiple processes per node by specifying the number of nodes (VAL is cast to uint)\n";
 	std::cout << " --byslot-scheduling : MPI scheduler is filling hosts first, as opposite to round robin scheduling\n";
-	//cout << " --nobalance : Disable dynamic load balancing\n";
-	//cout << " --lb-threshold : Set custom LB activation threshold (VAL is cast to float)\n";
+	//std::cout << " --nobalance : Disable dynamic load balancing\n";
+	//std::cout << " --lb-threshold : Set custom LB activation threshold (VAL is cast to float)\n";
+	std::cout << " --debug : enable debug flags FLAGS\n";
 	std::cout << " --help: Show this help and exit\n";
->>>>>>> 2426123f
 }
 
 // if some option needs to be passed to GlobalData, remember to set it in GPUSPH::initialize()
