/*  Copyright 2011-2013 Alexis Herault, Giuseppe Bilotta, Robert A. Dalrymple, Eugenio Rustico, Ciro Del Negro

    Istituto Nazionale di Geofisica e Vulcanologia
        Sezione di Catania, Catania, Italy

    Università di Catania, Catania, Italy

    Johns Hopkins University, Baltimore, MD

    This file is part of GPUSPH.

    GPUSPH is free software: you can redistribute it and/or modify
    it under the terms of the GNU General Public License as published by
    the Free Software Foundation, either version 3 of the License, or
    (at your option) any later version.

    GPUSPH is distributed in the hope that it will be useful,
    but WITHOUT ANY WARRANTY; without even the implied warranty of
    MERCHANTABILITY or FITNESS FOR A PARTICULAR PURPOSE.  See the
    GNU General Public License for more details.

    You should have received a copy of the GNU General Public License
    along with GPUSPH.  If not, see <http://www.gnu.org/licenses/>.
*/

#ifndef _FORCES_CUH_
#define _FORCES_CUH_

#include "particledefine.h"
#include "physparams.h"
#include "simparams.h"

/* Important notes on block sizes:
	- all kernels accessing the neighbor list MUST HAVE A BLOCK
	MULTIPLE OF NEIBINDEX_INTERLEAVE
	- a parallel reduction for adaptive dt is done inside forces, block
	size for forces MUST BE A POWER OF 2
 */
#if (__COMPUTE__ >= 20)
	#define BLOCK_SIZE_FORCES		128
	#define BLOCK_SIZE_CALCVORT		128
	#define MIN_BLOCKS_CALCVORT		6
	#define BLOCK_SIZE_CALCTEST		128
	#define MIN_BLOCKS_CALCTEST		6
	#define BLOCK_SIZE_SHEPARD		128
	#define MIN_BLOCKS_SHEPARD		6
	#define BLOCK_SIZE_MLS			128
	#define MIN_BLOCKS_MLS			6
	#define BLOCK_SIZE_SPS			128
	#define MIN_BLOCKS_SPS			6
	#define BLOCK_SIZE_FMAX			256
	#define MAX_BLOCKS_FMAX			64
#else
	#define BLOCK_SIZE_FORCES		64
	#define BLOCK_SIZE_CALCVORT		128
	#define MIN_BLOCKS_CALCVORT		1
	#define BLOCK_SIZE_CALCTEST		128
	#define MIN_BLOCKS_CALCTEST		1
	#define BLOCK_SIZE_SHEPARD		224
	#define MIN_BLOCKS_SHEPARD		1
	#define BLOCK_SIZE_MLS			128
	#define MIN_BLOCKS_MLS			1
	#define BLOCK_SIZE_SPS			128
	#define MIN_BLOCKS_SPS			1
	#define BLOCK_SIZE_FMAX			256
	#define MAX_BLOCKS_FMAX			64
#endif


extern "C"
{
void
setforcesconstants(const SimParams *simaprams, const PhysParams *physparams,
	float3 const& worldOrigin, uint3 const& gridSize, float3 const& cellSize,
	idx_t const& allocatedParticles);

void
getforcesconstants(PhysParams *physparams);

void
setplaneconstants(int numPlanes, const float* PlanesDiv, const float4* Planes);

void
setgravity(float3 const& gravity);

void
setforcesrbcg(const float3* cg, int numbodies);

void
setforcesrbstart(const int* rbfirstindex, int numbodies);

void
forces_bind_textures(	const	float4	*pos,
						const	float4	*vel,
						const	float4	*eulerVel,
						const	float4	*oldGGam,
						const	float4	*boundelem,
						const	particleinfo	*info,
						uint	numParticles,
						ViscosityType	visctype,
						float	*keps_tke,
						float	*keps_eps,
						BoundaryType	boundarytype);

void
forces_unbind_textures(	ViscosityType	visctype,
						BoundaryType	boundarytype,
						bool			inoutBoundaries);

float
forces_dtreduce(	float	slength,
				float	dtadaptfactor,
		ViscosityType	visctype,
				float	visccoeff,
				float	*cfl,
				float	*cflTVisc,
				float	*tempCfl,
				uint	numBlocks);

uint
forces(
	const	float4	*pos,
	const	float2	* const vertPos[],
	const	float4	*vel,
			float4	*forces,
			float2	*contupd,
	const	float4	*oldGGam,
			float4	*newGGam,
	const	float4	*boundelem,
			float4	*rbforces,
			float4	*rbtorques,
			float4	*xsph,
	const	particleinfo	*info,
	const	hashKey	*particleHash,
	const	uint	*cellStart,
	const	neibdata*neibsList,
			uint	numParticles,
			uint	fromParticle,
			uint	toParticle,
			float	deltap,
			float	slength,
			bool	dtadapt,
			float	dtadaptfactor,
			bool	xsphcorr,
	KernelType		kerneltype,
			float	influenceradius,
	const	float	epsilon,
	const	bool	movingBoundaries,
	const	bool	inoutBoundaries,
			uint	*IOwaterdepth,
	const	bool	ioWaterdepthCompute,
	ViscosityType	visctype,
			float	visccoeff,
			float	*turbvisc,
			float	*keps_tke,
			float	*keps_eps,
			float3	*keps_dkde,
			float	*cfl,
			float	*cflTVisc,
			float	*tempCfl,
			uint	cflOffset,
	SPHFormulation	sph_formulation,
	BoundaryType	boundarytype,
			bool	usedem);

void
sps(		float2*			tau[],
	const	float4	*pos,
	const	float4	*vel,
const	particleinfo	*info,
	const	hashKey	*particleHash,
	const	uint	*cellStart,
	const	neibdata*neibsList,
			uint	numParticles,
			uint	particleRangeEnd,
			float	slength,
		KernelType	kerneltype,
	BoundaryType	boundarytype,
			float	influenceradius);

void
shepard(float4*		pos,
		float4*		oldVel,
		float4*		newVel,
		particleinfo	*info,
		hashKey*		particleHash,
		uint*		cellStart,
		neibdata*	neibsList,
		uint		numParticles,
		uint		particleRangeEnd,
		float		slength,
		int			kerneltype,
		float		influenceradius);

void
mls(float4*		pos,
	float4*		oldVel,
	float4*		newVel,
	particleinfo	*info,
	hashKey*		particleHash,
	uint*		cellStart,
	neibdata*	neibsList,
	uint		numParticles,
	uint		particleRangeEnd,
	float		slength,
	int			kerneltype,
	float		influenceradius);


void
vorticity(	float4*		pos,
			float4*		vel,
			float3*		vort,
			particleinfo*	info,
			hashKey*		particleHash,
			uint*		cellStart,
			neibdata*	neibsList,
			uint		numParticles,
			uint		particleRangeEnd,
			float		slength,
			int			kerneltype,
			float		influenceradius);

//Testpoints
void
testpoints(	const float4*	pos,
			float4*			newVel,
			float*			newTke,
			float*			newEpsilon,
			particleinfo*	info,
			hashKey*		particleHash,
			uint*			cellStart,
			neibdata*		neibsList,
			uint			numParticles,
			uint			particleRangeEnd,
			float			slength,
			int				kerneltype,
			float			influenceradius);

// Free surface detection
void
surfaceparticle(	float4*		pos,
			float4*		vel,
		    float4*     normals,
			particleinfo*	info,
			particleinfo*  newInfo,
			hashKey*		particleHash,
			uint*		cellStart,
			neibdata*	neibsList,
			uint		numParticles,
			uint		particleRangeEnd,
			float		slength,
			int			kerneltype,
			float		influenceradius,
			bool        savenormals);

void
setDemTexture(const float *hDem, int width, int height);

void
releaseDemTexture();

void
reduceRbForces(	float4*		forces,
				float4*		torques,
				uint*		rbnum,
				uint*		lastindex,
				float3*		totalforce,
				float3*		totaltorque,
				uint		numbodies,
				uint		numBodiesParticles);

uint
getFmaxElements(const uint n);

uint
getFmaxTempElements(const uint n);

float
cflmax( const uint	n,
		float*		cfl,
		float*		tempCfl);

/* Reductions */
void set_reduction_params(void* buffer, size_t blocks,
		size_t blocksize_max, size_t shmem_max);
void unset_reduction_params();

// Compute system energy
void calc_energy(
			float4			*output,
	const	float4			*pos,
	const	float4			*vel,
	const	particleinfo	*pinfo,
	const	hashKey			*particleHash,
			uint			numParticles,
			uint			numFluids);

// calculate a private scalar for debugging or a passive value
void
calcPrivate(const	float4*			pos,
			const	float4*			vel,
			const	particleinfo*	info,
					float*			priv,
			const	hashKey*		particleHash,
			const	uint*			cellStart,
					neibdata*		neibsList,
					float			slength,
					float			inflRadius,
					uint			numParticles,
					uint			particleRangeEnd);

// Computes the boundary conditions on segments using the information from the fluid (on solid walls used for Neumann boundary conditions).
void
<<<<<<< HEAD
saSegmentBoundaryConditions(
			float4*			oldPos,
			float4*			oldVel,
			float*			oldTKE,
			float*			oldEps,
			float4*			oldEulerVel,
			float4*			oldGGam,
			vertexinfo*		vertices,
	const	uint*			vertIDToIndex,
	const	float2	* const vertPos[],
	const	float4*			boundelement,
	const	particleinfo*	info,
	const	hashKey*		particleHash,
	const	uint*			cellStart,
	const	neibdata*		neibsList,
	const	uint			numParticles,
	const	uint			particleRangeEnd,
	const	float			deltap,
	const	float			slength,
	const	int				kerneltype,
	const	float			influenceradius,
	const	bool			initStep,
	const	bool			inoutBoundaries);
=======
updateBoundValues(	float4*		oldVel,
			float*		oldTKE,
			float*		oldEps,
			vertexinfo*	vertices,
			uint*		vertIDToIndex,
			particleinfo*	info,
			uint		numParticles,
			uint		particleRangeEnd,
			bool		initStep);
>>>>>>> 7e1a964a

// There is no need to use two velocity arrays (read and write) and swap them after.
// Computes the boundary conditions on vertex particles using the values from the segments associated to it. Also creates particles for inflow boundary conditions.
// Data is only read from fluid and segments and written only on vertices.
void
saVertexBoundaryConditions(
			float4*			oldPos,
			float4*			oldVel,
			float*			oldTKE,
			float*			oldEps,
			float4*			oldGGam,
			float4*			oldEulerVel,
			float4*			forces,
			float2*			contupd,
	const	float4*			boundelement,
			vertexinfo*		vertices,
	const	uint*			vertIDToIndex,
			particleinfo*	info,
			hashKey*		particleHash,
	const	uint*			cellStart,
	const	neibdata*		neibsList,
	const	uint			numParticles,
			uint*			newNumParticles,
	const	uint			particleRangeEnd,
	const	float			dt,
	const	int				step,
	const	float			deltap,
	const	float			slength,
	const	int				kerneltype,
	const	float			influenceradius,
	const	uint&			newIDsOffset,
	const	bool			initStep);

// disables particles that went through boundaries when open boundaries are used
void
disableOutgoingParts(		float4*			pos,
							vertexinfo*		vertices,
					const	particleinfo*	info,
					const	uint			numParticles,
					const	uint			particleRangeEnd);

// downloads the per device waterdepth from the GPU
void
downloadIOwaterdepth(
			uint*	h_IOwaterdepth,
	const	uint*	d_IOwaterdepth,
	const	uint	numObjects);

// upload the global waterdepth to the GPU
void
uploadIOwaterdepth(
	const	uint*	h_IOwaterdepth,
			uint*	d_IOwaterdepth,
	const	uint	numObjects);

// identifies vertices at the corners of open boundaries
void
saIdentifyCornerVertices(
	const	float4*			oldPos,
	const	float4*			boundelement,
			particleinfo*	info,
	const	hashKey*		particleHash,
	const	uint*			cellStart,
	const	neibdata*		neibsList,
	const	uint			numParticles,
	const	uint			particleRangeEnd,
	const	float			deltap,
	const	float			eps);

// finds the closest vertex particles for segments which have no vertices themselves that are of
// the same object type and are no corner particles
void
saFindClosestVertex(
	const	float4*			oldPos,
			particleinfo*	info,
			vertexinfo*		vertices,
	const	uint*			vertIDToIndex,
	const	hashKey*		particleHash,
	const	uint*			cellStart,
	const	neibdata*		neibsList,
	const	uint			numParticles,
	const	uint			particleRangeEnd);

}
#endif<|MERGE_RESOLUTION|>--- conflicted
+++ resolved
@@ -312,7 +312,6 @@
 
 // Computes the boundary conditions on segments using the information from the fluid (on solid walls used for Neumann boundary conditions).
 void
-<<<<<<< HEAD
 saSegmentBoundaryConditions(
 			float4*			oldPos,
 			float4*			oldVel,
@@ -336,17 +335,6 @@
 	const	float			influenceradius,
 	const	bool			initStep,
 	const	bool			inoutBoundaries);
-=======
-updateBoundValues(	float4*		oldVel,
-			float*		oldTKE,
-			float*		oldEps,
-			vertexinfo*	vertices,
-			uint*		vertIDToIndex,
-			particleinfo*	info,
-			uint		numParticles,
-			uint		particleRangeEnd,
-			bool		initStep);
->>>>>>> 7e1a964a
 
 // There is no need to use two velocity arrays (read and write) and swap them after.
 // Computes the boundary conditions on vertex particles using the values from the segments associated to it. Also creates particles for inflow boundary conditions.
