/*  Copyright 2011-2013 Alexis Herault, Giuseppe Bilotta, Robert A. Dalrymple, Eugenio Rustico, Ciro Del Negro

    Istituto Nazionale di Geofisica e Vulcanologia
        Sezione di Catania, Catania, Italy

    Università di Catania, Catania, Italy

    Johns Hopkins University, Baltimore, MD

    This file is part of GPUSPH.

    GPUSPH is free software: you can redistribute it and/or modify
    it under the terms of the GNU General Public License as published by
    the Free Software Foundation, either version 3 of the License, or
    (at your option) any later version.

    GPUSPH is distributed in the hope that it will be useful,
    but WITHOUT ANY WARRANTY; without even the implied warranty of
    MERCHANTABILITY or FITNESS FOR A PARTICULAR PURPOSE.  See the
    GNU General Public License for more details.

    You should have received a copy of the GNU General Public License
    along with GPUSPH.  If not, see <http://www.gnu.org/licenses/>.
*/

/*! \file
 * Implementation of the GPUSPH core
 */

#include <cfloat> // FLT_EPSILON

#include <unistd.h> // getpid()
#include <sys/mman.h> // shm_open()/shm_unlink()
#include <fcntl.h> // O_* macros when opening files

#define GPUSPH_MAIN
#include "particledefine.h"
#undef GPUSPH_MAIN

// NOTE: including GPUSPH.h before particledefine.h does not compile.
// This inclusion problem should be solved
#include "GPUSPH.h"

// HostBuffer
#include "hostbuffer.h"

// GPUWorker
#include "GPUWorker.h"

// div_up
#include "utils.h"

/* Include only the problem selected at compile time */
#include "problem_select.opt"

// HotFile
#include "HotFile.h"

/* Include all other opt file for show_version */
#include "gpusph_version.opt"
#include "fastmath_select.opt"
#include "compute_select.opt"

using namespace std;

GPUSPH* GPUSPH::getInstance() {
	// guaranteed to be destroyed; instantiated on first use
	static GPUSPH instance;
	// return a reference, not just a pointer
	return &instance;
}

GPUSPH::GPUSPH()
{
	clOptions = NULL;
	gdata = NULL;
	problem = NULL;

	initialized = false;
	repacked = false;
	m_peakParticleSpeed = 0.0;
	m_peakParticleSpeedTime = 0.0;

	openInfoStream();
}

GPUSPH::~GPUSPH() {
	closeInfoStream();
	// it would be useful to have a "fallback" deallocation but we have to check
	// that main did not do that already
	if (initialized) finalize();
}

void GPUSPH::openInfoStream() {
	stringstream ss;
	ss << "GPUSPH-" << getpid();
	m_info_stream_name = ss.str();
	m_info_stream = NULL;
	int ret = shm_open(m_info_stream_name.c_str(), O_RDWR | O_CREAT, S_IRWXU);
	if (ret < 0) {
		cerr << "WARNING: unable to open info stream " << m_info_stream_name << endl;
		return;
	}
	m_info_stream = fdopen(ret, "w");
	if (!m_info_stream) {
		cerr << "WARNING: unable to fdopen info stream " << m_info_stream_name << endl;
		close(ret);
		shm_unlink(m_info_stream_name.c_str());
		return;
	}
	cout << "Info stream: " << m_info_stream_name << endl;
	fputs("Initializing ...\n", m_info_stream);
	fflush(m_info_stream);
	fseek(m_info_stream, 0, SEEK_SET);
}

void GPUSPH::closeInfoStream() {
	if (m_info_stream) {
		shm_unlink(m_info_stream_name.c_str());
		fclose(m_info_stream);
		m_info_stream = NULL;
	}
}

bool GPUSPH::initialize(GlobalData *_gdata) {

	printf("Initializing...\n");

	gdata = _gdata;
	clOptions = gdata->clOptions;
	problem = gdata->problem;

	// For the new problem interface (compute worldorigin, init ODE, etc.)
	// In all cases, also runs the checks for dt, neib list size, etc
	// and creates the problem dir
	if (!problem->initialize()) {
		printf("Problem initialization failed. Aborting...\n");
		return false;
	}

	// sets the correct viscosity coefficient according to the one set in SimParams
	setViscosityCoefficient();

	m_totalPerformanceCounter = new IPPSCounter();
	m_intervalPerformanceCounter = new IPPSCounter();
	// only init if MULTI_NODE
	m_multiNodePerformanceCounter = NULL;
	if (MULTI_NODE)
		m_multiNodePerformanceCounter = new IPPSCounter();

	// utility pointer
	SimParams *_sp = gdata->problem->simparams();

	// copy the options passed by command line to GlobalData
	if (isfinite(clOptions->tend))
		_sp->tend = clOptions->tend;

	if (clOptions->repack_maxiter)
		_sp->repack_maxiter = clOptions->repack_maxiter;

	// update the GlobalData copies of the sizes of the domain
	gdata->worldOrigin = make_float3(problem->get_worldorigin());
	gdata->worldSize = make_float3(problem->get_worldsize());

	// get the grid size
	gdata->gridSize = problem->get_gridsize();

	// compute the number of cells, in ulong first (an overflow would make the comparison with MAX_CELLS pointless)
	ulong longNGridCells = (ulong) gdata->gridSize.x * gdata->gridSize.y * gdata->gridSize.z;
	if (longNGridCells > MAX_CELLS) {
		printf("FATAL: cannot handle %lu > %u cells\n", longNGridCells, MAX_CELLS);
		return false;
	}
	gdata->nGridCells = (uint)longNGridCells;

	// get the cell size
	gdata->cellSize = make_float3(problem->get_cellsize());

	printf(" - World origin: %g , %g , %g\n", gdata->worldOrigin.x, gdata->worldOrigin.y, gdata->worldOrigin.z);
	printf(" - World size:   %g x %g x %g\n", gdata->worldSize.x, gdata->worldSize.y, gdata->worldSize.z);
	printf(" - Cell size:    %g x %g x %g\n", gdata->cellSize.x, gdata->cellSize.y, gdata->cellSize.z);
	printf(" - Grid size:    %u x %u x %u (%s cells)\n", gdata->gridSize.x, gdata->gridSize.y, gdata->gridSize.z, gdata->addSeparators(gdata->nGridCells).c_str());
	printf(" - Cell linearization: %s,%s,%s\n", STR(COORD1), STR(COORD2), STR(COORD3));
	printf(" - Dp:   %g\n", gdata->problem->m_deltap);
	printf(" - R0:   %g\n", gdata->problem->physparams()->r0);


	// initial dt (or, just dt in case adaptive is disabled)
	gdata->dt = _sp->dt;

	printf("Generating problem particles...\n");

	ifstream *hot_in = NULL;
	HotFile **hf = NULL;
	uint hot_nrank = 1;

	if (clOptions->resume_fname.empty()) {
		// get number of particles from problem file
		gdata->totParticles = problem->fill_parts();
	} else {
		gdata->totParticles = problem->fill_parts(false);
		// get number of particles from hot file
		struct stat statbuf;
		ostringstream err_msg;
		// check if the hotfile is part of a multi-node simulation
		size_t found = clOptions->resume_fname.find_last_of("/");
		if (found == string::npos)
			found = 0;
		else
			found++;
		string resume_file = clOptions->resume_fname.substr(found);
		string pre_fname, post_fname;
		// this is the case if the filename is of the form "hot_nX.Y_Z.bin" where X,Y,Z are integers
		if(resume_file.compare(0,5,"hot_n") == 0) {
			// get number of ranks from previous simulation
			pre_fname = clOptions->resume_fname.substr(0, found+5);
			found = resume_file.find_first_of(".")+1;
			size_t found2 = resume_file.find_first_of("_", 5);
			if (found == string::npos || found2 == string::npos || found > found2) {
				err_msg << "Malformed Hot start filename: " << resume_file << "\nNeeds to be of the form \"hot_nX.Y_ZZZZZ.bin\"";
				throw runtime_error(err_msg.str());
			}
			istringstream (resume_file.substr(found,found2-found)) >> hot_nrank;
			post_fname = resume_file.substr(found-1);
			cout << "Hot start has been written from a multi-node simulation with " << hot_nrank << " processes" << endl;
		}
		if(resume_file.compare(0,8,"repack_n") == 0) {
			// get number of ranks from previous simulation
			pre_fname = clOptions->resume_fname.substr(0, found+8);
			found = resume_file.find_first_of(".")+1;
			size_t found2 = resume_file.find_first_of("_", 8);
			if (found == string::npos || found2 == string::npos || found > found2) {
				err_msg << "Malformed Repack filename: " << resume_file << "\nNeeds to be of the form \"repack_nX.Y_ZZZZZ.bin\"";
				throw runtime_error(err_msg.str());
			}
			istringstream (resume_file.substr(found,found2-found)) >> hot_nrank;
			post_fname = resume_file.substr(found-1);
			cout << "Hot start has been written from a multi-node simulation with " << hot_nrank << " processes" << endl;
		}
		// allocate hot file arrays and file pointers
		hot_in = new ifstream[hot_nrank];
		hf = new HotFile*[hot_nrank];
		gdata->totParticles = 0;
		for (uint i = 0; i < hot_nrank; i++) {
			ostringstream fname;
			if (hot_nrank == 1)
				fname << clOptions->resume_fname;
			else
				fname << pre_fname << i << post_fname;
			cout << "Hot starting from " << fname.str() << "..." << endl;
			if (stat(fname.str().c_str(), &statbuf)) {
				// stat failed
				err_msg << "Hot start file " << fname.str() << " not found";
				throw runtime_error(err_msg.str());
			}
			/* enable automatic exception handling on failure */
			hot_in[i].exceptions(ifstream::failbit | ifstream::badbit);
			hot_in[i].open(fname.str().c_str());
			hf[i] = new HotFile(hot_in[i], gdata);
			hf[i]->readHeader(gdata->totParticles, gdata->problem->simparams()->numOpenBoundaries);
		}
	}

	// allocate the particles of the *whole* simulation

	// Allocate internal storage for moving bodies
	problem->allocate_bodies_storage();

	// the number of allocated particles will be bigger, to be sure it can contain particles being created
	// WARNING: particle creation in inlets also relies on this, do not disable if using inlets
	// round up to multiple of 4 to improve reductions' performances
	gdata->allocatedParticles = round_up(problem->max_parts(gdata->totParticles), 4U);

	// generate planes
	problem->copy_planes(gdata->s_hPlanes);

	{
		size_t numPlanes = gdata->s_hPlanes.size();
		if (numPlanes > 0) {
			if (!(problem->simparams()->simflags & ENABLE_PLANES))
				throw invalid_argument("planes present but ENABLE_PLANES not specified in framework flags");
			if (numPlanes > MAX_PLANES) {
				stringstream err; err << "FATAL: too many planes (" <<
					numPlanes << " > " << MAX_PLANES;
				throw runtime_error(err.str().c_str());
			}
		}
	}

	// Create the Writers according to the WriterType
	// Should be done after the last fill operation
	createWriter();

	// allocate aux arrays for rollCallParticles()
	m_rcBitmap = (bool*) calloc( sizeof(bool) , gdata->allocatedParticles );
	m_rcNotified = (bool*) calloc( sizeof(bool) , gdata->allocatedParticles );
	m_rcAddrs = (uint*) calloc( sizeof(uint) , gdata->allocatedParticles );

	if (!m_rcBitmap) {
		fprintf(stderr,"FATAL: failed to allocate roll call bitmap\n");
		exit(1);
	}

	if (!m_rcNotified) {
		fprintf(stderr,"FATAL: failed to allocate roll call notified map\n");
		exit(1);
	}

	if (!m_rcAddrs) {
		fprintf(stderr,"FATAL: failed to allocate roll call particle address space\n");
		exit(1);
	}


	printf("Allocating shared host buffers...\n");
	// allocate cpu buffers, 1 per process
	size_t totCPUbytes = allocateGlobalHostBuffers();

	// pretty print
	printf("  allocated %s on host for %s particles (%s active)\n",
		gdata->memString(totCPUbytes).c_str(),
		gdata->addSeparators(gdata->allocatedParticles).c_str(),
		gdata->addSeparators(gdata->totParticles).c_str() );

	/* Now we either copy particle data from the Problem to the GPUSPH buffers,
	 * or, if it was requested, we load buffers from a HotStart file
	 */
	/* TODO FIXME copying data from the Problem doubles the host memory
	 * requirements, find some smart way to have the host fill the shared
	 * buffer directly.
	 */
	bool resumed = false;

	// Prepare for repacking if necessary
	if ((gdata->clOptions->repack || gdata->clOptions->repack_only) && !repacked) {
		gdata->keep_repacking = true;
		gdata->keep_going = false;
	} else {
		gdata->keep_repacking = false;
		if (!gdata->quit_request) gdata->keep_going = true;
	}

	// initialize the buffers
	if (clOptions->resume_fname.empty()) {
		gdata->s_hBuffers.set_state_on_write("problem init");
		printf("Copying the particles to shared arrays...\n");
		printf("---\n");
		problem->copy_to_array(gdata->s_hBuffers);
		printf("---\n");
	} else {
		gdata->t = hf[0]->get_t();
		if (gdata->t > 0) {
			gdata->s_hBuffers.set_state_on_write("resumed");
			gdata->iterations = hf[0]->get_iterations();
			gdata->dt = hf[0]->get_dt();
			for (uint i = 0; i < hot_nrank; i++) {
				hf[i]->load();
#if 0
				// for debugging, enable this and inspect contents
				const float4 *pos = gdata->s_hBuffers.getConstData<BUFFER_POS>();
				const particleinfo *info = gdata->s_hBuffers.getConstData<BUFFER_INFO>();
#endif
				hot_in[i].close();
				cerr << "Successfully restored hot start file " << i+1 << " / " << hot_nrank << endl;
				cerr << *hf[i];
			}

			cerr << "Restarting from t=" << gdata->t
				<< ", iteration=" << gdata->iterations
				<< ", dt=" << gdata->dt << endl;
			// warn about possible discrepancies in case of ODE objects
			if (problem->simparams()->numbodies) {
				cerr << "WARNING: simulation has rigid bodies and/or moving boundaries, resume will not give identical results" << endl;
			}
		} else {
			gdata->s_hBuffers.set_state_on_write("resumed from repack");
			gdata->iterations = 0;
			gdata->t = 0;
			for (uint i = 0; i < hot_nrank; i++) {
				hf[i]->load();
#if 0
				// for debugging, enable this and inspect contents
				const float4 *pos = gdata->s_hBuffers.getConstData<BUFFER_POS>();
				const particleinfo *info = gdata->s_hBuffers.getConstData<BUFFER_INFO>();
#endif
				hot_in[i].close();
				cerr << "Successfully restored repack file " << i+1 << " / " << hot_nrank << endl;
				cerr << *hf[i];
			}

			// Reset the arrays
			problem->resetBuffers(gdata->s_hBuffers, gdata->totParticles);

			cerr << "Restarting from a repack file"
				<< ", dt=" << gdata->dt << endl;
		}
		delete[] hf;
		delete[] hot_in;
		resumed = true;
	}
	gdata->s_hBuffers.clear_pending_state();

	cout << "RB First/Last Index:\n";
	for (uint i = 0 ; i < problem->simparams()->numforcesbodies; ++i) {
			cout << "\t" << gdata->s_hRbFirstIndex[i] << "\t" << gdata->s_hRbLastIndex[i] << endl;
	}

	// Initialize potential joints if there are floating bodies
	if (problem->simparams()->numbodies)
		problem->initializeObjectJoints();

	// Perform all those operations that require accessing the particles (e.g. find least obj id,
	// count fluid parts per cell, etc.)
	prepareProblem();

	// let the Problem partition the domain (with global device ids)
	// NOTE: this could be done before fill_parts(), as long as it does not need knowledge about the fluid, but
	// not before allocating the host buffers
	if (MULTI_DEVICE) {
		printf("Splitting the domain in %u partitions...\n", gdata->totDevices);
		// fill the device map with numbers from 0 to totDevices
		gdata->problem->fillDeviceMap();
		// here it is possible to save the device map before the conversion
		// gdata->saveDeviceMapToFile("linearIdx");
		if (MULTI_NODE) {
			// make the numbers globalDeviceIndices, with the least 3 bits reserved for the device number
			gdata->convertDeviceMap();
			// here it is possible to save the converted device map
			// gdata->saveDeviceMapToFile("");
		}
		printf("Striping is:  %s\n", (gdata->clOptions->striping ? "enabled" : "disabled") );
		printf("GPUDirect is: %s\n", (gdata->clOptions->gpudirect ? "enabled" : "disabled") );
		printf("MPI transfers are: %s\n", (gdata->clOptions->asyncNetworkTransfers ? "ASYNCHRONOUS" : "BLOCKING") );
	}

	// initialize CGs (or, the problem could directly write on gdata)
	if (gdata->problem->simparams()->numbodies > 0) {
		gdata->problem->get_bodies_cg();
	}

	if (!resumed && _sp->sph_formulation == SPH_GRENIER)
		problem->init_volume(gdata->s_hBuffers, gdata->totParticles);

	if (!resumed && (_sp->simflags & ENABLE_INTERNAL_ENERGY))
		problem->init_internal_energy(gdata->s_hBuffers, gdata->totParticles);

	if (!resumed && _sp->turbmodel > ARTIFICIAL)
		problem->init_turbvisc(gdata->s_hBuffers, gdata->totParticles);

	/* When starting a simulation with open boundaries, we need to
	 * initialize the array of the next ID for generated particles,
	 * and count the total number of open boundary vertices.
	 */
	if (_sp->simflags & ENABLE_INLET_OUTLET)
		gdata->numOpenVertices = initializeNextIDs(resumed);

	if (MULTI_DEVICE) {
		printf("Sorting the particles per device...\n");
		sortParticlesByHash();
	} else {
		// if there is something more to do, encapsulate in a dedicated method please
		gdata->s_hStartPerDevice[0] = 0;
		gdata->s_hPartsPerDevice[0] = gdata->processParticles[0] =
				gdata->totParticles;
	}

	for (uint d=0; d < gdata->devices; d++)
		printf(" - device at index %u has %s particles assigned and offset %s\n",
			d, gdata->addSeparators(gdata->s_hPartsPerDevice[d]).c_str(), gdata->addSeparators(gdata->s_hStartPerDevice[d]).c_str());

	// TODO
	//		// > new Integrator

	// new Synchronizer; it will be waiting on #devices+1 threads (GPUWorkers + main)
	gdata->threadSynchronizer = new Synchronizer(gdata->devices + 1);

	printf("Starting workers...\n");

	// allocate workers
	gdata->GPUWORKERS = (GPUWorker**)calloc(gdata->devices, sizeof(GPUWorker*));
	for (uint d=0; d < gdata->devices; d++)
		gdata->GPUWORKERS[d] = new GPUWorker(gdata, d);

	//	repack.SetParams();

	// actually start the threads
	for (uint d = 0; d < gdata->devices; d++)
		gdata->GPUWORKERS[d]->run_worker(); // begin of INITIALIZATION ***

	// The following barrier waits for GPUworkers to complete CUDA init, GPU allocation, subdomain and devmap upload

	gdata->threadSynchronizer->barrier(); // end of INITIALIZATION ***

	if (!gdata->keep_going && !gdata->keep_repacking)
		return false;

	// peer accessibility is checked and set in the initialization phase
	if (MULTI_GPU)
		printDeviceAccessibilityTable();

	return (initialized = true);
}

bool GPUSPH::finalize() {
	// TODO here, when there will be the Integrator
	// delete Integrator

	printf("Deallocating...\n");

	// stuff for rollCallParticles()
	free(m_rcBitmap);
	free(m_rcNotified);
	free(m_rcAddrs);

	// workers
	for (uint d = 0; d < gdata->devices; d++)
		delete gdata->GPUWORKERS[d];

	free(gdata->GPUWORKERS);

	// Synchronizer
	delete gdata->threadSynchronizer;

	// host buffers
	deallocateGlobalHostBuffers();

	Writer::Destroy();

	// ...anything else?

	delete m_totalPerformanceCounter;
	delete m_intervalPerformanceCounter;
	if (m_multiNodePerformanceCounter)
		delete m_multiNodePerformanceCounter;

	initialized = false;

	return true;
}

// set nextCommand, unlock the threads and wait for them to complete
void GPUSPH::doCommand(CommandType cmd, flag_t flags)
{
	// resetting the host buffers is useful to check if the arrays are completely filled
	/*/ if (cmd==DUMP) {
	 const uint float4Size = sizeof(float4) * gdata->totParticles;
	 const uint infoSize = sizeof(particleinfo) * gdata->totParticles;
	 memset(gdata->s_hPos, 0, float4Size);
	 memset(gdata->s_hVel, 0, float4Size);
	 memset(gdata->s_hInfo, 0, infoSize);
	 } */

	gdata->nextCommand = cmd;
	gdata->commandFlags = flags;
	gdata->threadSynchronizer->barrier(); // unlock CYCLE BARRIER 2
	gdata->threadSynchronizer->barrier(); // wait for completion of last command and unlock CYCLE BARRIER 1

<<<<<<< HEAD
	if (gdata->clOptions->repack || gdata->clOptions->repack_only) {
		if (!repacked && !gdata->keep_repacking)
			throw runtime_error("GPUSPH repacking aborted by worker thread");
		if (repacked && !gdata->keep_going)
			throw runtime_error("GPUSPH aborted by worker thread");
	} else {
		if (!gdata->keep_going)
			throw runtime_error("GPUSPH aborted by worker thread");
	}
=======
	if (!gdata->keep_going)
		throw runtime_error("GPUSPH aborted by worker thread");

	// Check buffer consistency after every call.
	// Don't even bother with the conditional if it's not enabled though.
	// TODO as things are now, all the calls from the first APPEND_EXTERNAL
	// to the first EULER will complain about inconsistency in the WRITE buffers.
	// With knowledge about which buffers are read/written to by each command, we
	// could restrict ourselves to check those buffers; with the upcoming new
	// Integrator and ParticleSystem classes, this will be easier, so let's not
	// waste too much time on it at the moment.
#ifdef INSPECT_DEVICE_MEMORY
	if (MULTI_DEVICE && gdata->debug.check_buffer_consistency)
		checkBufferConsistency();
#endif
>>>>>>> e01737a6
}

// Auxiliary template selector for setExtraCommandArg
template<typename T>
using CanBeStoredInFlag = typename std::integral_constant<bool,
	std::is_integral<T>::value || std::is_enum<T>::value>;

// Function to specializa the setting of extraCommandArg
void setExtraCommandArg(GlobalData *gdata, const char *arg)
{ gdata->extraCommandArg.string = arg; }

void setExtraCommandArg(GlobalData *gdata, std::string const& arg)
{ gdata->extraCommandArg.string = arg; }

template<typename T>
enable_if_t<CanBeStoredInFlag<T>::value>
setExtraCommandArg(GlobalData *gdata, T arg)
{ gdata->extraCommandArg.flag = arg; }

template<typename T>
enable_if_t<std::is_floating_point<T>::value>
setExtraCommandArg(GlobalData *gdata, T arg)
{ gdata->extraCommandArg.fp32 = arg; }

// set the extra arg for the next command
template<typename T>
void
GPUSPH::doCommand(CommandType cmd, flag_t flags, T arg)
{
	setExtraCommandArg(gdata, arg);
	doCommand(cmd, flags);
}

// an empty set of PostProcessEngines, to be used when we want to save
// the particle system without running post-processing filters
// (e.g. when inspecting the particle system before each forces computation)
static const PostProcessEngineSet noPostProcess{};

void
GPUSPH::prepareNextStep(const flag_t current_integrator_step)
{
	if (current_integrator_step == INTEGRATOR_STEP_2) {
		// Euler needs always cg(n)
		if (problem->simparams()->numbodies > 0)
			doCommand(EULER_UPLOAD_OBJECTS_CG);
	}

	// variable gravity
	if (problem->simparams()->gcallback) {
		// ask the Problem to update gravity, one per process
		doCallBacks(current_integrator_step);
		// upload on the GPU, one per device
		doCommand(UPLOAD_GRAVITY);
	}

	// TODO when support for Grenier's formulation is added to models
	// with boundary conditions, the computation of the new sigma and
	// smoothed density should be moved here from the beginning of
	// runIntegratorStep

	// semi-analytical boundary conditions
	switch (problem->simparams()->boundarytype) {
	case LJ_BOUNDARY:
	case MK_BOUNDARY:
	case DYN_BOUNDARY:
		/* nothing to do for LJ, MK and dynamic boundaries */
		break;
	case SA_BOUNDARY:
		saBoundaryConditions(current_integrator_step);
		break;
	}

	// open boundaries: new particle generation, only during the corrector
	if (current_integrator_step == INTEGRATOR_STEP_2 &&
		problem->simparams()->simflags & ENABLE_INLET_OUTLET)
	{
		doCommand(DOWNLOAD_NEWNUMPARTS);
		gdata->particlesCreated = gdata->particlesCreatedOnNode[0];
		for (uint d = 1; d < gdata->devices; d++)
			gdata->particlesCreated |= gdata->particlesCreatedOnNode[d];
		// if runnign multinode, should also find the network minimum
		if (MULTI_NODE)
			gdata->networkManager->networkBoolReduction(
				&(gdata->particlesCreated), 1);

		// update the it counter if new particles are created
		if (gdata->particlesCreated) {
			gdata->createdParticlesIterations++;

			/*** IMPORTANT: updateArrayIndices() is only useful to be able to dump
			 * the newly generated particles on the upcoming (if any) save. HOWEVER,
			 * it introduces significant issued when used in multi-GPU, due
			 * to the fact that generated particles are appended after the externals.
			 * A method to handle this better needs to be devised (at worst enabling
			 * this only as a debug feature in single-GPU mode). For the time being
			 * the code section is disabled.
			 */
#if 0
			// we also update the array indices, so that e.g. when saving
			// the newly created particles are visible
			// TODO this doesn't seem to impact performance noticeably
			// in single-GPU. If it is found to be too expensive on
			// multi-GPU (or especially multi-node) it might be necessary
			// to only do it when saving. It does not affect the simulation
			// anyway, since it will be done during the next buildNeibList()
			// call
			updateArrayIndices();
#endif
		}
	}

}

void
GPUSPH::runIntegratorStep(const flag_t integrator_step)
{
	// for Grenier formulation, compute sigma and smoothed density
	// TODO with boundary models requiring kernels for boundary conditions,
	// this should be moved into prepareNextStep
	if (problem->simparams()->sph_formulation == SPH_GRENIER) {
		// put READ vel in WRITE buffer
		doCommand(SWAP_BUFFERS, BUFFER_VEL);
		gdata->only_internal = true;
		// compute density and sigma, updating WRITE vel in-place
		doCommand(COMPUTE_DENSITY, integrator_step);
		if (MULTI_DEVICE)
			doCommand(UPDATE_EXTERNAL,
					BUFFER_SIGMA | BUFFER_VEL | DBLBUFFER_WRITE);

		// restore vel buffer into READ position
		doCommand(SWAP_BUFFERS, BUFFER_VEL);
	}

	// for SPS viscosity, compute first array of tau and exchange with neighbors
	if (problem->simparams()->turbmodel == SPS) {
		gdata->only_internal = true;
		doCommand(CALC_VISC, integrator_step);
		if (MULTI_DEVICE)
			doCommand(UPDATE_EXTERNAL, BUFFER_TAU);
	}
	if (gdata->debug.inspect_preforce)
		saveParticles(noPostProcess, integrator_step);

	// compute forces only on internal particles
	gdata->only_internal = true;
	if (gdata->clOptions->striping && MULTI_DEVICE)
		doCommand(FORCES_ENQUEUE, integrator_step);
	else
		doCommand(FORCES_SYNC, integrator_step);

	// update forces of external particles
	if (MULTI_DEVICE)
		doCommand(UPDATE_EXTERNAL,
				POST_FORCES_UPDATE_BUFFERS | DBLBUFFER_WRITE);

	// if striping was active, now we want the kernels to complete
	if (gdata->clOptions->striping && MULTI_DEVICE)
		doCommand(FORCES_COMPLETE, integrator_step);

	// --- ONLY CORRECTOR (STEP 2) -------------
	// during the corrector step, we want to swap compute buffers to put n back
	// into the READ position, and n* (that will be updated to n+1) into the
	// WRITE position
	if (integrator_step == INTEGRATOR_STEP_2) {
		doCommand(SWAP_BUFFERS, POST_COMPUTE_SWAP_BUFFERS);
		// boundelements is swapped because the normals are updated in the moving objects case
		if (problem->simparams()->simflags & ENABLE_MOVING_BODIES)
			doCommand(SWAP_BUFFERS, BUFFER_BOUNDELEMENTS);
	}
	// -----------------------------------------

	// Take care of moving bodies
	move_bodies(integrator_step);

	// integrate also the externals
	gdata->only_internal = false;
	// perform the euler integration step
	doCommand(EULER, integrator_step);
	gdata->only_internal = true;

	if (gdata->debug.inspect_pregamma)
		saveParticles(noPostProcess, integrator_step);

	if (problem->simparams()->simflags & ENABLE_DENSITY_SUM) {
		// compute density based on an integral formulation
		doCommand(DENSITY_SUM, integrator_step);
		if (MULTI_DEVICE)
			doCommand(UPDATE_EXTERNAL,
					BUFFER_VEL | BUFFER_GRADGAMMA | DBLBUFFER_WRITE);

		// when using density sum, density diffusion is applied _after_ the density sum
		if (problem->simparams()->densitydiffusiontype
				!= DENSITY_DIFFUSION_NONE) {
			/* Put the new data into the READ position: this will be used to
			 * compute the density diffusion based on the new data
			 */
			doCommand(SWAP_BUFFERS, BUFFER_POS | BUFFER_VEL | BUFFER_GRADGAMMA);
			if (problem->simparams()->simflags & ENABLE_MOVING_BODIES)
				doCommand(SWAP_BUFFERS, BUFFER_BOUNDELEMENTS);

			doCommand(CALC_DENSITY_DIFFUSION, integrator_step);
			/* Swap back the arrays that'll get updated in-place */
			doCommand(SWAP_BUFFERS, BUFFER_VEL);
			doCommand(APPLY_DENSITY_DIFFUSION, integrator_step);
			if (MULTI_DEVICE)
				doCommand(UPDATE_EXTERNAL, BUFFER_VEL | DBLBUFFER_WRITE);

			/* Swap back POS and GRADGAMMA (and BOUNDELEMENTS if needed) too,
			 * to restore the overall situation */
			doCommand(SWAP_BUFFERS, BUFFER_POS | BUFFER_GRADGAMMA);
			if (problem->simparams()->simflags & ENABLE_MOVING_BODIES)
				doCommand(SWAP_BUFFERS, BUFFER_BOUNDELEMENTS);
		}
	} else if (problem->simparams()->boundarytype == SA_BOUNDARY) {
		// with SA_BOUNDARY, if not using DENSITY_SUM, rho is integrated in EULER,
		// but we still need to integrate gamma, which needs the new position and thus
		// needs to be done after EULER
		doCommand(INTEGRATE_GAMMA, integrator_step);
		if (MULTI_DEVICE)
			doCommand(UPDATE_EXTERNAL, BUFFER_GRADGAMMA | DBLBUFFER_WRITE);
	}

	// upload gravity, boundary conditions, etc
	prepareNextStep(integrator_step);

	// put all the updated stuff in the READ positions, ready for the next step
	doCommand(SWAP_BUFFERS, POST_COMPUTE_SWAP_BUFFERS);
	if (problem->simparams()->simflags & ENABLE_MOVING_BODIES)
		doCommand(SWAP_BUFFERS, BUFFER_BOUNDELEMENTS);
}

void
GPUSPH::runRepackingStep(const flag_t integrator_step) {

	if (gdata->debug.inspect_preforce)
		saveParticles(noPostProcess, integrator_step);

	// compute forces only on internal particles
	gdata->only_internal = true;
	if (gdata->clOptions->striping && MULTI_DEVICE)
		doCommand(FORCES_ENQUEUE, integrator_step);
	else
		doCommand(FORCES_SYNC, integrator_step);

	// update forces of external particles
	if (MULTI_DEVICE)
		doCommand(UPDATE_EXTERNAL, BUFFER_FORCES | DBLBUFFER_WRITE);

	// if striping was active, now we want the kernels to complete
	if (gdata->clOptions->striping && MULTI_DEVICE)
		doCommand(FORCES_COMPLETE, integrator_step);

	// -----------------------------------------

	// integrate also the externals
	gdata->only_internal = false;
	// perform the euler integration step
	doCommand(EULER, integrator_step);
	gdata->only_internal = true;

	if (gdata->debug.inspect_pregamma)
		saveParticles(noPostProcess, integrator_step);

	if (problem->simparams()->boundarytype == SA_BOUNDARY) {
		// with SA_BOUNDARY we need to integrate gamma,
		// which needs the new position and thus
		// needs to be done after EULER
		// we do it as if we were in step 2 of predictor-corrector
		doCommand(INTEGRATE_GAMMA, INTEGRATOR_STEP_2);
		if (MULTI_DEVICE)
			doCommand(UPDATE_EXTERNAL, BUFFER_GRADGAMMA | DBLBUFFER_WRITE);
	}
	// -----------------------------------------

	// put all the updated stuff in the READ position, ready for the next step
	doCommand(SWAP_BUFFERS, POST_REPACK_SWAP_BUFFERS);
}

void GPUSPH::runEnabledFilters(const FilterFreqList& enabledFilters) {
	FilterFreqList::const_iterator flt(enabledFilters.begin());
	FilterFreqList::const_iterator flt_end(enabledFilters.end());
	while (flt != flt_end) {
		FilterType filter = flt->first;
		uint freq = flt->second; // known to be > 0
		if (gdata->iterations % freq == 0) {
			gdata->only_internal = true;
			doCommand(FILTER, NO_FLAGS, filter);
			// update before swapping, since UPDATE_EXTERNAL works on write buffers
			if (MULTI_DEVICE)
				doCommand(UPDATE_EXTERNAL, BUFFER_VEL | DBLBUFFER_WRITE);

			doCommand(SWAP_BUFFERS, BUFFER_VEL);
		}
		++flt;
	}
}

bool GPUSPH::runRepacking() {
	if (!initialized) return false;

	// doing first write
	printf("Performing first write...\n");
	doWrite(INITIALIZATION_STEP);

	printf("Letting threads upload the subdomains...\n");
	gdata->threadSynchronizer->barrier(); // begins UPLOAD ***

	// here the Workers are uploading their subdomains

	// After next barrier, the workers will enter their simulation cycle, so it is recommended to set
	// nextCommand properly before the barrier (although should be already initialized to IDLE).
	// doCommand(IDLE) would be equivalent, but this is more clear
	gdata->nextCommand = IDLE;
	gdata->threadSynchronizer->barrier(); // end of UPLOAD, begins SIMULATION ***
	gdata->threadSynchronizer->barrier(); // unlock CYCLE BARRIER 1

	// this is where we invoke initialization routines that have to be
	// run by the GPUWokers
	if (problem->simparams()->boundarytype == SA_BOUNDARY) {
		// compute neighbour list for the first time
		buildNeibList();

		saBoundaryConditions(INITIALIZATION_STEP);
	}

	printf("Entering the repacking cycle\n");

	//  IPPS counter does not take the initial uploads into consideration
	m_totalPerformanceCounter->start();
	m_intervalPerformanceCounter->start();
	if (MULTI_NODE)
		m_multiNodePerformanceCounter->start();

	// write some info. This could replace "Entering the main simulation cycle"
	printStatus();

	FilterFreqList const& enabledFilters = gdata->simframework->getFilterFreqList();

	// Run the repacking loop, by issuing the appropriate doCommand()s
	// in sequence. keep_repacking will be set to false either by the loop itself
	// if the repacking is finished, or by a Worker that fails in executing a
	// command; in the latter case, doCommand itself will throw, to prevent
	// the loop from issuing subsequent commands; hence, the body consists of a
	// try/catch block --------v-----
	while (gdata->keep_repacking) try {
		printStatus(m_info_stream);
		// when there will be an Integrator class, here (or after bneibs?) we will
		// call Integrator -> setNextStep

		// build neighbors list
		if (gdata->iterations % problem->simparams()->buildneibsfreq == 0 ||
				gdata->particlesCreated) {
			buildNeibList();
		}

		markIntegrationStep("n", BUFFER_VALID, "", BUFFER_INVALID);

		// run enabled filters
		if (gdata->iterations > 0) {
			runEnabledFilters(enabledFilters);
		}

		// run REPACK step
		runRepackingStep(REPACK_STEP);

		// Here the repacking step is complete. All updated values
		// are now in the read buffers again: mark the READ buffers as valid repack,
		// and the WRITE buffers as valid n
		markIntegrationStep("repack", BUFFER_VALID, "n", BUFFER_VALID);
		// End of repacking step

		// increase counters
		gdata->iterations++;
		m_totalPerformanceCounter->incItersTimesParts( gdata->processParticles[ gdata->mpi_rank ] );
		m_intervalPerformanceCounter->incItersTimesParts( gdata->processParticles[ gdata->mpi_rank ] );
		if (MULTI_NODE)
			m_multiNodePerformanceCounter->incItersTimesParts( gdata->totParticles );

		// choose minimum dt among the devices
		if (gdata->problem->simparams()->simflags & ENABLE_DTADAPT) {
			gdata->dt = gdata->dts[0];
			for (uint d = 1; d < gdata->devices; d++)
				gdata->dt = min(gdata->dt, gdata->dts[d]);
			// if running multinode, should also find the network minimum
			if (MULTI_NODE)
				gdata->networkManager->networkFloatReduction(&(gdata->dt), 1, MIN_REDUCTION);
		}

		// check that dt is not too small (absolute)
		if (!gdata->dt) {
			throw DtZeroException(gdata->t, gdata->dt);
		} else if (gdata->dt < FLT_EPSILON) {
			fprintf(stderr, "FATAL: repacking timestep %g under machine epsilon at iteration %lu - requesting quit...\n", gdata->dt, gdata->iterations);
			gdata->quit_request = true;
		}

		// to check, later, that the simulation is actually progressing
		gdata->t += gdata->dt;

		float repackMinKe = 100;
		// Compute the total kinetic energy to determine if repacking
		// should stop or not
		float kineticEnergy = computeKineticEnergy();

		if (kineticEnergy > 0)
			gdata->repackPositiveKe = true;

		// are we done?
		const bool we_are_done =
			// have we reached the maximum number of repacking iterations?
			gdata->iterations >= gdata->problem->simparams()->repack_maxiter ||
			// have we sufficiently decreased the kinetic energy?
			//gdata->repackPositiveKe && kineticEnergy < repackMinKe ||
			// and of course we're finished if a quit was requested
			gdata->quit_request;

		if (!we_are_done) {
			// Save the intermediate results if required
			check_write(we_are_done);
		} else {
			printf("Repacking algorithm is finished\n");
			printStatus();
			gdata->t = -1.;
			printf("Disable free-surface particles\n");
			// First, put POS and VERTICES in the write position
			doCommand(SWAP_BUFFERS, BUFFER_POS | BUFFER_VERTICES);
			// Disable the free surface boundary particles
			doCommand(DISABLE_FREE_SURF_PARTS);
			if (MULTI_DEVICE)
				doCommand(UPDATE_EXTERNAL, BUFFER_POS | BUFFER_VERTICES | DBLBUFFER_WRITE);
				// Put POS and VERTICES back in the read position
			doCommand(SWAP_BUFFERS, BUFFER_POS | BUFFER_VERTICES);

			// The free-surface particles are actually deleted in the calcHash and
			// reorderDataAndFindCellStart functions, so call buildNeibList now
			buildNeibList();
			// In the SA case, gamma needs to be recomputed after
			// the free-surface boundary has been removed
			if (problem->simparams()->boundarytype == SA_BOUNDARY) {
				// re-set density and other values for bound. elements and vertices
				// and set value of gamma for further simulation using the quadrature formula
				saBoundaryConditions(INITIALIZATION_STEP);
			}
			// Write the final results
			check_write(we_are_done);

			// No command after keep_repacking has been unset
			gdata->keep_repacking = false;
			if (gdata->quit_request) gdata->keep_going = false;
		}

	} catch (exception &e) {
		cerr << e.what() << endl;
		gdata->keep_repacking = false;
		gdata->keep_going = false;
		// the loop is being ended by some exception, so we cannot guarantee that
		// all threads are alive. Force unlocks on all subsequent barriers to exit
		// as cleanly as possible without stalling
		gdata->threadSynchronizer->forceUnlock();
	}

	// elapsed time, excluding the initialization
	printf("Elapsed time of repacking cycle: %.2gs\n", m_totalPerformanceCounter->getElapsedSeconds());

	// In multinode simulations we also print the global performance. To make only rank 0 print it, add
	// the condition (gdata->mpi_rank == 0)
	if (MULTI_NODE)
		printf("Global performance of the multinode repacking: %.2g MIPPS\n", m_multiNodePerformanceCounter->getMIPPS());

	printf("Repacking end, cleaning up...\n");

	// doCommand(QUIT) would be equivalent, but this is more clear
	gdata->nextCommand = QUIT;
	gdata->threadSynchronizer->barrier(); // unlock CYCLE BARRIER 2
	gdata->threadSynchronizer->barrier(); // end of SIMULATION, begins FINALIZATION ***

	//// just wait or...?

	gdata->threadSynchronizer->barrier(); // end of FINALIZATION ***

	// after the last barrier has been reached by all threads (or after the Synchronizer has been forcedly unlocked),
	// we wait for the threads to actually exit
	for (uint d = 0; d < gdata->devices; d++)
		gdata->GPUWORKERS[d]->join_worker();

	gdata->keep_going = true;
	return (repacked = true);
}

bool GPUSPH::runSimulation() {
	if (!initialized) return false;
	// doing first write
	printf("Performing first write...\n");
	doWrite(INITIALIZATION_STEP);

	printf("Letting threads upload the subdomains...\n");
	gdata->threadSynchronizer->barrier(); // begins UPLOAD ***

	// here the Workers are uploading their subdomains

	// After next barrier, the workers will enter their simulation cycle, so it is recommended to set
	// nextCommand properly before the barrier (although should be already initialized to IDLE).
	// doCommand(IDLE) would be equivalent, but this is more clear
	gdata->nextCommand = IDLE;
	gdata->threadSynchronizer->barrier(); // end of UPLOAD, begins SIMULATION ***
	gdata->threadSynchronizer->barrier(); // unlock CYCLE BARRIER 1

	// this is where we invoke initialization routines that have to be
	// run by the GPUWokers

	if (problem->simparams()->boundarytype == SA_BOUNDARY) {

		// compute neighbour list for the first time
		buildNeibList();

		// set density and other values for segments and vertices
		// and set initial value of gamma using the quadrature formula
		saBoundaryConditions(INITIALIZATION_STEP);

	}

	printf("Entering the main simulation cycle\n");

	//  IPPS counter does not take the initial uploads into consideration
	m_totalPerformanceCounter->start();
	m_intervalPerformanceCounter->start();
	if (MULTI_NODE)
		m_multiNodePerformanceCounter->start();

	// write some info. This could replace "Entering the main simulation cycle"
	printStatus();

	FilterFreqList const& enabledFilters = gdata->simframework->getFilterFreqList();

	// Run the actual simulation loop, by issuing the appropriate doCommand()s
	// in sequence. keep_going will be set to false either by the loop itself
	// if the simulation is finished, or by a Worker that fails in executing a
	// command; in the latter case, doCommand itself will throw, to prevent
	// the loop from issuing subsequent commands; hence, the body consists of a
	// try/catch block --------v-----
	while (gdata->keep_going) try {
		printStatus(m_info_stream);
		// when there will be an Integrator class, here (or after bneibs?) we will
		// call Integrator -> setNextStep

		// build neighbors list
		if (gdata->iterations % problem->simparams()->buildneibsfreq == 0 ||
			gdata->particlesCreated) {
			buildNeibList();
		}

		markIntegrationStep("n", BUFFER_VALID, "", BUFFER_INVALID);

		// run enabled filters
		if (gdata->iterations > 0) {
			runEnabledFilters(enabledFilters);
		}

		// run PREDICTOR step (INTEGRATOR_STEP_1)
		runIntegratorStep(INTEGRATOR_STEP_1);

		// Here the first part of our time integration scheme is complete. All updated values
		// are now in the read buffers again: mark the READ buffers as valid n*,
		// and the WRITE buffers as valid n
		markIntegrationStep("n*", BUFFER_VALID, "n", BUFFER_VALID);
		// End of predictor step, start corrector step

		// run CORRECTOR step (INTEGRATOR_STEP_2)
		runIntegratorStep(INTEGRATOR_STEP_2);

		// Here the second part of our time integration scheme is complete, i.e. the time-step is
		// fully computed. All updated values are now in the read buffers again:
		// mark the READ buffers as valid n+1, and the WRITE buffers as valid n
		markIntegrationStep("n+1", BUFFER_VALID, "n", BUFFER_VALID);
		// End of corrector step, finish iteration

		// increase counters
		gdata->iterations++;
		m_totalPerformanceCounter->incItersTimesParts( gdata->processParticles[ gdata->mpi_rank ] );
		m_intervalPerformanceCounter->incItersTimesParts( gdata->processParticles[ gdata->mpi_rank ] );
		if (MULTI_NODE)
			m_multiNodePerformanceCounter->incItersTimesParts( gdata->totParticles );

		// choose minimum dt among the devices
		if (gdata->problem->simparams()->simflags & ENABLE_DTADAPT) {
			gdata->dt = gdata->dts[0];
			for (uint d = 1; d < gdata->devices; d++)
				gdata->dt = min(gdata->dt, gdata->dts[d]);
			// if runnin multinode, should also find the network minimum
			if (MULTI_NODE)
				gdata->networkManager->networkFloatReduction(&(gdata->dt), 1, MIN_REDUCTION);
		}

		// check that dt is not too small (absolute)
		if (!gdata->dt) {
			throw DtZeroException(gdata->t, gdata->dt);
		} else if (gdata->dt < FLT_EPSILON) {
			fprintf(stderr, "FATAL: timestep %g under machine epsilon at iteration %lu - requesting quit...\n", gdata->dt, gdata->iterations);
			gdata->quit_request = true;
		}

		// store previous time to check that the simulation is actually progressing
		double previous_t = gdata->t;
		// increase the simulation time
		gdata->t += gdata->dt;

		// check that dt is not too small (relative to t)
		if (gdata->t == previous_t) {
			fprintf(stderr, "FATAL: timestep %g too small at iteration %lu, time is still - requesting quit...\n", gdata->dt, gdata->iterations);
			gdata->quit_request = true;
		}

		//printf("Finished iteration %lu, time %g, dt %g\n", gdata->iterations, gdata->t, gdata->dt);

		// are we done?
		const bool we_are_done =
			// ask the problem if we're done
			gdata->problem->finished(gdata->t) ||
			// if not, check if we've completed the number of iterations prescribed
			// from the command line
			(gdata->clOptions->maxiter && gdata->iterations >= gdata->clOptions->maxiter) ||
			// and of course we're finished if a quit was requested
			gdata->quit_request;

		check_write(we_are_done);

		if (we_are_done)
			// NO doCommand() after keep_going has been unset!
			gdata->keep_going = false;
	} catch (exception const& e) {
		cerr << e.what() << endl;
		gdata->keep_going = false;
		// the loop is being ended by some exception, so we cannot guarantee that
		// all threads are alive. Force unlocks on all subsequent barriers to exit
		// as cleanly as possible without stalling
		gdata->threadSynchronizer->forceUnlock();
	}

	// elapsed time, excluding the initialization
	printf("Elapsed time of simulation cycle: %.2gs\n", m_totalPerformanceCounter->getElapsedSeconds());

	// In multinode simulations we also print the global performance. To make only rank 0 print it, add
	// the condition (gdata->mpi_rank == 0)
	if (MULTI_NODE)
		printf("Global performance of the multinode simulation: %.2g MIPPS\n", m_multiNodePerformanceCounter->getMIPPS());

	// suggest max speed for next runs
	printf("Peak particle speed was ~%g m/s at %g s -> can set maximum vel %.2g for this problem\n",
		m_peakParticleSpeed, m_peakParticleSpeedTime, (m_peakParticleSpeed*1.1));

	// NO doCommand() nor other barriers than the standard ones after the

	printf("Simulation end, cleaning up...\n");

	// doCommand(QUIT) would be equivalent, but this is more clear
	gdata->nextCommand = QUIT;
	gdata->threadSynchronizer->barrier(); // unlock CYCLE BARRIER 2
	gdata->threadSynchronizer->barrier(); // end of SIMULATION, begins FINALIZATION ***

	// just wait or...?

	gdata->threadSynchronizer->barrier(); // end of FINALIZATION ***

	// after the last barrier has been reached by all threads (or after the Synchronizer has been forcedly unlocked),
	// we wait for the threads to actually exit
	for (uint d = 0; d < gdata->devices; d++)
		gdata->GPUWORKERS[d]->join_worker();

	return true;
}


void GPUSPH::move_bodies(flag_t integrator_step)
{
	const uint step = get_step_number(integrator_step);

	// Get moving bodies data (position, linear and angular velocity ...)
	if (problem->simparams()->numbodies > 0) {
		// We have to reduce forces and torques only on bodies which requires it
		const size_t numforcesbodies = problem->simparams()->numforcesbodies;
		if (numforcesbodies > 0) {
			doCommand(REDUCE_BODIES_FORCES);

			// Now sum up the partial forces and momentums computed in each gpu
			if (MULTI_GPU) {
				for (uint ob = 0; ob < numforcesbodies; ob ++) {
					gdata->s_hRbTotalForce[ob] = make_float3( 0.0f );
					gdata->s_hRbTotalTorque[ob] = make_float3( 0.0f );

					for (uint d = 0; d < gdata->devices; d++) {
						gdata->s_hRbTotalForce[ob] += gdata->s_hRbDeviceTotalForce[d*numforcesbodies + ob];
						gdata->s_hRbTotalTorque[ob] += gdata->s_hRbDeviceTotalTorque[d*numforcesbodies + ob];
					} // Iterate on devices
				} // Iterate on objects on which we compute forces
			}

			// if running multinode, also reduce across nodes
			if (MULTI_NODE) {
				// to minimize the overhead, we reduce the whole arrays of forces and torques in one command
				gdata->networkManager->networkFloatReduction((float*)gdata->s_hRbTotalForce, 3 * numforcesbodies, SUM_REDUCTION);
				gdata->networkManager->networkFloatReduction((float*)gdata->s_hRbTotalTorque, 3 * numforcesbodies, SUM_REDUCTION);
			}

			/* Make a copy of the total forces, and let the problem override the applied forces, if necessary */
			memcpy(gdata->s_hRbAppliedForce, gdata->s_hRbTotalForce, numforcesbodies*sizeof(float3));
			memcpy(gdata->s_hRbAppliedTorque, gdata->s_hRbTotalTorque, numforcesbodies*sizeof(float3));

			double t0 = gdata->t;
			double t1 = t0;
			if (step == 1)
				t1 += gdata->dt/2.0;
			else
				t1 += gdata->dt;
			problem->bodies_forces_callback(t0, t1, step, gdata->s_hRbAppliedForce, gdata->s_hRbAppliedTorque);
		}

		// Let the problem compute the new moving bodies data
		problem->bodies_timestep(gdata->s_hRbAppliedForce, gdata->s_hRbAppliedTorque, step, gdata->dt, gdata->t,
			gdata->s_hRbCgGridPos, gdata->s_hRbCgPos,
			gdata->s_hRbTranslations, gdata->s_hRbRotationMatrices, gdata->s_hRbLinearVelocities, gdata->s_hRbAngularVelocities);

		if (step == 2)
			problem->post_timestep_callback(gdata->t);

		// Upload translation vectors and rotation matrices; will upload CGs after euler
		doCommand(UPLOAD_OBJECTS_MATRICES);
		// Upload objects linear and angular velocities
		doCommand(UPLOAD_OBJECTS_VELOCITIES);
		// Upload objects CG in forces only
		if (numforcesbodies)
			doCommand(FORCES_UPLOAD_OBJECTS_CG);
	} // if there are objects
}

// Allocate the shared buffers, i.e. those accessed by all workers
// Returns the number of allocated bytes.
// This does *not* include what was previously allocated (e.g. particles in problem->fillparts())
size_t GPUSPH::allocateGlobalHostBuffers()
{
	// define host buffers
	gdata->s_hBuffers.addBuffer<HostBuffer, BUFFER_POS_GLOBAL>();
	gdata->s_hBuffers.addBuffer<HostBuffer, BUFFER_POS>();
	gdata->s_hBuffers.addBuffer<HostBuffer, BUFFER_HASH>();
	gdata->s_hBuffers.addBuffer<HostBuffer, BUFFER_VEL>();
	gdata->s_hBuffers.addBuffer<HostBuffer, BUFFER_INFO>();

	if (gdata->debug.neibs)
		gdata->s_hBuffers.addBuffer<HostBuffer, BUFFER_NEIBSLIST>();

	if (gdata->debug.forces)
		gdata->s_hBuffers.addBuffer<HostBuffer, BUFFER_FORCES>();

	if (gdata->simframework->hasPostProcessOption(SURFACE_DETECTION, BUFFER_NORMALS))
		gdata->s_hBuffers.addBuffer<HostBuffer, BUFFER_NORMALS>();
	if (gdata->simframework->hasPostProcessEngine(VORTICITY))
		gdata->s_hBuffers.addBuffer<HostBuffer, BUFFER_VORTICITY>();

	if (problem->simparams()->boundarytype == SA_BOUNDARY) {
		gdata->s_hBuffers.addBuffer<HostBuffer, BUFFER_BOUNDELEMENTS>();
		gdata->s_hBuffers.addBuffer<HostBuffer, BUFFER_VERTICES>();
		gdata->s_hBuffers.addBuffer<HostBuffer, BUFFER_GRADGAMMA>();
	}

	if (problem->simparams()->turbmodel == KEPSILON) {
		gdata->s_hBuffers.addBuffer<HostBuffer, BUFFER_TKE>();
		gdata->s_hBuffers.addBuffer<HostBuffer, BUFFER_EPSILON>();
		gdata->s_hBuffers.addBuffer<HostBuffer, BUFFER_TURBVISC>();
	}

	if (problem->simparams()->boundarytype == SA_BOUNDARY &&
		(problem->simparams()->simflags & ENABLE_INLET_OUTLET ||
		problem->simparams()->turbmodel == KEPSILON))
		gdata->s_hBuffers.addBuffer<HostBuffer, BUFFER_EULERVEL>();

	if (problem->simparams()->simflags & ENABLE_INLET_OUTLET)
		gdata->s_hBuffers.addBuffer<HostBuffer, BUFFER_NEXTID>();

	if (problem->simparams()->turbmodel == SPS)
		gdata->s_hBuffers.addBuffer<HostBuffer, BUFFER_SPS_TURBVISC>();

	if (problem->simparams()->sph_formulation == SPH_GRENIER) {
		gdata->s_hBuffers.addBuffer<HostBuffer, BUFFER_VOLUME>();
		// Only for debugging:
		gdata->s_hBuffers.addBuffer<HostBuffer, BUFFER_SIGMA>();
	}

	if (gdata->simframework->hasPostProcessEngine(CALC_PRIVATE)) {
		gdata->s_hBuffers.addBuffer<HostBuffer, BUFFER_PRIVATE>();
		if (gdata->simframework->hasPostProcessOption(CALC_PRIVATE, BUFFER_PRIVATE2))
			gdata->s_hBuffers.addBuffer<HostBuffer, BUFFER_PRIVATE2>();
		if (gdata->simframework->hasPostProcessOption(CALC_PRIVATE, BUFFER_PRIVATE4))
			gdata->s_hBuffers.addBuffer<HostBuffer, BUFFER_PRIVATE4>();
	}

	if (problem->simparams()->simflags & ENABLE_INTERNAL_ENERGY) {
		gdata->s_hBuffers.addBuffer<HostBuffer, BUFFER_INTERNAL_ENERGY>();
	}

	// number of elements to allocate
	const size_t numparts = gdata->allocatedParticles;

	const uint numcells = gdata->nGridCells;
	const size_t devcountCellSize = sizeof(devcount_t) * numcells;
	const size_t uintCellSize = sizeof(uint) * numcells;

	size_t totCPUbytes = 0;

	BufferList::iterator iter = gdata->s_hBuffers.begin();
	while (iter != gdata->s_hBuffers.end()) {
		if (iter->first == BUFFER_NEIBSLIST)
			totCPUbytes += iter->second->alloc(numparts*gdata->problem->simparams()->neiblistsize);
		else
			totCPUbytes += iter->second->alloc(numparts);
		++iter;
	}

	const size_t numbodies = gdata->problem->simparams()->numbodies;
	cout << "Numbodies : " << numbodies << "\n";
	if (numbodies > 0) {
		gdata->s_hRbCgGridPos = new int3 [numbodies];
		fill_n(gdata->s_hRbCgGridPos, numbodies, make_int3(0));
		gdata->s_hRbCgPos = new float3 [numbodies];
		fill_n(gdata->s_hRbCgPos, numbodies, make_float3(0.0f));
		gdata->s_hRbTranslations = new float3 [numbodies];
		fill_n(gdata->s_hRbTranslations, numbodies, make_float3(0.0f));
		gdata->s_hRbLinearVelocities = new float3 [numbodies];
		fill_n(gdata->s_hRbLinearVelocities, numbodies, make_float3(0.0f));
		gdata->s_hRbAngularVelocities = new float3 [numbodies];
		fill_n(gdata->s_hRbAngularVelocities, numbodies, make_float3(0.0f));
		gdata->s_hRbRotationMatrices = new float [numbodies*9];
		fill_n(gdata->s_hRbRotationMatrices, 9*numbodies, 0.0f);
		totCPUbytes += numbodies*(sizeof(int3) + 4*sizeof(float3) + 9*sizeof(float));
	}
	const size_t numforcesbodies = gdata->problem->simparams()->numforcesbodies;
	cout << "Numforcesbodies : " << numforcesbodies << "\n";
	if (numforcesbodies > 0) {
		gdata->s_hRbFirstIndex = new int [numforcesbodies];
		fill_n(gdata->s_hRbFirstIndex, numforcesbodies, 0);
		gdata->s_hRbLastIndex = new uint [numforcesbodies];
		fill_n(gdata->s_hRbLastIndex, numforcesbodies, 0);
		totCPUbytes += numforcesbodies*sizeof(uint);
		gdata->s_hRbTotalForce = new float3 [numforcesbodies];
		fill_n(gdata->s_hRbTotalForce, numforcesbodies, make_float3(0.0f));
		gdata->s_hRbAppliedForce = new float3 [numforcesbodies];
		fill_n(gdata->s_hRbAppliedForce, numforcesbodies, make_float3(0.0f));
		gdata->s_hRbTotalTorque = new float3 [numforcesbodies];
		fill_n(gdata->s_hRbTotalTorque, numforcesbodies, make_float3(0.0f));
		gdata->s_hRbAppliedTorque = new float3 [numforcesbodies];
		fill_n(gdata->s_hRbAppliedTorque, numforcesbodies, make_float3(0.0f));
		totCPUbytes += numforcesbodies*4*sizeof(float3);
		if (MULTI_GPU) {
			gdata->s_hRbDeviceTotalForce = new float3 [numforcesbodies*MAX_DEVICES_PER_NODE];
			fill_n(gdata->s_hRbDeviceTotalForce, numforcesbodies*MAX_DEVICES_PER_NODE, make_float3(0.0f));
			gdata->s_hRbDeviceTotalTorque = new float3 [numforcesbodies*MAX_DEVICES_PER_NODE];
			fill_n(gdata->s_hRbDeviceTotalTorque, numforcesbodies*MAX_DEVICES_PER_NODE, make_float3(0.0f));
			totCPUbytes += numforcesbodies*MAX_DEVICES_PER_NODE*2*sizeof(float3);
		}
		// In order to avoid tests and special case for mono GPU in GPUWorker::reduceRbForces the the per device
		// total arrays are aliased to the global total ones.
		else {
			gdata->s_hRbDeviceTotalForce = gdata->s_hRbTotalForce;
			gdata->s_hRbDeviceTotalTorque = gdata->s_hRbTotalTorque;
		}
	}

	const size_t numOpenBoundaries = gdata->problem->simparams()->numOpenBoundaries;
	cout << "numOpenBoundaries : " << numOpenBoundaries << "\n";

	// water depth computation array
	if (problem->simparams()->simflags & ENABLE_WATER_DEPTH) {
		gdata->h_IOwaterdepth = new uint* [MULTI_GPU ? MAX_DEVICES_PER_NODE : 1];
		for (uint i=0; i<(MULTI_GPU ? MAX_DEVICES_PER_NODE : 1); i++)
			gdata->h_IOwaterdepth[i] = new uint [numOpenBoundaries];
	}

	PostProcessEngineSet const& enabledPostProcess = gdata->simframework->getPostProcEngines();
	for (PostProcessEngineSet::const_iterator flt(enabledPostProcess.begin());
		flt != enabledPostProcess.end(); ++flt) {
		flt->second->hostAllocate(gdata);
	}

	if (MULTI_DEVICE) {
		// deviceMap
		gdata->s_hDeviceMap = new devcount_t[numcells];
		memset(gdata->s_hDeviceMap, 0, devcountCellSize);
		totCPUbytes += devcountCellSize;

		// counters to help splitting evenly
		gdata->s_hPartsPerSliceAlongX = new uint[ gdata->gridSize.x ];
		gdata->s_hPartsPerSliceAlongY = new uint[ gdata->gridSize.y ];
		gdata->s_hPartsPerSliceAlongZ = new uint[ gdata->gridSize.z ];
		// initialize
		for (uint c=0; c < gdata->gridSize.x; c++) gdata->s_hPartsPerSliceAlongX[c] = 0;
		for (uint c=0; c < gdata->gridSize.y; c++) gdata->s_hPartsPerSliceAlongY[c] = 0;
		for (uint c=0; c < gdata->gridSize.z; c++) gdata->s_hPartsPerSliceAlongZ[c] = 0;
		// record used memory
		totCPUbytes += sizeof(uint) * (gdata->gridSize.x + gdata->gridSize.y + gdata->gridSize.z);

		// cellStarts, cellEnds, segmentStarts of all devices. Array of device pointers stored on host
		// For cell starts and ends, the actual per-device components will be done by each GPUWorker,
		// using cudaHostAlloc to allocate pinned memory
		gdata->s_dCellStarts = (uint**)calloc(gdata->devices, sizeof(uint*));
		gdata->s_dCellEnds =  (uint**)calloc(gdata->devices, sizeof(uint*));
		gdata->s_dSegmentsStart = (uint**)calloc(gdata->devices, sizeof(uint*));
		for (uint d=0; d < gdata->devices; d++)
			gdata->s_dSegmentsStart[d] = (uint*)calloc(4, sizeof(uint));


		// few bytes... but still count them
		totCPUbytes += gdata->devices * sizeof(uint*) * 3;
		totCPUbytes += gdata->devices * sizeof(uint) * 4;
	}
	return totCPUbytes;
}

// Deallocate the shared buffers, i.e. those accessed by all workers
void GPUSPH::deallocateGlobalHostBuffers() {
	gdata->s_hBuffers.clear();

	// Deallocating rigid bodies related arrays
	if (gdata->problem->simparams()->numbodies > 0) {
		delete [] gdata->s_hRbCgGridPos;
		delete [] gdata->s_hRbCgPos;
		delete [] gdata->s_hRbTranslations;
		delete [] gdata->s_hRbLinearVelocities;
		delete [] gdata->s_hRbAngularVelocities;
		delete [] gdata->s_hRbRotationMatrices;
	}
	if (gdata->problem->simparams()->numforcesbodies > 0) {
		delete [] gdata->s_hRbFirstIndex;
		delete [] gdata->s_hRbLastIndex;
		delete [] gdata->s_hRbTotalForce;
		delete [] gdata->s_hRbAppliedForce;
		delete [] gdata->s_hRbTotalTorque;
		delete [] gdata->s_hRbAppliedTorque;
		if (MULTI_DEVICE) {
			delete [] gdata->s_hRbDeviceTotalForce;
			delete [] gdata->s_hRbDeviceTotalTorque;
		}
	}

	// planes
	gdata->s_hPlanes.clear();

	// multi-GPU specific arrays
	if (MULTI_DEVICE) {
		delete[] gdata->s_hDeviceMap;
		delete[] gdata->s_hPartsPerSliceAlongX;
		delete[] gdata->s_hPartsPerSliceAlongY;
		delete[] gdata->s_hPartsPerSliceAlongZ;
		free(gdata->s_dCellEnds);
		free(gdata->s_dCellStarts);
		free(gdata->s_dSegmentsStart);
	}

}

/// Check consistency of buffers across multiple GPUs
/*! This verifies that the particle buffers have the same content for areas
 * that are shared across devices (i.e. subdomain edges).
 * \note This requires the code to be compiled with INSPECT_DEVICE_MEMORY,
 * to ensure that device buffers are accessible on host.
 */
void GPUSPH::checkBufferConsistency()
{
#ifdef INSPECT_DEVICE_MEMORY
	const devcount_t numdevs = gdata->devices;

#define NUM_CHECK_LISTS 2
	const char* buflist_name[NUM_CHECK_LISTS] = { "READ", "WRITE" };
	std::vector<const BufferList *> buflist(numdevs*NUM_CHECK_LISTS);

	for (devcount_t d = 0; d < numdevs; ++d) {
		buflist[NUM_CHECK_LISTS*d + 0] = &gdata->GPUWORKERS[d]->getBufferList().getReadBufferList();
		buflist[NUM_CHECK_LISTS*d + 1] = &gdata->GPUWORKERS[d]->getBufferList().getWriteBufferList();
	}

	std::vector<uint> numParticles(numdevs);
	std::vector<uint> numInternalParticles(numdevs);

	for (devcount_t d = 0; d < numdevs; ++d) {
		numParticles[d] = gdata->GPUWORKERS[d]->getNumParticles();
		numInternalParticles[d] = gdata->GPUWORKERS[d]->getNumInternalParticles();
	}

	std::vector<particleinfo const*> infoArray(numdevs);
	std::vector<float4 const*> posArray(numdevs);
	std::vector<float4 const*> velArray(numdevs);

	// TODO FIXME this is where we assume two devices, for faster calculation about
	// which particles we have to compare against which

	if (numdevs != 2)
		throw runtime_error("sorry, buffer consistency check is only supported for two devices at the moment");

	uint externalParticles[2] = {
		numParticles[0] - numInternalParticles[0],
		numParticles[1] - numInternalParticles[1]
	};
	uint edgeParticlesStart[2] = {
		numInternalParticles[0] - externalParticles[1],
		numInternalParticles[1] - externalParticles[0]
	};

	for (uint l = 0; l < NUM_CHECK_LISTS; ++l) {

		for (devcount_t d = 0; d < numdevs; ++d) {
			infoArray[d] = buflist[NUM_CHECK_LISTS*d + l]->getData<BUFFER_INFO>();
			posArray[d] = buflist[NUM_CHECK_LISTS*d + l]->getData<BUFFER_POS>();
			velArray[d] = buflist[NUM_CHECK_LISTS*d + l]->getData<BUFFER_VEL>();
		}

		// Check the external particles of each device against their counterparts on the devices where these are edge internal
		for (uint d = 0; d < numdevs; ++d) {
			const uint neib_d = 1 - d; // TODO FIXME numdevs == 2
			for (uint p = 0; p < externalParticles[d]; ++p) {
				uint offset = numInternalParticles[d] + p;
				uint neib_offset = edgeParticlesStart[neib_d] + p;

				const particleinfo info = infoArray[d][offset];
				const particleinfo neib_info = infoArray[neib_d][neib_offset];
				const float4 pos = posArray[d][offset];
				const float4 neib_pos = posArray[neib_d][neib_offset];
				const float4 vel = velArray[d][offset];
				const float4 neib_vel = velArray[neib_d][neib_offset];

				if (memcmp(&info, &neib_info, sizeof(info))) {
					printf("%s INFO mismatch @ iteration %d, command %d | %d: device %d external particle %d (offset %d, neib %d)\n",
						buflist_name[l], gdata->iterations, gdata->nextCommand, gdata->commandFlags,
						d, p, offset, neib_offset);
					printf("(%d %d %d %d) vs (%d %d %d %d)\n",
						info.x, info.y, info.z, info.w,
						neib_info.x, neib_info.y, neib_info.z, neib_info.w);
					break;
				}

				if (memcmp(&pos, &neib_pos, sizeof(pos))) {
					printf("%s POS mismatch @ iteration %d, command %d | %d: device %d external particle %d (offset %d, neib %d)\n",
						buflist_name[l], gdata->iterations, gdata->nextCommand, gdata->commandFlags,
						d, p, offset, neib_offset);
					printf("(%g %g %g %g) vs (%g %g %g %g)\n",
						pos.x, pos.y, pos.z, pos.w,
						neib_pos.x, neib_pos.y, neib_pos.z, neib_pos.w);
					break;
				}

				if (memcmp(&vel, &neib_vel, sizeof(vel))) {
					printf("%s VEL mismatch @ iteration %d, command %d | %d: device %d external particle %d (offset %d, neib %d)\n",
						buflist_name[l], gdata->iterations, gdata->nextCommand, gdata->commandFlags,
						d, p, offset, neib_offset);
					printf("(%g %g %g %g) vs (%g %g %g %g)\n",
						vel.x, vel.y, vel.z, vel.w,
						neib_vel.x, neib_vel.y, neib_vel.z, neib_vel.w);
					break;
				}
			}
		}
	}

#else
	throw runtime_error("cannot check buffer consistency without INSPECT_DEVICE_MEMORY");
#endif
}

/// Initialize the array holding the IDs of the next generated particles
/*! Each open boundary vertex, when generating a new particle, will assign it
 * its nextID value, and update the nextID by adding the total count of open
 * boundary vertices present in the simulation.
 *
 * \return the number of open boundary vertices that have been found
 */
uint GPUSPH::initializeNextIDs(bool resumed)
{
	gdata->s_hBuffers.set_state_on_write("init next id");
	const particleinfo *particleInfo(gdata->s_hBuffers.getConstData<BUFFER_INFO>());
	uint *nextID(gdata->s_hBuffers.getData<BUFFER_NEXTID>());
	// TODO we should skip CORNER vertices, but we do CORNER vertex detection on device
	// later. Consider doing it during this pass
	uint numOpenVertices = 0;
	/* next nextID to be assigned —ASSUME the max id at the beginning is (at most) totParticles - 1,
	 * we'll check and throw if it's not */
	uint runningNextID = gdata->totParticles;
	for (uint p = 0; p < gdata->totParticles; ++p)
	{
		const particleinfo pinfo(particleInfo[p]);
		const uint this_id = id(pinfo);

		if (!resumed && this_id >= gdata->totParticles)
			throw runtime_error(
				"found id " + std::to_string(this_id) +
				" ≥ " + std::to_string(gdata->totParticles));

		// We only set nextID for open boundary vertices
		/* TODO this is currently designed for SA_BOUNDARY, for different boundary conditions
		 * it should be adapted to initialize the nextIDs of whichever particles generate fluid.
		 */
		const bool produces_particles = (VERTEX(pinfo) && IO_BOUNDARY(pinfo));
		if (!produces_particles)
			continue;

		++numOpenVertices;

		if (!resumed) {
			// OK, set the next ID
			nextID[p] = runningNextID;

#if 0 // DEBUG
			printf("\tassigned next ID %u to vertex %u (index %u)\n",
				nextID[p], this_id, p);
#endif

			++runningNextID;
		}

	}
	gdata->s_hBuffers.clear_pending_state();
	return numOpenVertices;
}

// Sort the particles in-place (pos, vel, info) according to the device number;
// update counters s_hPartsPerDevice and s_hStartPerDevice, which will be used to upload
// and download the buffers. Finally, initialize s_dSegmentsStart
// Assumptions: problem already filled, deviceMap filled, particles copied in shared arrays
void GPUSPH::sortParticlesByHash() {
	// DEBUG: print the list of particles before sorting
	// for (uint p=0; p < gdata->totParticles; p++)
	//	printf(" p %d has id %u, dev %d\n", p, id(gdata->s_hInfo[p]), gdata->calcDevice(gdata->s_hPos[p]) );

	// count parts for each device, even in other nodes (s_hPartsPerDevice only includes devices in self node on)
	uint particlesPerGlobalDevice[MAX_DEVICES_PER_CLUSTER];

	// reset counters. Not using memset since sizes are smaller than 1Kb
	for (uint d = 0; d < MAX_DEVICES_PER_NODE; d++)    gdata->s_hPartsPerDevice[d] = 0;
	for (uint n = 0; n < MAX_NODES_PER_CLUSTER; n++)   gdata->processParticles[n]  = 0;
	for (uint d = 0; d < MAX_DEVICES_PER_CLUSTER; d++) particlesPerGlobalDevice[d] = 0;

	// TODO: move this in allocateGlobalBuffers...() and rename it, or use only here as a temporary buffer? or: just use HASH, sorting also for cells, not only for device
	devcount_t* m_hParticleKeys = new devcount_t[gdata->totParticles];

	// fill array with particle hashes (aka global device numbers) and increase counters
	const hashKey *particleHash = gdata->s_hBuffers.getConstData<BUFFER_HASH>();
	for (uint p = 0; p < gdata->totParticles; p++) {

		// compute containing device according to the particle's hash
		uint cellHash = cellHashFromParticleHash( particleHash[p] );
		devcount_t whichGlobalDev = gdata->s_hDeviceMap[ cellHash ];

		// that's the key!
		m_hParticleKeys[p] = whichGlobalDev;

		// increase node and globalDev counter (only useful for multinode)
		gdata->processParticles[gdata->RANK(whichGlobalDev)]++;

		particlesPerGlobalDevice[gdata->GLOBAL_DEVICE_NUM(whichGlobalDev)]++;

		// if particle is in current node, increment the device counters
		if (gdata->RANK(whichGlobalDev) == gdata->mpi_rank)
			// increment per-device counter
			gdata->s_hPartsPerDevice[ gdata->DEVICE(whichGlobalDev) ]++;

		//if (whichGlobalDev != 0)
		//printf(" ö part %u has key %u (n%dd%u) global dev %u \n", p, whichGlobalDev, gdata->RANK(whichGlobalDev), gdata->DEVICE(whichGlobalDev), gdata->GLOBAL_DEVICE_NUM(whichGlobalDev) );

	}

	// printParticleDistribution();

	// update s_hStartPerDevice with incremental sum (should do in specific function?)
	gdata->s_hStartPerDevice[0] = 0;
	// zero is true for the first node. For the next ones, need to sum the number of particles of the previous nodes
	if (MULTI_NODE)
		for (int prev_nodes = 0; prev_nodes < gdata->mpi_rank; prev_nodes++)
			gdata->s_hStartPerDevice[0] += gdata->processParticles[prev_nodes];
	for (uint d = 1; d < gdata->devices; d++)
		gdata->s_hStartPerDevice[d] = gdata->s_hStartPerDevice[d-1] + gdata->s_hPartsPerDevice[d-1];

	// *** About the algorithm being used ***
	//
	// Since many particles share the same key, what we need is actually a compaction rather than a sort.
	// A cycle sort would be probably the best performing in terms of reducing the number of writes.
	// A selection sort would be the easiest to implement but would yield more swaps than needed.
	// The following variant, hybrid with a counting sort, is implemented.
	// We already counted how many particles are there for each device (m_partsPerDevice[]).
	// We keep two pointers, leftB and rightB (B stands for boundary). The idea is that leftB is the place
	// where we are going to put the next element and rightB is being moved to "scan" the rest of the array
	// and select next element. Unlike selection sort, rightB is initialized at the end of the array and
	// being decreased; this way, each element is expected to be moved no more than twice (estimation).
	// Moreover, a burst of particles which partially overlaps the correct bucket is not entirely moved:
	// since rightB goes from right to left, the rightmost particles are moved while the overlapping ones
	// are not. All particles before leftB have already been compacted; leftB is incremented as long as there
	// are particles already in correct positions. When there is a bucket change (we track it with nextBucketBeginsAt)
	// rightB is reset to the end of the array.
	// Possible optimization: decrease maxIdx to the last non-correct element of the array (if there is a burst
	// of correct particles in the end, this avoids scanning them everytime) and update this while running.
	// The following implementation iterates on buckets explicitly instead of working solely on leftB and rightB
	// and detect the bucket change. Same operations, cleaner code.

	// init
	const uint maxIdx = (gdata->totParticles - 1);
	uint leftB = 0;
	uint rightB;
	uint nextBucketBeginsAt = 0;

	// NOTE: in the for cycle we want to iterate on the global number of devices, not the local (process) one
	// NOTE(2): we don't need to iterate in the last bucket: it should be already correct after the others. That's why "devices-1".
	// We might want to iterate on last bucket only for correctness check.
	// For each bucket (device)...
	for (uint currentGlobalDevice = 0; currentGlobalDevice < (gdata->totDevices - 1U); currentGlobalDevice++) {
		// compute where current bucket ends
		nextBucketBeginsAt += particlesPerGlobalDevice[currentGlobalDevice];
		// reset rightB to the end
		rightB = maxIdx;
		// go on until we reach the end of the current bucket
		while (leftB < nextBucketBeginsAt) {

			// translate from globalDeviceIndex to an absolute device index in 0..totDevices (the opposite convertDeviceMap does)
			uint currPartGlobalDevice = gdata->GLOBAL_DEVICE_NUM( m_hParticleKeys[leftB] );

			// if in the current position there is a particle *not* belonging to the bucket...
			if (currPartGlobalDevice != currentGlobalDevice) {

				// ...let's find a correct one, scanning from right to left
				while ( gdata->GLOBAL_DEVICE_NUM( m_hParticleKeys[rightB] ) != currentGlobalDevice) rightB--;

				// here it should never happen that (rightB <= leftB). We should throw an error if it happens
				particleSwap(leftB, rightB);
				swap(m_hParticleKeys[leftB], m_hParticleKeys[rightB]);
			}

			// already correct or swapped, time to go on
			leftB++;
		}
	}
	// delete array of keys (might be recycled instead?)
	delete[] m_hParticleKeys;

	// initialize the outer cells values in s_dSegmentsStart. The inner_edge are still uninitialized
	for (uint currentDevice = 0; currentDevice < gdata->devices; currentDevice++) {
		uint assigned_parts = gdata->s_hPartsPerDevice[currentDevice];
		printf("    d%u  p %u\n", currentDevice, assigned_parts);
		// this should always hold according to the current CELL_TYPE values
		gdata->s_dSegmentsStart[currentDevice][CELLTYPE_INNER_CELL ] = 		EMPTY_SEGMENT;
		// this is usually not true, since a device usually has neighboring cells; will be updated at first reorder
		gdata->s_dSegmentsStart[currentDevice][CELLTYPE_INNER_EDGE_CELL ] =	EMPTY_SEGMENT;
		// this is true and will change at first APPEND
		gdata->s_dSegmentsStart[currentDevice][CELLTYPE_OUTER_EDGE_CELL ] =	EMPTY_SEGMENT;
		// this is true and might change between a reorder and the following crop
		gdata->s_dSegmentsStart[currentDevice][CELLTYPE_OUTER_CELL ] =		EMPTY_SEGMENT;
	}

	// DEBUG: check if the sort was correct
	bool monotonic = true;
	bool count_c = true;
	uint hcount[MAX_DEVICES_PER_NODE];
	for (uint d=0; d < MAX_DEVICES_PER_NODE; d++)
		hcount[d] = 0;
	for (uint p=0; p < gdata->totParticles && monotonic; p++) {
		devcount_t cdev = gdata->s_hDeviceMap[ cellHashFromParticleHash(particleHash[p]) ];
		devcount_t pdev;
		if (p > 0) pdev = gdata->s_hDeviceMap[ cellHashFromParticleHash(particleHash[p-1]) ];
		if (p > 0 && cdev < pdev ) {
			printf(" -- sorting error: array[%d] has device n%dd%u, array[%d] has device n%dd%u (skipping next errors)\n",
				p-1, gdata->RANK(pdev), gdata->	DEVICE(pdev), p, gdata->RANK(cdev), gdata->	DEVICE(cdev) );
			monotonic = false;
		}
		// count particles of the current process
		if (gdata->RANK(cdev) == gdata->mpi_rank)
			hcount[ gdata->DEVICE(cdev) ]++;
	}
	// WARNING: the following check is only for particles of the current rank (multigpu, not multinode).
	// Each process checks its own particles.
	for (uint d=0; d < gdata->devices; d++)
		if (hcount[d] != gdata->s_hPartsPerDevice[d]) {
			count_c = false;
			printf(" -- sorting error: counted %d particles for device %d, but should be %d\n",
				hcount[d], d, gdata->s_hPartsPerDevice[d]);
		}
	if (monotonic && count_c)
		printf(" --- array OK\n");
	else
		printf(" --- array ERROR\n");
	// finally, print the list again
	//for (uint p=1; p < gdata->totParticles && monotonic; p++)
		//printf(" p %d has id %u, dev %d\n", p, id(gdata->s_hInfo[p]), gdata->calcDevice(gdata->s_hPos[p]) ); // */
}

// Swap two particles in all host arrays; used in host sort
void GPUSPH::particleSwap(uint idx1, uint idx2)
{
	BufferList::iterator iter = gdata->s_hBuffers.begin();
	while (iter != gdata->s_hBuffers.end()) {
			iter->second->swap_elements(idx1, idx2);
		++iter;
	}
}

void GPUSPH::setViscosityCoefficient()
{
	PhysParams *pp = gdata->problem->physparams();
	const SimParams *sp = gdata->problem->simparams();

	// Set visccoeff based on the viscosity model used
	if (sp->rheologytype == INVISCID) {
		// ensure that the viscous coefficients are NaN: they should never be used,
		// and if they are it's an error
		for (uint f = 0; f < pp->numFluids(); ++f)
			pp->visccoeff[f] = NAN;
	} else if (sp->compvisc == KINEMATIC) {
		for (uint f = 0; f < pp->numFluids(); ++f)
			pp->visccoeff[f] = pp->kinematicvisc[f];
	} else if (sp->compvisc == DYNAMIC) {
		for (uint f = 0; f < pp->numFluids(); ++f)
			pp->visccoeff[f] = pp->kinematicvisc[f]*pp->rho0[f];
	} else {
		throw runtime_error("Don't know how to set viscosity coefficient for chosen viscosity type!");
	}

	// Set SPS factors from coefficients, if they were not set
	// by the problem
	if (sp->turbmodel == SPS) {
		// TODO physparams should have configurable Cs, Ci
		// rather than configurable smagfactor, kspsfactor, probably
		const double spsCs = 0.12;
		const double spsCi = 0.0066;
		const double dp = gdata->problem->get_deltap();
		if (isnan(pp->smagfactor)) {
			pp->smagfactor = spsCs*dp;
			pp->smagfactor *= pp->smagfactor; // (Cs*∆p)^2
		}
		if (isnan(pp->kspsfactor))
			pp->kspsfactor = (2*spsCi/3)*dp*dp; // (2/3) Ci ∆p^2
	}
}

// creates the Writer according to the requested WriterType
void GPUSPH::createWriter()
{
	Writer::Create(gdata);
}

double GPUSPH::Wendland2D(const double r, const double h) {
	const double q = r/h;
	double temp = 1 - q/2.;
	temp *= temp;
	temp *= temp;
	return 7/(4*M_PI*h*h)*temp*(2*q + 1);
}

void GPUSPH::doWrite(flag_t write_flags)
{
	uint node_offset = gdata->s_hStartPerDevice[0];

	// WaveGages work by looking at neighboring SURFACE particles and averaging their z coordinates
	// NOTE: it's a standard average, not an SPH smoothing, so the neighborhood is arbitrarily fixed
	// at gage (x,y) ± 2 smoothing lengths
	// TODO should it be an SPH smoothing instead?

	GageList &gages = problem->simparams()->gage;
	double slength = problem->simparams()->slength;

	size_t numgages = gages.size();
	vector<double> gages_W(numgages, 0.);
	for (uint g = 0; g < numgages; ++g) {
		if (gages[g].w == 0.)
			gages_W[g] = DBL_MAX;
		else
			gages_W[g] = 0.;
		gages[g].z = 0.;
	}

	// energy in non-fluid particles + one for each fluid type
	// double4 with .x kinetic, .y potential, .z internal, .w currently ignored
	double4 energy[MAX_FLUID_TYPES+1] = {0.0f};

	// TODO: parallelize? (e.g. each thread tranlsates its own particles)
	double3 const& wo = problem->get_worldorigin();
	const float4 *lpos = gdata->s_hBuffers.getConstData<BUFFER_POS>();
	const hashKey* hash = gdata->s_hBuffers.getConstData<BUFFER_HASH>();
	const particleinfo *info = gdata->s_hBuffers.getConstData<BUFFER_INFO>();
	double4 *gpos = gdata->s_hBuffers.getData<BUFFER_POS_GLOBAL>();

	const float *intEnergy = gdata->s_hBuffers.getConstData<BUFFER_INTERNAL_ENERGY>();
	/* vel is only used to compute kinetic energy */
	const float4 *vel = gdata->s_hBuffers.getConstData<BUFFER_VEL>();
	const double3 gravity = make_double3(gdata->problem->physparams()->gravity);

	bool warned_nan_pos = false;

	// max particle speed only for this node only at time t
	float local_max_part_speed = 0;

	for (uint i = node_offset; i < node_offset + gdata->processParticles[gdata->mpi_rank]; i++) {
		const float4 pos = lpos[i];
		uint3 gridPos = gdata->calcGridPosFromCellHash( cellHashFromParticleHash(hash[i]) );
		// double-precision absolute position, without using world offset (useful for computing the potential energy)
		double4 dpos = make_double4(
			gdata->calcGlobalPosOffset(gridPos, as_float3(pos)) + wo,
			pos.w);
		const particleinfo pinfo = info[i];

		if (!warned_nan_pos && !(isfinite(dpos.x) && isfinite(dpos.y) && isfinite(dpos.z))) {
			fprintf(stderr, "WARNING: particle %u (id %u, type %u) has NAN position! (%g, %g, %g) @ (%u, %u, %u) = (%g, %g, %g) at iteration %lu, time %g\n",
				i, id(pinfo), PART_TYPE(pinfo),
				pos.x, pos.y, pos.z,
				gridPos.x, gridPos.y, gridPos.z,
				dpos.x, dpos.y, dpos.z,
				gdata->iterations, gdata->t);
			warned_nan_pos = true;
		}

		// if we're tracking internal energy, we're interested in all the energy
		// in the system, including kinetic and potential: keep track of that too
		if (intEnergy) {
			const double4 energies = dpos.w*make_double4(
				/* kinetic */ sqlength3(vel[i])/2,
				/* potential */ -dot3(dpos, gravity),
				/* internal */ intEnergy[i],
				/* TODO */ 0);
			int idx = FLUID(info[i]) ? fluid_num(info[i]) : MAX_FLUID_TYPES;
			energy[idx] += energies;
		}

		// for surface particles add the z coordinate to the appropriate wavegages
		if (numgages && SURFACE(info[i])) {
			for (uint g = 0; g < numgages; ++g) {
				const double gslength  = gages[g].w;
				const double r = sqrt((dpos.x - gages[g].x)*(dpos.x - gages[g].x) + (dpos.y - gages[g].y)*(dpos.y - gages[g].y));
				if (gslength > 0) {
					if (r < 2*gslength) {
						const double W = Wendland2D(r, gslength);
						gages_W[g] += W;
						gages[g].z += dpos.z*W;
					}
				}
				else {
					if (r < gages_W[g]) {
						gages_W[g] = r;
						gages[g].z = dpos.z;
					}
				}
			}
		}

		gpos[i] = dpos;

		// track peak speed
		local_max_part_speed = fmax(local_max_part_speed, length( as_float3(vel[i]) ));
	}

	// max speed: read simulation global for multi-node
	if (MULTI_NODE)
		// after this, local_max_part_speed actually becomes global_max_part_speed for time t only
		gdata->networkManager->networkFloatReduction(&(local_max_part_speed), 1, MAX_REDUCTION);
	// update peak
	if (local_max_part_speed > m_peakParticleSpeed) {
		m_peakParticleSpeed = local_max_part_speed;
		m_peakParticleSpeedTime = gdata->t;
	}

	WriterMap writers = Writer::StartWriting(gdata->t, write_flags);

	if (numgages) {
		for (uint g = 0 ; g < numgages; ++g) {
			/*cout << "Ng : " << g << " gage: " << gages[g].x << "," << gages[g].y << " r : " << gages[g].w << " z: " << gages[g].z
					<< " gparts :" << gage_parts[g] << endl;*/
			if (gages[g].w)
				gages[g].z /= gages_W[g];
		}
		//Write WaveGage information on one text file
		Writer::WriteWaveGage(writers, gdata->t, gages);
	}

	if (gdata->problem->simparams()->numforcesbodies > 0) {
		Writer::WriteObjectForces(writers, gdata->t, problem->simparams()->numforcesbodies,
			gdata->s_hRbTotalForce, gdata->s_hRbTotalTorque,
			gdata->s_hRbAppliedForce, gdata->s_hRbAppliedTorque);
	}

	if (gdata->problem->simparams()->numbodies > 0) {
		Writer::WriteObjects(writers, gdata->t);
	}

	PostProcessEngineSet const& enabledPostProcess = gdata->simframework->getPostProcEngines();
	for (PostProcessEngineSet::const_iterator flt(enabledPostProcess.begin());
		flt != enabledPostProcess.end(); ++flt) {
		flt->second->write(writers, gdata->t);
	}

	Writer::WriteEnergy(writers, gdata->t, energy);

	Writer::Write(writers,
		gdata->processParticles[gdata->mpi_rank],
		gdata->s_hBuffers,
		node_offset,
		gdata->t, gdata->simframework->hasPostProcessEngine(TESTPOINTS));

	Writer::MarkWritten(writers, gdata->t);
}

/*! Save the particle system to disk.
 *
 * This method downloads all necessary buffers from devices to host,
 * after running the defined post-process functions, and invokes the write-out
 * routine.
 */
void GPUSPH::saveParticles(PostProcessEngineSet const& enabledPostProcess, flag_t write_flags)
{
	const SimParams * const simparams = problem->simparams();

	// set the buffers to be dumped
	flag_t which_buffers = BUFFER_POS | BUFFER_VEL | BUFFER_INFO | BUFFER_HASH;

	// choose the read buffer for the double buffered arrays
	which_buffers |= DBLBUFFER_READ;

	if (gdata->debug.neibs)
		which_buffers |= BUFFER_NEIBSLIST;
	if (gdata->debug.forces)
		which_buffers |= BUFFER_FORCES;

	if (simparams->simflags & ENABLE_INTERNAL_ENERGY)
		which_buffers |= BUFFER_INTERNAL_ENERGY;

	// get GradGamma
	if (simparams->boundarytype == SA_BOUNDARY)
		which_buffers |= BUFFER_GRADGAMMA | BUFFER_VERTICES | BUFFER_BOUNDELEMENTS;

	if (simparams->sph_formulation == SPH_GRENIER)
		which_buffers |= BUFFER_VOLUME | BUFFER_SIGMA;

	// get k and epsilon
	if (simparams->turbmodel == KEPSILON)
		which_buffers |= BUFFER_TKE | BUFFER_EPSILON | BUFFER_TURBVISC;

	// Get SPS turbulent viscocity
	if (simparams->turbmodel == SPS)
		which_buffers |= BUFFER_SPS_TURBVISC;

	// get Eulerian velocity
	if (simparams->simflags & ENABLE_INLET_OUTLET ||
		simparams->turbmodel == KEPSILON)
		which_buffers |= BUFFER_EULERVEL;

	// get nextIDs
	// this must always be done, not just for debugging, because
	// it is needed for propert restart. If the data is deemed
	// unnecessary under normal condition and needs to be fenced
	// behind a debug.inspect_nextid, the check for it must be
	// done in the writers themselves, not here
	if (simparams->simflags & ENABLE_INLET_OUTLET)
		which_buffers |= BUFFER_NEXTID;

	// run post-process filters and dump their arrays
	for (PostProcessEngineSet::const_iterator flt(enabledPostProcess.begin());
		flt != enabledPostProcess.end(); ++flt) {
		PostProcessType filter = flt->first;
		gdata->only_internal = true;
		doCommand(POSTPROCESS, NO_FLAGS, filter);

		flt->second->hostProcess(gdata);

		/* list of buffers that were updated in-place */
		const flag_t updated_buffers = flt->second->get_updated_buffers();
		/* list of buffers that were written in BUFFER_WRITE */
		const flag_t written_buffers = flt->second->get_written_buffers();

		// If the post-process engine wrote something, we need to do
		// a multi-device update as well as a buffer swap
		const bool need_update_and_swap = (written_buffers != NO_FLAGS);

		/* TODO FIXME ideally we would have a way to specify when,
		 * after a post-processing, buffers need to be uploaded to other
		 * devices as well.
		 * This IS needed e.g. after the INFO update from SURFACE_DETECTION,
		 * even during pre-write post-processing, since otherwise buffers
		 * get out of sync across devices. Doing this update here is
		 * suboptimal, but otherwise we'd need to pass the information
		 * about the need to update external particles, and which buffers,
		 * to the main loop, which would be a bit of a mess in itself;
		 * so let's do it here for the time being.
		 */
#if 1
		if (MULTI_DEVICE && need_update_and_swap)
			doCommand(UPDATE_EXTERNAL, written_buffers | DBLBUFFER_WRITE);
#endif
		/* Swap the written buffers, so we can access the new data from
		 * DBLBUFFER_READ.
		 * TODO should also update buffer state and validity
		 */
		if (need_update_and_swap)
			doCommand(SWAP_BUFFERS, written_buffers);


		which_buffers |= updated_buffers | written_buffers;
	}

	// TODO: the performanceCounter could be "paused" here

	// dump what we want to save
	doCommand(DUMP, which_buffers);

	// triggers Writer->write()
	doWrite(write_flags);
}

void GPUSPH::buildNeibList()
{
	// run most of the following commands on all particles
	gdata->only_internal = false;

	doCommand(SWAP_BUFFERS, BUFFER_POS);
	doCommand(CALCHASH);
	// restore POS back in the READ position,
	// and put INFO into the WRITE position as it will be
	// reoreded by the SORT
	doCommand(SWAP_BUFFERS, BUFFER_POS | BUFFER_INFO);
	// reorder PARTINDEX by HASH and INFO (also sorts HASH and INFO)
	// in-place in WRITE
	doCommand(SORT);
	// reorder everything else
	doCommand(REORDER);

	// get the new number of particles: with inlet/outlets, they
	// may have changed because of incoming/outgoing particle, otherwise
	// some particles might have been disabled (and discarded) for flying
	// out of the domain
	doCommand(DOWNLOAD_NEWNUMPARTS);

	// swap all double buffers
	doCommand(SWAP_BUFFERS, gdata->simframework->getAllocPolicy()->get_multi_buffered());

	// if running on multiple GPUs, update the external cells
	if (MULTI_DEVICE) {
		// copy cellStarts, cellEnds and segments on host
		doCommand(DUMP_CELLS);
		doCommand(UPDATE_SEGMENTS);

		// here or later, before update indices: MPI_Allgather (&sendbuf,sendcount,sendtype,&recvbuf, recvcount,recvtype,comm)
		// maybe overlapping with dumping cells (run async before dumping the cells)

		// update particle offsets
		updateArrayIndices();
		// crop external cells
		doCommand(CROP);
		// append fresh copies of the externals
		// NOTE: this imports also particle hashes without resetting the high bits, which are wrong
		// until next calchash; however, they are filtered out when using the particle hashes.
		doCommand(APPEND_EXTERNAL, IMPORT_BUFFERS);
		// update the newNumParticles device counter
		if (problem->simparams()->simflags & ENABLE_INLET_OUTLET)
			doCommand(UPLOAD_NEWNUMPARTS);
	} else
		updateArrayIndices();

	// build neib lists only for internal particles
	gdata->only_internal = true;
	doCommand(BUILDNEIBS);

	if (MULTI_DEVICE && problem->simparams()->boundarytype == SA_BOUNDARY)
		doCommand(UPDATE_EXTERNAL, BUFFER_VERTPOS);

	// scan and check the peak number of neighbors and the estimated number of interactions
	static const uint maxPossibleFluidBoundaryNeibs = problem->simparams()->neibboundpos;
	static const uint maxPossibleVertexNeibs = problem->simparams()->boundarytype == SA_BOUNDARY ? problem->simparams()->neiblistsize - problem->simparams()->neibboundpos - 2 : 0;
	for (uint d = 0; d < gdata->devices; d++) {
		const uint currDevMaxFluidBoundaryNeibs = gdata->timingInfo[d].maxFluidBoundaryNeibs;
		const uint currDevMaxVertexNeibs = gdata->timingInfo[d].maxVertexNeibs;

		if (currDevMaxFluidBoundaryNeibs > maxPossibleFluidBoundaryNeibs ||
			currDevMaxVertexNeibs > maxPossibleVertexNeibs) {
			printf("WARNING: current max. neighbors numbers (%u | %u) greater than max possible neibs (%u | %u) at iteration %lu\n",
				currDevMaxFluidBoundaryNeibs, currDevMaxVertexNeibs, maxPossibleFluidBoundaryNeibs, maxPossibleVertexNeibs, gdata->iterations);
			printf("\tpossible culprit: %d (neibs: %d + %d | %d)\n", gdata->timingInfo[d].hasTooManyNeibs,
				gdata->timingInfo[d].hasMaxNeibs[PT_FLUID],
				gdata->timingInfo[d].hasMaxNeibs[PT_BOUNDARY],
				gdata->timingInfo[d].hasMaxNeibs[PT_VERTEX]);
		}

		if (currDevMaxFluidBoundaryNeibs > gdata->lastGlobalPeakFluidBoundaryNeibsNum)
			gdata->lastGlobalPeakFluidBoundaryNeibsNum = currDevMaxFluidBoundaryNeibs;
		if (currDevMaxVertexNeibs > gdata->lastGlobalPeakVertexNeibsNum)
			gdata->lastGlobalPeakVertexNeibsNum = currDevMaxVertexNeibs;

		gdata->lastGlobalNumInteractions += gdata->timingInfo[d].numInteractions;
	}
}

//! Invoke system callbacks
/*! Currently this only calls the variable-gravity callback.
 * Since this is invoked in-between steps, the simulated time t
 * for which the problem should be set up should be the one
 * for the next timestep
 */
void GPUSPH::doCallBacks(const flag_t current_integrator_step)
{
	Problem *pb = gdata->problem;

	double t_callback;
	switch (current_integrator_step)
	{
	case INITIALIZATION_STEP:
		/* prepare for the simulation, so reset to 0 */
		t_callback = 0;
		break;
	case INTEGRATOR_STEP_1:
		/* end of predictor, prepare for corrector, where forces
		 * will be computed at t + dt/2
		 */
		t_callback = gdata->t + gdata->dt/2;
		break;
	case INTEGRATOR_STEP_2:
		/* end of corrector, prepare for next predictor, where forces
		 * will be computed at t + dt (t and dt are still the one
		 * for the current whole step
		 */
		t_callback = gdata->t + gdata->dt;
		break;
	}

	if (pb->simparams()->gcallback)
		gdata->s_varGravity = pb->g_callback(t_callback);
}

void GPUSPH::printStatus(FILE *out)
{
//#define ti timingInfo
	fprintf(out, "Simulation time t=%es, iteration=%s, dt=%es, %s parts (%.2g, cum. %.2g MIPPS), maxneibs %u+%u\n",
			//"mean %e neibs. in %es, %e neibs/s, max %u neibs\n"
			//"mean neib list in %es\n"
			//"mean integration in %es\n",
			gdata->t, gdata->addSeparators(gdata->iterations).c_str(), gdata->dt,
			gdata->addSeparators(gdata->totParticles).c_str(), m_intervalPerformanceCounter->getMIPPS(),
			m_totalPerformanceCounter->getMIPPS(),
			gdata->lastGlobalPeakFluidBoundaryNeibsNum,
			gdata->lastGlobalPeakVertexNeibsNum
			//ti.t, ti.iterations, ti.dt, ti.numParticles, (double) ti.meanNumInteractions,
			//ti.meanTimeInteract, ((double)ti.meanNumInteractions)/ti.meanTimeInteract, ti.maxNeibs,
			//ti.meanTimeNeibsList,
			//ti.meanTimeEuler
			);
	fflush(out);
	// output to the info stream is always overwritten
	if (out == m_info_stream)
		fseek(out, 0, SEEK_SET);
//#undef ti
}

void GPUSPH::printParticleDistribution()
{
	printf("Particle distribution for process %u at iteration %lu:\n", gdata->mpi_rank, gdata->iterations);
	for (uint d = 0; d < gdata->devices; d++) {
		printf(" - Device %u: %u internal particles, %u total\n", d, gdata->s_hPartsPerDevice[d], gdata->GPUWORKERS[d]->getNumParticles());
		// Uncomment the following to detail the segments of each device
		/*
		if (MULTI_DEVICE) {
			printf("   Internal particles start at:      %u\n", gdata->s_dSegmentsStart[d][0]);
			printf("   Internal edge particles start at: %u\n", gdata->s_dSegmentsStart[d][1]);
			printf("   External edge particles start at: %u\n", gdata->s_dSegmentsStart[d][2]);
			printf("   External particles start at:      %u\n", gdata->s_dSegmentsStart[d][3]);
		}
		*/
	}
	printf("   TOT:   %u particles\n", gdata->processParticles[ gdata->mpi_rank ]);
}

// print peer accessibility for all devices
void GPUSPH::printDeviceAccessibilityTable()
{
	printf("Peer accessibility table:\n");
	// init line
	printf("-");
	for (uint d = 0; d <= gdata->devices; d++) printf("--------");
	printf("\n");

	// header
	printf("| READ >|");
	for (uint d = 0; d < gdata->devices; d++)
		printf(" %u (%u) |", d, gdata->device[d]);
	printf("\n");

	// header line
	printf("-");
	for (uint d = 0; d <= gdata->devices; d++) printf("--------");
	printf("\n");

	// rows
	for (uint d = 0; d < gdata->devices; d++) {
		printf("|");
		printf(" %u (%u) |", d, gdata->device[d]);
		for (uint p = 0; p < gdata->devices; p++) {
			if (p == d)
				printf("   -   |");
			else
			if (gdata->s_hDeviceCanAccessPeer[d][p])
				printf("   Y   |");
			else
				printf("   n   |");
		}
		printf("\n");
	}

	// closing line
	printf("-");
	for (uint d = 0; d <= gdata->devices; d++) printf("--------");
	printf("\n");
}


// Do a roll call of particle IDs; useful after dumps if the filling was uniform.
// Notifies anomalies only once in the simulation for each particle ID
// NOTE: only meaningful in single-node (otherwise, there is no correspondence between indices and ids),
// with compact particle filling (i.e. no holes in the ID space) and in simulations without open boundaries
void GPUSPH::rollCallParticles()
{
	// everything's ok till now?
	bool all_normal = true;
	// warn the user about the first anomaly only
	bool first_double_warned = false;
	bool first_missing_warned = false;
	// set this to true if we want to warn for every anomaly (for deep debugging)
	const bool WARN_EVERY_TIME = false;

	// reset bitmap and addrs
	for (uint part_id = 0; part_id < gdata->processParticles[gdata->mpi_rank]; part_id++) {
		m_rcBitmap[part_id] = false;
		m_rcAddrs[part_id] = UINT_MAX;
	}

	// fill out the bitmap and check for duplicates
	const particleinfo *particleInfo = gdata->s_hBuffers.getConstData<BUFFER_INFO>();
	for (uint part_index = 0; part_index < gdata->processParticles[gdata->mpi_rank]; part_index++) {
		uint part_id = id(particleInfo[part_index]);
		if (m_rcBitmap[part_id] && !m_rcNotified[part_id]) {
			if (WARN_EVERY_TIME || !first_double_warned) {
				printf("WARNING: at iteration %lu, time %g particle ID %u is at indices %u and %u!\n",
					gdata->iterations, gdata->t, part_id, m_rcAddrs[part_id], part_index);
				first_double_warned = true;
			}
			// getchar(); // useful for debugging
			// printf("Press ENTER to continue...\n");
			all_normal = false;
			m_rcNotified[part_id] = true;
		}
		m_rcBitmap[part_id] = true;
		m_rcAddrs[part_id] = part_index;
	}
	// now check if someone is missing
	for (uint part_id = 0; part_id < gdata->processParticles[gdata->mpi_rank]; part_id++)
		if (!m_rcBitmap[part_id] && !m_rcNotified[part_id]) {
			if (WARN_EVERY_TIME || !first_missing_warned) {
				printf("WARNING: at iteration %lu, time %g particle ID %u was not found!\n",
					gdata->iterations, gdata->t, part_id);
				first_missing_warned = true;
			}
			// printf("Press ENTER to continue...\n");
			// getchar(); // useful for debugging
			m_rcNotified[part_id] = true;
			all_normal = false;
		}
	// if there was any warning...
	if (!all_normal) {
		printf("Recap of devices after roll call:\n");
		for (uint d = 0; d < gdata->devices; d++) {
			printf(" - device at index %u has %s particles assigned and offset %s\n", d,
					gdata->addSeparators(gdata->s_hPartsPerDevice[d]).c_str(),
					gdata->addSeparators(gdata->s_hStartPerDevice[d]).c_str() );
			// extra stuff for deeper debugging
			// uint last_idx = gdata->s_hStartPerDevice[d] + gdata->s_hPartsPerDevice[d] - 1;
			// uint first_idx = gdata->s_hStartPerDevice[d];
			// printf("   first part has idx %u, last part has idx %u\n", id(gdata->s_hInfo[first_idx]), id(gdata->s_hInfo[last_idx])); */
		}
	}
}

// update s_hStartPerDevice, s_hPartsPerDevice and totParticles
// Could go in GlobalData but would need another forward-declaration
void GPUSPH::updateArrayIndices() {
	uint processCount = 0;

	// just store an incremental counter
	for (uint d = 0; d < gdata->devices; d++) {
		gdata->s_hPartsPerDevice[d] = gdata->GPUWORKERS[d]->getNumInternalParticles();
		processCount += gdata->s_hPartsPerDevice[d];
	}

	// update che number of particles of the current process. Do we need to store the previous value?
	// uint previous_process_parts = gdata->processParticles[ gdata->mpi_rank ];
	gdata->processParticles[gdata->mpi_rank] = processCount;

	// allgather values, aka: receive values of other processes
	if (MULTI_NODE)
		gdata->networkManager->allGatherUints(&processCount, gdata->processParticles);

	// now update the offsets for each device:
	gdata->s_hStartPerDevice[0] = 0;
	for (int n = 0; n < gdata->mpi_rank; n++) // first shift s_hStartPerDevice[0] by means of the previous nodes...
		gdata->s_hStartPerDevice[0] += gdata->processParticles[n];
	for (uint d = 1; d < gdata->devices; d++) // ...then shift the other devices by means of the previous devices
		gdata->s_hStartPerDevice[d] = gdata->s_hStartPerDevice[d-1] + gdata->s_hPartsPerDevice[d-1];

	/* Checking the total number of particles can be done by rank 0 process only if there are no inlets/outlets,
	 * since its aim is just error checking. However, in presence of inlets every process should have the
	 * updated number of active particles, at least for coherent status printing; thus, every process counts
	 * the particles and only rank 0 checks for correctness. */
	// WARNING: in case #parts changes with no open boundaries, devices with MPI rank different than 0 will keep a
	// wrong newSimulationTotal. Is this wanted? Harmful?
	if (gdata->mpi_rank == 0 || gdata->problem->simparams()->simflags & ENABLE_INLET_OUTLET) {
		uint newSimulationTotal = 0;
		for (uint n = 0; n < gdata->mpi_nodes; n++)
			newSimulationTotal += gdata->processParticles[n];

		// number of particle may increase or decrease if there are respectively inlets or outlets
		// TODO this should be simplified, but it would be better to check separately
		// for < and >, based on the number of inlets and outlets, so we leave
		// it this way as a reminder
		if ( (newSimulationTotal < gdata->totParticles && gdata->problem->simparams()->simflags & ENABLE_INLET_OUTLET) ||
			 (newSimulationTotal > gdata->totParticles && gdata->problem->simparams()->simflags & ENABLE_INLET_OUTLET) ) {
			// printf("Number of total particles at iteration %u passed from %u to %u\n", gdata->iterations, gdata->totParticles, newSimulationTotal);
			gdata->totParticles = newSimulationTotal;
		} else if (newSimulationTotal != gdata->totParticles && gdata->mpi_rank == 0) {

			// Ideally, only warn and make a roll call if
			// - total number of particles increased without inlets, or
			// - total number of particles decreased without outlets and no-leak-warning option was not passed
			// However, we use joint flag and counter for open boundaries (either in or out), so the actual logic
			// is a little different: we warn and roll call if
			// - total number of particles increased without inlets nor outlets, or
			// - total number of particles decreased without inlets nor outlets and no-leak-warning option was not passed
			if (newSimulationTotal > gdata->totParticles || !clOptions->no_leak_warning) {

				printf("WARNING: at iteration %lu the number of particles changed from %u to %u for no known reason!\n",
					gdata->iterations, gdata->totParticles, newSimulationTotal);

				// who is missing? if single-node, do a roll call
				if (SINGLE_NODE) {
					doCommand(DUMP, BUFFER_INFO | DBLBUFFER_READ);
					rollCallParticles();
				}
			}

			// update totParticles to avoid dumping an outdated particle (and repeating the warning).
			// Note: updading *after* the roll call likely shows the missing particle(s) and the duplicate(s). Doing before it only shows the missing one(s)
			gdata->totParticles = newSimulationTotal;
		}
	}

	// in case estimateMaxInletsIncome() was slightly in defect (unlikely)
	// FIXME: like in other methods, we should avoid quitting only one process
	if (processCount > gdata->allocatedParticles) {
		printf( "FATAL: Number of total particles at iteration %lu (%u) exceeding allocated buffers (%u). Requesting immediate quit\n",
				gdata->iterations, processCount, gdata->allocatedParticles);
		gdata->quit_request = true;
	}
}

// perform post-filling operations
void GPUSPH::prepareProblem()
{
	const particleinfo *infos = gdata->s_hBuffers.getConstData<BUFFER_INFO>();
	const hashKey *hashes = gdata->s_hBuffers.getConstData<BUFFER_HASH>();

	//nGridCells

	// should write something more meaningful here
	printf("Preparing the problem...\n");

	// at the time being, we only need preparation for multi-device simulations
	if (!MULTI_DEVICE) return;

	for (uint p = 0; p < gdata->totParticles; p++) {
		// For DYN bounds, take into account also boundary parts; for other boundary types,
		// only cound fluid parts
		if ( problem->simparams()->boundarytype != LJ_BOUNDARY || FLUID(infos[p]) ) {
			const uint cellHash = cellHashFromParticleHash( hashes[p] );
			const uint3 cellCoords = gdata->calcGridPosFromCellHash( cellHash );
			// NOTE: s_hPartsPerSliceAlong* are only allocated if MULTI_DEVICE holds.
			// Change the loop accordingly if other operations are performed!
			gdata->s_hPartsPerSliceAlongX[ cellCoords.x ]++;
			gdata->s_hPartsPerSliceAlongY[ cellCoords.y ]++;
			gdata->s_hPartsPerSliceAlongZ[ cellCoords.z ]++;
		}
	}
}

void GPUSPH::saBoundaryConditions(flag_t cFlag)
{
	const bool has_io = (problem->simparams()->simflags & ENABLE_INLET_OUTLET);
	// In the open boundary case, the last integration step is when we generate
	// and destroy particles
	const bool last_io_step = has_io && (cFlag & INTEGRATOR_STEP_2);

	if (gdata->simframework->getBCEngine() == NULL)
		throw runtime_error("no boundary conditions engine loaded");

	if (cFlag & INITIALIZATION_STEP) {

		// If there is no restart, compute gamma.
		// In case of repacking, saBoundaryConditions(INITIALIZATION_STEP)
		// is called at the end of the repacking to fix gamma
		// after the free-surface has been disabled
		if (clOptions->resume_fname.empty() || gdata->keep_repacking) {
			doCommand(SWAP_BUFFERS, BUFFER_BOUNDELEMENTS | BUFFER_GRADGAMMA);

			// compute normal for vertices
			doCommand(SA_COMPUTE_VERTEX_NORMAL);
			if (MULTI_DEVICE)
				doCommand(UPDATE_EXTERNAL, BUFFER_BOUNDELEMENTS | DBLBUFFER_WRITE);
			doCommand(SWAP_BUFFERS, BUFFER_BOUNDELEMENTS);

			// compute initial value of gamma for fluid and vertices
			doCommand(SA_INIT_GAMMA);
			if (MULTI_DEVICE)
				doCommand(UPDATE_EXTERNAL, BUFFER_GRADGAMMA | DBLBUFFER_WRITE);
			doCommand(SWAP_BUFFERS, BUFFER_GRADGAMMA);
		}

		// modify particle mass on open boundaries
<<<<<<< HEAD
		if(gdata->clOptions->repack == false && gdata->clOptions->repack_only==false
			&& problem->simparams()->simflags & ENABLE_INLET_OUTLET) {
=======
		if (has_io) {
>>>>>>> e01737a6
			// identify all the corner vertex particles
			doCommand(SWAP_BUFFERS, BUFFER_INFO);
			doCommand(IDENTIFY_CORNER_VERTICES);
			if (MULTI_DEVICE)
				doCommand(UPDATE_EXTERNAL, BUFFER_INFO | DBLBUFFER_WRITE);
			doCommand(SWAP_BUFFERS, BUFFER_INFO);

			// first step: count the vertices that belong to IO and the same segment as each IO vertex
			doCommand(INIT_IO_MASS_VERTEX_COUNT);
			if (MULTI_DEVICE)
				doCommand(UPDATE_EXTERNAL, BUFFER_FORCES);
			// second step: modify the mass of the IO vertices
			doCommand(INIT_IO_MASS);
			if (MULTI_DEVICE)
				doCommand(UPDATE_EXTERNAL, BUFFER_POS | DBLBUFFER_WRITE);
			doCommand(SWAP_BUFFERS, BUFFER_POS);
		}

		// the common part of saBoundaryConditions assumes that the relevant buffers are in the WRITE position,
		// but the INITIALIZATION_STEP is called with the relevant buffers in the READ position, hence the need
		// to swap here, and then again at the end of saBoundaryConditions
		doCommand(SWAP_BUFFERS, BUFFER_VEL | BUFFER_TKE | BUFFER_EPSILON | BUFFER_POS | BUFFER_EULERVEL | BUFFER_GRADGAMMA | BUFFER_VERTICES);
	}

	// impose open boundary conditions
<<<<<<< HEAD
	if (problem->simparams()->simflags & ENABLE_INLET_OUTLET && !gdata->keep_repacking) {
=======
	if (has_io) {
>>>>>>> e01737a6
		// reduce the water depth at pressure outlets if required
		// if we have multiple devices then we need to run a global max on the different gpus / nodes
		if (MULTI_DEVICE && problem->simparams()->simflags & ENABLE_WATER_DEPTH) {
			// each device gets his waterdepth array from the gpu
			doCommand(DOWNLOAD_IOWATERDEPTH);
			int* n_IOwaterdepth = new int[problem->simparams()->numOpenBoundaries];
			// max over all devices per node
			for (uint ob = 0; ob < problem->simparams()->numOpenBoundaries; ob ++) {
				n_IOwaterdepth[ob] = 0;
				for (uint d = 0; d < gdata->devices; d++)
					n_IOwaterdepth[ob] = max(n_IOwaterdepth[ob], int(gdata->h_IOwaterdepth[d][ob]));
			}
			// if we are in multi-node mode we need to run an mpi reduction over all nodes
			if (MULTI_NODE) {
				gdata->networkManager->networkIntReduction((int*)n_IOwaterdepth, problem->simparams()->numOpenBoundaries, MAX_REDUCTION);
			}
			// copy global value back to one array so that we can upload it again
			for (uint ob = 0; ob < problem->simparams()->numOpenBoundaries; ob ++)
				gdata->h_IOwaterdepth[0][ob] = n_IOwaterdepth[ob];
			// upload the global max value to the devices
			doCommand(UPLOAD_IOWATERDEPTH);
		}
		gdata->only_internal = false;
		doCommand(SWAP_BUFFERS, BUFFER_POS);
		doCommand(IMPOSE_OPEN_BOUNDARY_CONDITION);
		doCommand(SWAP_BUFFERS, BUFFER_POS);
	}

	gdata->only_internal = true;

	if (cFlag & INTEGRATOR_STEP_1)
		doCommand(SWAP_BUFFERS, BUFFER_VERTICES);

	if (!(cFlag & INITIALIZATION_STEP)) {
		/* SA_CALC_SEGMENT_BOUNDARY_CONDITIONS and SA_CALC_VERTEX_BOUNDARY_CONDITIONS
		 * get their normals from the READ position, but if we have moving bodies,
		 * the new normals are in the WRITE position, so swap them */
		if (problem->simparams()->simflags & ENABLE_MOVING_BODIES)
			doCommand(SWAP_BUFFERS, BUFFER_BOUNDELEMENTS);
	}

	// compute boundary conditions on segments and detect outgoing particles at open boundaries
	doCommand(SA_CALC_SEGMENT_BOUNDARY_CONDITIONS, cFlag);
	if (MULTI_DEVICE)
		doCommand(UPDATE_EXTERNAL, POST_SA_SEGMENT_UPDATE_BUFFERS | DBLBUFFER_WRITE);

	// compute boundary conditions on vertices including mass variation and
	// create new particles at open boundaries.
	// This updates the nextID buffer by vertices that generate new particles,
	// which happens only during the last integration step in the IO case:
	// so in this case it in the WRITE position, and swap it back afterwards.
	if (last_io_step)
		doCommand(SWAP_BUFFERS, BUFFER_NEXTID);
	doCommand(SA_CALC_VERTEX_BOUNDARY_CONDITIONS, cFlag);
	if (MULTI_DEVICE)
		doCommand(UPDATE_EXTERNAL, POST_SA_VERTEX_UPDATE_BUFFERS | DBLBUFFER_WRITE);

	// check if we need to delete some particles which passed through open boundaries
	if (last_io_step) {
		doCommand(SWAP_BUFFERS, BUFFER_NEXTID);
		doCommand(DISABLE_OUTGOING_PARTS);
		if (MULTI_DEVICE)
			doCommand(UPDATE_EXTERNAL, BUFFER_POS | BUFFER_VERTICES | DBLBUFFER_WRITE);
	}

	if (!(cFlag & INITIALIZATION_STEP)) {
		/* Restore normals */
		if (problem->simparams()->simflags & ENABLE_MOVING_BODIES)
			doCommand(SWAP_BUFFERS, BUFFER_BOUNDELEMENTS);
	}

	if (cFlag & INITIALIZATION_STEP) {
		// During the simulation, saBoundaryConditions operates on the WRITE buffers, because it's invoked before the post-compute buffer swap,
		// but in the INITIALIZATION_STEP the relevant buffers are in the READ position, so we swapped them earlier on. After initialization is
		// finished they are expected to be in the READ position, so swap them again:
		doCommand(SWAP_BUFFERS, BUFFER_VEL | BUFFER_TKE | BUFFER_EPSILON | BUFFER_POS | BUFFER_EULERVEL | BUFFER_GRADGAMMA | BUFFER_VERTICES);
	}
}

void GPUSPH::markIntegrationStep(
	std::string const& read_state, BufferValidity read_valid,
	std::string const& write_state, BufferValidity write_valid)
{
	/* There are four buffers that need special treatment:
	 * * the INFO buffer is always representative of both states —in fact, because of this
	 *   and because it's part of the sorting key, it's the only property buffer
	 *   which is not double buffered;
	 * * the VERTICES buffer is always representative of both states, even though it is used
	 *   as an ephemeral buffer by FLUID particles in the open boundary case, where it's updated
	 *   in-place;
	 * * the NEXTID buffer is only ever updated at the end of the second step, and it is
	 *   representative of the previous state only until it gets updated, when it is
	 *   representative of the next state only; due to the way we use markIntegrationStep,
	 *   we count it as a 'shared' buffer;
	 * * the BOUNDELEMENTS buffer is representative of both states if there are no moving
	 *   boundaries, otherwise is follows the behavior of the other buffers
	 */

	static const bool has_moving_bodies = (problem->simparams()->simflags & ENABLE_MOVING_BODIES);
	static const bool using_sa = (problem->simparams()->boundarytype == SA_BOUNDARY);
	static const flag_t shared_buffers =
		BUFFER_INFO |
		BUFFER_VERTICES |
		BUFFER_NEXTID |
		(has_moving_bodies ? BUFFER_NONE : BUFFER_BOUNDELEMENTS);
	// the INFO buffer in the WRITE position should NOT be marked invalid, since it's actually shared
	static const flag_t invalid_shared_buffers = shared_buffers & ~BUFFER_INFO;

	static const flag_t read_buffers  = DBLBUFFER_READ  |  PARTICLE_PROPS_BUFFERS;
	static const flag_t write_buffers = DBLBUFFER_WRITE | (PARTICLE_PROPS_BUFFERS & ~shared_buffers);

	doCommand(SET_BUFFER_STATE, read_buffers, read_state);
	doCommand(SET_BUFFER_VALIDITY, read_buffers, read_valid);

	doCommand(SET_BUFFER_STATE, write_buffers, write_state);
	doCommand(SET_BUFFER_VALIDITY, write_buffers, write_valid);

	doCommand(ADD_BUFFER_STATE, shared_buffers | DBLBUFFER_READ, write_state);
	/* When not using SA, VERTICES, NEXTID and BOUNDELEMENTS aren't used at all, so
	 * there's nothing to set as invalid
	 */
	if (using_sa)
		doCommand(SET_BUFFER_VALIDITY, invalid_shared_buffers | DBLBUFFER_WRITE, BUFFER_INVALID);

	// Ephemeral buffers are always reset, as they are always invalid for the next step
	// TODO FIXME when the clobber invalid buffers option is enabled, this invalidates
	// some ephemeral buffers that get stored (e.g. SPS turbulent viscosity, Grenier's sigma,
	// forces with the appropriate debug options, etc). While this doesn't (or shouldn't)
	// affect the simulation, it may create spurious differences in the written data.
	//
	// Find a clean way to handle this; possible options thought of so far:
	// 1. moving the call to markIntegrationStep to _after_ the dump;
	// 2. invalidating at the beginning of the step, but not at the end.
	//
	// We currently implement option 2, with the specific knowledge that
	// the first markIntegrationStep has an empty+invalid write state.
	// (Maybe we could also do it for the intermediate markIntegrationStep?)
	if (write_state.empty() && write_valid == BUFFER_INVALID) {
		doCommand(SET_BUFFER_STATE, EPHEMERAL_BUFFERS, "");
		doCommand(SET_BUFFER_VALIDITY, EPHEMERAL_BUFFERS, BUFFER_INVALID);
	}
}

void GPUSPH::check_write(bool we_are_done)
{
		PostProcessEngineSet const& enabledPostProcess = gdata->simframework->getPostProcEngines();
		// list of writers that need to write at this timestep
		ConstWriterMap writers = Writer::NeedWrite(gdata->t);

		// we need to write if any writer is configured to write at this timestep
		// i.e. if the writers list is not empty
		const bool need_write = !writers.empty();

		// do we want to write even if no writer is asking to?
		const bool force_write =
			// ask the problem if we want to write anyway
			gdata->problem->need_write(gdata->t) ||
			// always write if we're done with the simulation
			we_are_done ||
			// write if it was requested
			gdata->save_request;

		// reset save_request, we're going to satisfy it anyway
		if (force_write)
			gdata->save_request = false;

		if (need_write || force_write) {
			if (gdata->clOptions->nosave && !force_write) {
				// we want to avoid writers insisting we need to save,
				// so pretend we actually saved
				Writer::FakeMarkWritten(writers, gdata->t);
			} else {
				saveParticles(enabledPostProcess, force_write ?
					// if the write is forced, indicate it with a flag
					// hinting that all integration steps have been completed
					ALL_INTEGRATION_STEPS :
					// otherwise, no special flag
					NO_FLAGS);

				// we generally want to print the current status and reset the
				// interval performance counter when writing. However, when writing
				// at every timestep, this can be very bothersome (lots and lots of
				// output) so we do not print the status if the only writer(s) that
				// have been writing have a frequency of 0 (write every timestep)
				// TODO the logic here could be improved; for example, we are not
				// considering the case of a single writer that writes at every timestep:
				// when do we print the status then?
				// TODO other enhancements would be to print who is writing (what)
				// during the print status
				double maxfreq = 0;
				ConstWriterMap::iterator it(writers.begin());
				ConstWriterMap::iterator end(writers.end());
				while (it != end) {
					double freq = it->second->get_write_freq();
					if (freq > maxfreq)
						maxfreq = freq;
					++it;
				}
				if (force_write || maxfreq > 0) {
					if (gdata->keep_repacking)
						printStatus();
					else
						printStatus();

					m_intervalPerformanceCounter->restart();
				}
			}
		}

}

float GPUSPH::computeKineticEnergy()
{
	uint node_offset = gdata->s_hStartPerDevice[0];
	// Kinetic energy computed on one node
	float kineticEnergy = 0.0f;

	// TODO: parallelize? (e.g. each thread tranlsates its own particles)
	const float4 *lpos = gdata->s_hBuffers.getConstData<BUFFER_POS>();
	const hashKey* hash = gdata->s_hBuffers.getConstData<BUFFER_HASH>();
	/* vel is only used to compute kinetic energy */
	const float4 *vel = gdata->s_hBuffers.getConstData<BUFFER_VEL>();

	for (uint i = node_offset; i < node_offset + gdata->processParticles[gdata->mpi_rank]; i++) {
		const float4 pos = lpos[i];
		uint3 gridPos = gdata->calcGridPosFromCellHash( cellHashFromParticleHash(hash[i]) );

		// we're interested in the kinetic energy in the system
		// to determine whether to continue repacking or not
		const float kineticEnergies = lpos[i].w*sqlength3(vel[i])/2;
		kineticEnergy += kineticEnergies;
	}
	if (MULTI_NODE)
		// after this, kineticEnergy actually becomes the total kinetic energy over all nodes
		gdata->networkManager->networkFloatReduction(&(kineticEnergy), 1, SUM_REDUCTION);

	return kineticEnergy;
}<|MERGE_RESOLUTION|>--- conflicted
+++ resolved
@@ -555,33 +555,54 @@
 	gdata->threadSynchronizer->barrier(); // unlock CYCLE BARRIER 2
 	gdata->threadSynchronizer->barrier(); // wait for completion of last command and unlock CYCLE BARRIER 1
 
-<<<<<<< HEAD
 	if (gdata->clOptions->repack || gdata->clOptions->repack_only) {
-		if (!repacked && !gdata->keep_repacking)
-			throw runtime_error("GPUSPH repacking aborted by worker thread");
-		if (repacked && !gdata->keep_going)
-			throw runtime_error("GPUSPH aborted by worker thread");
+    if (!repacked && !gdata->keep_repacking) {
+      throw runtime_error("GPUSPH repacking aborted by worker thread");
+      // Check buffer consistency after every call.
+      // Don't even bother with the conditional if it's not enabled though.
+      // TODO as things are now, all the calls from the first APPEND_EXTERNAL
+      // to the first EULER will complain about inconsistency in the WRITE buffers.
+      // With knowledge about which buffers are read/written to by each command, we
+      // could restrict ourselves to check those buffers; with the upcoming new
+      // Integrator and ParticleSystem classes, this will be easier, so let's not
+      // waste too much time on it at the moment.
+#ifdef INSPECT_DEVICE_MEMORY
+      if (MULTI_DEVICE && gdata->debug.check_buffer_consistency)
+        checkBufferConsistency();
+#endif
+    }
+    if (repacked && !gdata->keep_going) {
+      throw runtime_error("GPUSPH aborted by worker thread");
+      // Check buffer consistency after every call.
+      // Don't even bother with the conditional if it's not enabled though.
+      // TODO as things are now, all the calls from the first APPEND_EXTERNAL
+      // to the first EULER will complain about inconsistency in the WRITE buffers.
+      // With knowledge about which buffers are read/written to by each command, we
+      // could restrict ourselves to check those buffers; with the upcoming new
+      // Integrator and ParticleSystem classes, this will be easier, so let's not
+      // waste too much time on it at the moment.
+#ifdef INSPECT_DEVICE_MEMORY
+      if (MULTI_DEVICE && gdata->debug.check_buffer_consistency)
+        checkBufferConsistency();
+#endif
+    }
 	} else {
-		if (!gdata->keep_going)
-			throw runtime_error("GPUSPH aborted by worker thread");
-	}
-=======
-	if (!gdata->keep_going)
-		throw runtime_error("GPUSPH aborted by worker thread");
-
-	// Check buffer consistency after every call.
-	// Don't even bother with the conditional if it's not enabled though.
-	// TODO as things are now, all the calls from the first APPEND_EXTERNAL
-	// to the first EULER will complain about inconsistency in the WRITE buffers.
-	// With knowledge about which buffers are read/written to by each command, we
-	// could restrict ourselves to check those buffers; with the upcoming new
-	// Integrator and ParticleSystem classes, this will be easier, so let's not
-	// waste too much time on it at the moment.
+    if (!gdata->keep_going) {
+      throw runtime_error("GPUSPH aborted by worker thread");
+      // Check buffer consistency after every call.
+      // Don't even bother with the conditional if it's not enabled though.
+      // TODO as things are now, all the calls from the first APPEND_EXTERNAL
+      // to the first EULER will complain about inconsistency in the WRITE buffers.
+      // With knowledge about which buffers are read/written to by each command, we
+      // could restrict ourselves to check those buffers; with the upcoming new
+      // Integrator and ParticleSystem classes, this will be easier, so let's not
+      // waste too much time on it at the moment.
 #ifdef INSPECT_DEVICE_MEMORY
-	if (MULTI_DEVICE && gdata->debug.check_buffer_consistency)
-		checkBufferConsistency();
+      if (MULTI_DEVICE && gdata->debug.check_buffer_consistency)
+        checkBufferConsistency();
 #endif
->>>>>>> e01737a6
+    }
+	}
 }
 
 // Auxiliary template selector for setExtraCommandArg
@@ -2599,12 +2620,8 @@
 		}
 
 		// modify particle mass on open boundaries
-<<<<<<< HEAD
-		if(gdata->clOptions->repack == false && gdata->clOptions->repack_only==false
-			&& problem->simparams()->simflags & ENABLE_INLET_OUTLET) {
-=======
-		if (has_io) {
->>>>>>> e01737a6
+		if (gdata->clOptions->repack == false && gdata->clOptions->repack_only==false
+      && has_io) {
 			// identify all the corner vertex particles
 			doCommand(SWAP_BUFFERS, BUFFER_INFO);
 			doCommand(IDENTIFY_CORNER_VERTICES);
@@ -2630,11 +2647,7 @@
 	}
 
 	// impose open boundary conditions
-<<<<<<< HEAD
-	if (problem->simparams()->simflags & ENABLE_INLET_OUTLET && !gdata->keep_repacking) {
-=======
-	if (has_io) {
->>>>>>> e01737a6
+	if (has_io && !gdata->keep_repacking) {
 		// reduce the water depth at pressure outlets if required
 		// if we have multiple devices then we need to run a global max on the different gpus / nodes
 		if (MULTI_DEVICE && problem->simparams()->simflags & ENABLE_WATER_DEPTH) {
