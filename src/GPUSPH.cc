--- conflicted
+++ resolved
@@ -2284,7 +2284,6 @@
 	}
 }
 
-<<<<<<< HEAD
 void GPUSPH::markIntegrationStep(
 	std::string const& read_state, BufferValidity read_valid,
 	std::string const& write_state, BufferValidity write_valid)
@@ -2308,7 +2307,8 @@
 	// CFL and forces buffer are reset, and are always invalid at the end of the step
 	/* TODO mark buffer validity */
 	doCommand(SET_BUFFER_STATE, BUFFERS_CFL | BUFFER_FORCES, "");
-=======
+}
+
 void GPUSPH::check_write(bool we_are_done)
 {
 		static PostProcessEngineSet const& enabledPostProcess = gdata->simframework->getPostProcEngines();
@@ -2371,5 +2371,4 @@
 			}
 		}
 
->>>>>>> c560ab12
 }