--- conflicted
+++ resolved
@@ -268,11 +268,7 @@
 
 // all particle-based buffers
 #define ALL_PARTICLE_BUFFERS	(ALL_DEFINED_BUFFERS & \
-<<<<<<< HEAD
-	~(BUFFERS_RB_PARTICLES | BUFFERS_CFL | BUFFERS_CELL | BUFFER_NEIBSLIST| BUFFER_NEIBPLANES))
-=======
 	~(BUFFERS_RB_PARTICLES | BUFFERS_CFL | BUFFERS_CELL | BUFFER_NEIBSLIST | BUFFER_REPACK))
->>>>>>> aebfb91b
 
 // TODO we need a better form of buffer classification, distinguishing:
 // * “permanent” buffers for particle properties (which need to be sorted):
