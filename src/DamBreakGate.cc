--- conflicted
+++ resolved
@@ -48,13 +48,8 @@
 DamBreakGate::DamBreakGate(const Options &options) : Problem(options)
 {
 	// Size and origin of the simulation domain
-<<<<<<< HEAD
-	m_size = make_double3(1.6*1.1, 0.67*1.1, 0.4*2.);
-	m_origin = make_double3(0.0, 0.0, 0.0);
-=======
-	m_size = make_float3(SIZE_X, SIZE_Y, SIZE_Z);
-	m_origin = make_float3(ORIGIN_X, ORIGIN_Y, ORIGIN_Z);
->>>>>>> d5900e29
+	m_size = make_double3(SIZE_X, SIZE_Y, SIZE_Z);
+	m_origin = make_double3(ORIGIN_X, ORIGIN_Y, ORIGIN_Z);
 
 	m_writerType = VTKWRITER;
 
@@ -217,27 +212,7 @@
 	return parts.size() + boundary_parts.size() + obstacle_parts.size() + gate_parts.size();
 }
 
-<<<<<<< HEAD
-
-void DamBreakGate::draw_boundary(float t)
-{
-	glColor3f(0.0, 1.0, 0.0);
-	experiment_box.GLDraw();
-
-	glColor3f(1.0, 0.0, 0.0);
-	MbCallBack& mbgatedata = m_mbcallbackdata[0];
-	Rect actual_gate = Rect(Point(mbgatedata.origin + mbgatedata.disp),
-						Vector(0, 0.67, 0), Vector(0, 0, 0.4));
-	actual_gate.GLDraw();
-
-	obstacle.GLDraw();
-}
-
-
 void DamBreakGate::copy_to_array(float4 *pos, float4 *vel, particleinfo *info, uint* hash)
-=======
-void DamBreakGate::copy_to_array(float4 *pos, float4 *vel, particleinfo *info)
->>>>>>> d5900e29
 {
 	float4 localpos;
 	uint hashvalue;
