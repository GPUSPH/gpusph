--- conflicted
+++ resolved
@@ -18,12 +18,7 @@
 		~InputProblem(void) {};
 
 		int fill_parts(void);
-<<<<<<< HEAD
-		void copy_to_array(float4 *, float4 *, particleinfo *, hashKey *hash) {};
-		void copy_to_array(float4 *, float4 *, particleinfo *, vertexinfo *, float4 *, hashKey *hash);
-=======
 		void copy_to_array(BufferList &);
->>>>>>> 08515c3e
 
 		void release_memory(void) {};
 };
