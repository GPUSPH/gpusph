--- conflicted
+++ resolved
@@ -204,16 +204,6 @@
 	// TODO check the highest part type/flag/fluid/object and select the type
 	// appropriately; presently none of it is > 256, so assume UInt8 suffices
 	if (info) {
-<<<<<<< HEAD
-		scalar_array(fid, "Int16", "Part type", offset);
-		offset += sizeof(ushort)*numParts+sizeof(int);
-		scalar_array(fid, "Int16", "Part flag", offset);
-		offset += sizeof(ushort)*numParts+sizeof(int);
-		scalar_array(fid, "Int16", "Fluid number", offset);
-		offset += sizeof(ushort)*numParts+sizeof(int);
-		scalar_array(fid, "Int16", "Part object", offset);
-		offset += sizeof(ushort)*numParts+sizeof(int);
-=======
 		scalar_array(fid, "UInt8", "Part type", offset);
 		offset += sizeof(uchar)*numParts+sizeof(int);
 		// TODO don't write Part flag unless it's needed
@@ -227,7 +217,6 @@
 			scalar_array(fid, "UInt8", "Part object", offset);
 			offset += sizeof(uchar)*numParts+sizeof(int);
 		}
->>>>>>> b3f73d0e
 		scalar_array(fid, "UInt32", "Part id", offset);
 		offset += sizeof(uint)*numParts+sizeof(int);
 	}
@@ -406,29 +395,6 @@
 			}
 		}
 
-<<<<<<< HEAD
-		// flag
-		fwrite(&numbytes, sizeof(numbytes), 1, fid);
-		for (uint i=node_offset; i < node_offset + numParts; i++) {
-			ushort value = PART_FLAG(info[i]);
-			fwrite(&value, sizeof(value), 1, fid);
-		}
-
-		// fluid number
-		fwrite(&numbytes, sizeof(numbytes), 1, fid);
-		for (uint i=node_offset; i < node_offset + numParts; i++) {
-			ushort value = PART_FLUID_NUM(info[i]);
-			fwrite(&value, sizeof(value), 1, fid);
-		}
-
-		// object
-		fwrite(&numbytes, sizeof(numbytes), 1, fid);
-		for (uint i=node_offset; i < node_offset + numParts; i++) {
-			ushort value = object(info[i]);
-			if (!FLUID(info[i]))
-				value ++;
-			fwrite(&value, sizeof(value), 1, fid);
-=======
 		// object
 		if (write_part_obj) {
 			write_var(fid, numbytes);
@@ -436,7 +402,6 @@
 				uchar value = object(info[i]);
 				write_var(fid, value);
 			}
->>>>>>> b3f73d0e
 		}
 
 		numbytes=sizeof(uint)*numParts;
