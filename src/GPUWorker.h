--- conflicted
+++ resolved
@@ -161,6 +161,11 @@
 		m_dBuffers.addBuffer<BufferType, BUFFER_INFO>();
 		m_dBuffers.addBuffer<BufferType, BUFFER_FORCES>(0);
 
+		if (HAS_FEA(m_simparams->simflags)) {
+			m_dBuffers.addBuffer<BufferType, BUFFER_FEA_FORCES>(0);
+			m_dBuffers.addBuffer<BufferType, BUFFER_FEA_VEL>(0);
+		}
+
 		if (m_simparams->numforcesbodies) {
 			m_dBuffers.addBuffer<BufferType, BUFFER_RB_FORCES>(0);
 			m_dBuffers.addBuffer<BufferType, BUFFER_RB_TORQUES>(0);
@@ -350,18 +355,16 @@
 	void deallocateHostBuffers();
 	void deallocateDeviceBuffers();
 
-<<<<<<< HEAD
+	void pinGlobalHostBuffers();
+	void unpinGlobalHostBuffers();
+
+	virtual void pinHostBuffer(void *ptr, size_t bytes) = 0;
+	virtual void unpinHostBuffer(void *ptr) = 0;
+
 	virtual void createEventsAndStreams() = 0;
 	virtual void destroyEventsAndStreams() = 0;
 
 	virtual void getMemoryInfo(size_t *freeMem, size_t *totMem) = 0;
-=======
-	void pinGlobalHostBuffers();
-	void unpinGlobalHostBuffers();
-
-	void createEventsAndStreams();
-	void destroyEventsAndStreams();
->>>>>>> c80e64a5
 
 	void printAllocatedMemory();
 
