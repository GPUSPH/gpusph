--- conflicted
+++ resolved
@@ -76,20 +76,14 @@
 
 Problem::~Problem(void)
 {
-<<<<<<< HEAD
-	if (m_simparams->numbodies) {
-		delete [] m_bodies_storage;
-	}
+	delete [] m_bodies_storage;
+	delete m_simframework;
+	delete m_physparams;
 #if USE_CHRONO == 1
 	if (m_bodies_physical_system)
 		delete m_bodies_physical_system;
 #endif
 }
-=======
-	delete [] m_bodies_storage;
-	delete m_simframework;
-	delete m_physparams;
->>>>>>> 6c7b579d
 
 void
 Problem::InitChrono() {
@@ -141,7 +135,6 @@
 	mbdata->kdata.orientation = object->GetOrientation();
 	switch (mbdata->type) {
 		case MB_ODE : {
-<<<<<<< HEAD
 #if USE_CHRONO == 1
 			chrono::ChBody *body = object->GetBody();
 			chrono::ChVector<> vec = body->GetPos();
@@ -151,21 +144,12 @@
 			vec = body->GetWvel_par();
 			mbdata->kdata.avel = make_double3(vec.x, vec.y, vec.z);
 			chrono::ChQuaternion<> quat = body->GetRot();
-			m_bodies.insert(m_bodies.begin() + m_simparams->numODEbodies, mbdata);
-			m_simparams->numODEbodies++;
-			m_simparams->numforcesbodies++;
+			m_bodies.insert(m_bodies.begin() + simparams()->numODEbodies, mbdata);
+			simparams()->numODEbodies++;
+			simparams()->numforcesbodies++;
 #else
 			throw std::runtime_error ("Problem::add_moving_body Cannot add a floating body without CHRONO\n");
 #endif
-=======
-			const dBodyID bodyid = object->m_ODEBody;
-			mbdata->kdata.crot = make_double3(dBodyGetPosition(bodyid));
-			mbdata->kdata.lvel = make_double3(dBodyGetLinearVel(bodyid));
-			mbdata->kdata.avel = make_double3(dBodyGetAngularVel(bodyid));
-			m_bodies.insert(m_bodies.begin() + simparams()->numODEbodies, mbdata);
-			simparams()->numODEbodies++;
-			simparams()->numforcesbodies++;
->>>>>>> 6c7b579d
 			break;
 		}
 
@@ -640,11 +624,8 @@
 void
 Problem::add_gage(double3 const& pt)
 {
-<<<<<<< HEAD
-	m_simparams->gage.push_back(make_double4(pt.x, pt.y, 0., pt.z));
-=======
-	simparams()->gage.push_back(pt);
->>>>>>> 6c7b579d
+	simparams()->gage.push_back(make_double4(pt.x, pt.y, 0., pt.z));
+
 }
 
 std::string const&
@@ -1130,13 +1111,8 @@
 	// of the gridsize components are zero) and throw.
 
 	if (!m_gridsize.x || !m_gridsize.y || !m_gridsize.z) {
-<<<<<<< HEAD
 		std::stringstream ss;
-		ss << "resolution " << m_simparams->slength << " is too low! Resulting grid size would be "
-=======
-		stringstream ss;
 		ss << "resolution " << simparams()->slength << " is too low! Resulting grid size would be "
->>>>>>> 6c7b579d
 			<< m_gridsize;
 		throw std::runtime_error(ss.str());
 	}
