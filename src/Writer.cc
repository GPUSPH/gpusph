/*  Copyright 2011-2013 Alexis Herault, Giuseppe Bilotta, Robert A. Dalrymple, Eugenio Rustico, Ciro Del Negro

    Istituto Nazionale di Geofisica e Vulcanologia
        Sezione di Catania, Catania, Italy

    Università di Catania, Catania, Italy

    Johns Hopkins University, Baltimore, MD

    This file is part of GPUSPH.

    GPUSPH is free software: you can redistribute it and/or modify
    it under the terms of the GNU General Public License as published by
    the Free Software Foundation, either version 3 of the License, or
    (at your option) any later version.

    GPUSPH is distributed in the hope that it will be useful,
    but WITHOUT ANY WARRANTY; without even the implied warranty of
    MERCHANTABILITY or FITNESS FOR A PARTICULAR PURPOSE.  See the
    GNU General Public License for more details.

    You should have received a copy of the GNU General Public License
    along with GPUSPH.  If not, see <http://www.gnu.org/licenses/>.
*/

#include <sstream>
#include <stdexcept>

#include "Writer.h"
#include "GlobalData.h"

#include "CustomTextWriter.h"
#include "TextWriter.h"
#include "UDPWriter.h"
#include "VTKLegacyWriter.h"
#include "VTKWriter.h"
#include "Writer.h"

vector<Writer*> Writer::m_writers = vector<Writer*>();
float Writer::m_timer_tick = 0;
bool Writer::m_forced = false;

void
Writer::Create(GlobalData *_gdata)
{
	const Problem *problem = _gdata->problem;
	WriterList const& wl = problem->get_writers();
	WriterList::const_iterator it(wl.begin());
	WriterList::const_iterator end(wl.end());

	for (; it != end; ++it) {
		Writer *writer = NULL;
		WriterType wt = it->first;
		int freq = it->second;
		switch (wt) {
		case TEXTWRITER:
			writer = new TextWriter(problem);
			break;
		case VTKWRITER:
			writer = new VTKWriter(problem);
			break;
		case VTKLEGACYWRITER:
			writer = new VTKLegacyWriter(problem);
			break;
		case CUSTOMTEXTWRITER:
			writer = new CustomTextWriter(problem);
			break;
		case UDPWRITER:
			writer = new UDPWriter(problem);
			break;
		default:
			stringstream ss;
			ss << "Unknown writer type " << wt;
			throw runtime_error(ss.str());
		}
		writer->setGlobalData(_gdata);
		writer->set_write_freq(freq);
		m_writers.push_back(writer);
	}
}

bool
Writer::NeedWrite(float t)
{
	bool need_write = false;
	vector<Writer*>::iterator it(m_writers.begin());
	vector<Writer*>::iterator end(m_writers.end());
	for (it ; it != end; ++it) {
		Writer *writer = *it;
		need_write |= writer->need_write(t);
	}
	return need_write;
}

void
Writer::MarkWritten(float t, bool force)
{
	vector<Writer*>::iterator it(m_writers.begin());
	vector<Writer*>::iterator end(m_writers.end());
	for (it ; it != end; ++it) {
		Writer *writer = *it;
		if (writer->need_write(t) || force || m_forced)
			writer->mark_written(t);
	}
}

void
Writer::Write(uint numParts, BufferList const& buffers,
	uint node_offset, float t, const bool testpoints)
{
	vector<Writer*>::iterator it(m_writers.begin());
	vector<Writer*>::iterator end(m_writers.end());
	for (it ; it != end; ++it) {
		Writer *writer = *it;
		if (writer->need_write(t) || m_forced)
			writer->write(numParts, buffers, node_offset, t, testpoints);
	}
}

void
Writer::WriteWaveGage(float t, GageList const& gage)
{
	vector<Writer*>::iterator it(m_writers.begin());
	vector<Writer*>::iterator end(m_writers.end());
	for (it ; it != end; ++it) {
		Writer *writer = *it;
		if (writer->need_write(t) || m_forced)
			writer->write_WaveGage(t, gage);
	}
}

void
Writer::Destroy()
{
	vector<Writer*>::iterator it(m_writers.begin());
	vector<Writer*>::iterator end(m_writers.end());
	for (it ; it != end; ++it) {
		Writer *writer = *it;
		delete writer;
	}
	m_writers.clear();
}

/**
 *  Default Constructor; makes sure the file output format starts at PART_00000
 */
<<<<<<< HEAD
Writer::Writer(const GlobalData *_gdata)
  : m_FileCounter(0), gdata(_gdata)
=======
Writer::Writer(const Problem *problem)
  : m_FileCounter(0), m_problem(problem),
	m_writefreq(0), m_last_write_time(-1)
>>>>>>> 5dcfb870
{
	m_problem = _gdata->problem;

	m_dirname = m_problem->get_dirname() + "/data";
	mkdir(m_dirname.c_str(), S_IRWXU | S_IRWXG | S_IRWXO);

	string energy_fn = m_dirname + "/energy.txt";
	m_energyfile = fopen(energy_fn.c_str(), "w");
	/*if (!m_energyfile) {
		stringstream ss;
		ss << "Cannot open data file " << energy_fn;
		throw runtime_error(ss.str());
	} else*/
	if (m_energyfile) {
		fputs("#\ttime", m_energyfile);
		uint fluid = 0;
		for (; fluid < m_problem->get_physparams()->numFluids; ++fluid)
			fprintf(m_energyfile, "\tkinetic%u\tpotential%u\telastic%u",
					fluid, fluid, fluid);
		fputs("\n", m_energyfile);
	}

	//WaveGage
	string WaveGage_fn = m_dirname + "/WaveGage.txt";
	m_WaveGagefile = fopen(WaveGage_fn.c_str(), "w");
	/*if (!m_WaveGagefile) {
		stringstream ss;
		ss << "Cannot open data file " << WaveGage_fn;
		throw runtime_error(ss.str());
	} else */
	if (m_WaveGagefile)
	{
		fputs("#\ttime", m_WaveGagefile);
		uint gage = 0;
		for (; gage < m_problem->get_simparams()->gage.size(); ++gage)
			fprintf(m_WaveGagefile, "\tzgage%u",
					gage);
		fputs("\n", m_WaveGagefile);
	}
}

Writer::~Writer()
{
	// hi
}

void
Writer::set_write_freq(int f)
{
	m_writefreq = f;
}

bool
Writer::need_write(float t) const
{
	if (m_writefreq == 0)
		return false;

	if (m_last_write_time < 0 || t - m_last_write_time >= m_timer_tick*m_writefreq)
		return true;

	return false;
}

void
Writer::write_energy(float t, float4 *energy)
{
	if (m_energyfile) {
		fprintf(m_energyfile, "%g", t);
		uint fluid = 0;
		for (; fluid < m_problem->get_physparams()->numFluids; ++fluid)
			fprintf(m_energyfile, "\t%g\t%g\t%g",
					energy[fluid].x, energy[fluid].y, energy[fluid].z);
		fputs("\n", m_energyfile);
		fflush(m_energyfile);
	}
}

//WaveGage
void
Writer::write_WaveGage(float t, GageList const& gage)
{
	if (m_WaveGagefile) {
		fprintf(m_WaveGagefile, "%g", t);
		for (size_t i=0; i < gage.size(); i++) {
			fprintf(m_WaveGagefile, "\t%g",
				gage[i].z);
		}
		fputs("\n", m_WaveGagefile);
		fflush(m_WaveGagefile);
	}
}

string
Writer::current_filenum() {
	stringstream ss;

	ss.width(FNUM_WIDTH);
	ss.fill('0');
	ss << m_FileCounter;

	return ss.str();
}

string
Writer::next_filenum()
{
	string ret = current_filenum();

	if (m_FileCounter >= MAX_FILES) {
		stringstream ss;
		ss << "too many files created (> " << MAX_FILES;
		throw runtime_error(ss.str());
	}

	m_FileCounter++;
	return ret;
}

uint Writer::getLastFilenum()
{
	return m_FileCounter;
}<|MERGE_RESOLUTION|>--- conflicted
+++ resolved
@@ -54,26 +54,25 @@
 		int freq = it->second;
 		switch (wt) {
 		case TEXTWRITER:
-			writer = new TextWriter(problem);
+			writer = new TextWriter(_gdata);
 			break;
 		case VTKWRITER:
-			writer = new VTKWriter(problem);
+			writer = new VTKWriter(_gdata);
 			break;
 		case VTKLEGACYWRITER:
-			writer = new VTKLegacyWriter(problem);
+			writer = new VTKLegacyWriter(_gdata);
 			break;
 		case CUSTOMTEXTWRITER:
-			writer = new CustomTextWriter(problem);
+			writer = new CustomTextWriter(_gdata);
 			break;
 		case UDPWRITER:
-			writer = new UDPWriter(problem);
+			writer = new UDPWriter(_gdata);
 			break;
 		default:
 			stringstream ss;
 			ss << "Unknown writer type " << wt;
 			throw runtime_error(ss.str());
 		}
-		writer->setGlobalData(_gdata);
 		writer->set_write_freq(freq);
 		m_writers.push_back(writer);
 	}
@@ -144,14 +143,9 @@
 /**
  *  Default Constructor; makes sure the file output format starts at PART_00000
  */
-<<<<<<< HEAD
-Writer::Writer(const GlobalData *_gdata)
-  : m_FileCounter(0), gdata(_gdata)
-=======
-Writer::Writer(const Problem *problem)
-  : m_FileCounter(0), m_problem(problem),
+Writer::Writer(const GlobalData *_gdata) :
+	m_FileCounter(0), gdata(_gdata),
 	m_writefreq(0), m_last_write_time(-1)
->>>>>>> 5dcfb870
 {
 	m_problem = _gdata->problem;
 
